--- conflicted
+++ resolved
@@ -2536,19 +2536,16 @@
     size = TARGET_PAGE_ALIGN(size);
     new_block = qemu_malloc(sizeof(*new_block));
 
-<<<<<<< HEAD
     new_block->host = file_ram_alloc(size, mem_path);
     if (!new_block->host) {
-        new_block->host = qemu_vmalloc(size);
-=======
 #if defined(TARGET_S390X) && defined(CONFIG_KVM)
     /* XXX S390 KVM requires the topmost vma of the RAM to be < 256GB */
-    new_block->host = mmap((void*)0x1000000, size, PROT_EXEC|PROT_READ|PROT_WRITE,
-                           MAP_SHARED | MAP_ANONYMOUS, -1, 0);
+        new_block->host = mmap((void*)0x1000000, size,
+                               PROT_EXEC|PROT_READ|PROT_WRITE,
+                               MAP_SHARED | MAP_ANONYMOUS, -1, 0);
 #else
-    new_block->host = qemu_vmalloc(size);
-#endif
->>>>>>> 6b02494d
+        new_block->host = qemu_vmalloc(size);
+#endif
 #ifdef MADV_MERGEABLE
         madvise(new_block->host, size, MADV_MERGEABLE);
 #endif
