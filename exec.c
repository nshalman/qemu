--- conflicted
+++ resolved
@@ -647,15 +647,8 @@
     env->numa_node = 0;
     QTAILQ_INIT(&env->breakpoints);
     QTAILQ_INIT(&env->watchpoints);
-<<<<<<< HEAD
-#ifdef __WIN32
-    env->thread_id = GetCurrentProcessId();
-#else
-    env->thread_id = getpid();
-=======
 #ifndef CONFIG_USER_ONLY
     env->thread_id = qemu_get_thread_id();
->>>>>>> dc7a09cf
 #endif
     *penv = env;
 #if defined(CONFIG_USER_ONLY)
