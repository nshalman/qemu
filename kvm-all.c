--- conflicted
+++ resolved
@@ -1066,11 +1066,8 @@
     s->pit_state2 = kvm_check_extension(s, KVM_CAP_PIT_STATE2);
 #endif
 
-<<<<<<< HEAD
     s->intx_set_mask = kvm_check_extension(s, KVM_CAP_PCI_2_3);
 
-=======
->>>>>>> 9e4dd565
     ret = kvm_arch_init(s);
     if (ret < 0) {
         goto err;
