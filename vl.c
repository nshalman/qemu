/*
 * QEMU System Emulator
 *
 * Copyright (c) 2003-2008 Fabrice Bellard
 *
 * Permission is hereby granted, free of charge, to any person obtaining a copy
 * of this software and associated documentation files (the "Software"), to deal
 * in the Software without restriction, including without limitation the rights
 * to use, copy, modify, merge, publish, distribute, sublicense, and/or sell
 * copies of the Software, and to permit persons to whom the Software is
 * furnished to do so, subject to the following conditions:
 *
 * The above copyright notice and this permission notice shall be included in
 * all copies or substantial portions of the Software.
 *
 * THE SOFTWARE IS PROVIDED "AS IS", WITHOUT WARRANTY OF ANY KIND, EXPRESS OR
 * IMPLIED, INCLUDING BUT NOT LIMITED TO THE WARRANTIES OF MERCHANTABILITY,
 * FITNESS FOR A PARTICULAR PURPOSE AND NONINFRINGEMENT. IN NO EVENT SHALL
 * THE AUTHORS OR COPYRIGHT HOLDERS BE LIABLE FOR ANY CLAIM, DAMAGES OR OTHER
 * LIABILITY, WHETHER IN AN ACTION OF CONTRACT, TORT OR OTHERWISE, ARISING FROM,
 * OUT OF OR IN CONNECTION WITH THE SOFTWARE OR THE USE OR OTHER DEALINGS IN
 * THE SOFTWARE.
 */
#include <unistd.h>
#include <fcntl.h>
#include <signal.h>
#include <time.h>
#include <errno.h>
#include <sys/time.h>
#include <zlib.h>

/* Needed early for CONFIG_BSD etc. */
#include "config-host.h"

#ifndef _WIN32
#include <libgen.h>
#include <sys/times.h>
#include <sys/wait.h>
#include <termios.h>
#include <sys/mman.h>
#include <sys/ioctl.h>
#include <sys/resource.h>
#include <sys/socket.h>
#include <netinet/in.h>
#include <net/if.h>
#include <arpa/inet.h>
#include <dirent.h>
#include <netdb.h>
#include <sys/select.h>
#ifdef CONFIG_BSD
#include <sys/stat.h>
#if defined(__FreeBSD__) || defined(__FreeBSD_kernel__) || defined(__DragonFly__)
#include <libutil.h>
#include <sys/sysctl.h>
#else
#include <util.h>
#endif
#else
#ifdef __linux__
#include <pty.h>
#include <malloc.h>
#include <sys/prctl.h>

#include <linux/ppdev.h>
#include <linux/parport.h>
#endif
#ifdef __sun__
#include <sys/stat.h>
#include <sys/ethernet.h>
#include <sys/sockio.h>
#include <netinet/arp.h>
#include <netinet/in_systm.h>
#include <netinet/ip.h>
#include <netinet/ip_icmp.h> // must come after ip.h
#include <netinet/udp.h>
#include <netinet/tcp.h>
#include <net/if.h>
#include <syslog.h>
#include <stropts.h>
/* See MySQL bug #7156 (http://bugs.mysql.com/bug.php?id=7156) for
   discussion about Solaris header problems */
extern int madvise(caddr_t, size_t, int);
#endif
#endif
#endif

#if defined(__OpenBSD__)
#include <util.h>
#endif

#if defined(CONFIG_VDE)
#include <libvdeplug.h>
#endif

#ifdef _WIN32
#include <windows.h>
#endif

#ifdef CONFIG_SDL
#if defined(__APPLE__) || defined(main)
#include <SDL.h>
int qemu_main(int argc, char **argv, char **envp);
int main(int argc, char **argv)
{
    return qemu_main(argc, argv, NULL);
}
#undef main
#define main qemu_main
#endif
#endif /* CONFIG_SDL */

#ifdef CONFIG_COCOA
#undef main
#define main qemu_main
#endif /* CONFIG_COCOA */

#include "hw/hw.h"
#include "hw/boards.h"
#include "hw/usb.h"
#include "hw/pcmcia.h"
#include "hw/pc.h"
#include "hw/isa.h"
#include "hw/baum.h"
#include "hw/bt.h"
#include "hw/watchdog.h"
#include "hw/smbios.h"
#include "hw/xen.h"
#include "hw/qdev.h"
#include "hw/loader.h"
#include "bt-host.h"
#include "net.h"
#include "net/slirp.h"
#include "monitor.h"
#include "console.h"
#include "sysemu.h"
#include "gdbstub.h"
#include "qemu-timer.h"
#include "qemu-char.h"
#include "cache-utils.h"
#include "block.h"
#include "block_int.h"
#include "block-migration.h"
#include "dma.h"
#include "audio/audio.h"
#include "migration.h"
#include "kvm.h"
#include "qemu-option.h"
#include "qemu-config.h"
#include "qemu-objects.h"
#include "qemu-options.h"
#include "hw/device-assignment.h"
#ifdef CONFIG_LINUX
#include "fsdev/qemu-fsdev.h"
#endif

#include "disas.h"

#include "qemu_socket.h"

#include "slirp/libslirp.h"

#include "qemu-queue.h"
#include "cpus.h"
#include "arch_init.h"

//#define DEBUG_NET
//#define DEBUG_SLIRP

#define DEFAULT_RAM_SIZE 128

#define MAX_VIRTIO_CONSOLES 1

static const char *data_dir;
const char *bios_name = NULL;
/* Note: drives_table[MAX_DRIVES] is a dummy block driver if none available
   to store the VM snapshots */
struct drivelist drives = QTAILQ_HEAD_INITIALIZER(drives);
struct driveoptlist driveopts = QTAILQ_HEAD_INITIALIZER(driveopts);
DriveInfo *extboot_drive = NULL;
enum vga_retrace_method vga_retrace_method = VGA_RETRACE_DUMB;
DisplayType display_type = DT_DEFAULT;
const char* keyboard_layout = NULL;
ram_addr_t ram_size;
const char *mem_path = NULL;
#ifdef MAP_POPULATE
int mem_prealloc = 0; /* force preallocation of physical target memory */
#endif
int nb_nics;
NICInfo nd_table[MAX_NICS];
int vm_running;
int autostart;
static int rtc_utc = 1;
static int rtc_date_offset = -1; /* -1 means no change */
QEMUClock *rtc_clock;
int vga_interface_type = VGA_NONE;
static int full_screen = 0;
#ifdef CONFIG_SDL
static int no_frame = 0;
#endif
int no_quit = 0;
CharDriverState *serial_hds[MAX_SERIAL_PORTS];
CharDriverState *parallel_hds[MAX_PARALLEL_PORTS];
CharDriverState *virtcon_hds[MAX_VIRTIO_CONSOLES];
int win2k_install_hack = 0;
int rtc_td_hack = 0;
int usb_enabled = 0;
int singlestep = 0;
const char *assigned_devices[MAX_DEV_ASSIGN_CMDLINE];
int assigned_devices_index;
int smp_cpus = 1;
int max_cpus = 0;
int smp_cores = 1;
int smp_threads = 1;
const char *vnc_display;
int acpi_enabled = 1;
#ifdef TARGET_I386
int no_hpet = 0;
#endif
int fd_bootchk = 1;
int no_reboot = 0;
int no_shutdown = 0;
int cursor_hide = 1;
int graphic_rotate = 0;
uint8_t irq0override = 1;
#ifndef _WIN32
int daemonize = 0;
#endif
const char *watchdog;
const char *option_rom[MAX_OPTION_ROMS];
int nb_option_roms;
int semihosting_enabled = 0;
int time_drift_fix = 0;
unsigned int kvm_shadow_memory = 0;
int old_param = 0;
const char *qemu_name;
int alt_grab = 0;
int ctrl_grab = 0;
unsigned int nb_prom_envs = 0;
const char *prom_envs[MAX_PROM_ENVS];
const char *nvram = NULL;
int boot_menu;

int nb_numa_nodes;
uint64_t node_mem[MAX_NODES];
uint64_t node_cpumask[MAX_NODES];

static QEMUTimer *nographic_timer;

uint8_t qemu_uuid[16];

static QEMUBootSetHandler *boot_set_handler;
static void *boot_set_opaque;

int kvm_allowed = 1;
uint32_t xen_domid;
enum xen_mode xen_mode = XEN_EMULATE;

static int default_serial = 1;
static int default_parallel = 1;
static int default_virtcon = 1;
static int default_monitor = 1;
static int default_vga = 1;
static int default_floppy = 1;
static int default_cdrom = 1;
static int default_sdcard = 1;

static struct {
    const char *driver;
    int *flag;
} default_list[] = {
    { .driver = "isa-serial",           .flag = &default_serial    },
    { .driver = "isa-parallel",         .flag = &default_parallel  },
    { .driver = "isa-fdc",              .flag = &default_floppy    },
    { .driver = "ide-drive",            .flag = &default_cdrom     },
    { .driver = "virtio-serial-pci",    .flag = &default_virtcon   },
    { .driver = "virtio-serial-s390",   .flag = &default_virtcon   },
    { .driver = "virtio-serial",        .flag = &default_virtcon   },
    { .driver = "VGA",                  .flag = &default_vga       },
    { .driver = "cirrus-vga",           .flag = &default_vga       },
    { .driver = "vmware-svga",          .flag = &default_vga       },
};

static int default_driver_check(QemuOpts *opts, void *opaque)
{
    const char *driver = qemu_opt_get(opts, "driver");
    int i;

    if (!driver)
        return 0;
    for (i = 0; i < ARRAY_SIZE(default_list); i++) {
        if (strcmp(default_list[i].driver, driver) != 0)
            continue;
        *(default_list[i].flag) = 0;
    }
    return 0;
}

/***********************************************************/

static void set_proc_name(const char *s)
{
#if defined(__linux__) && defined(PR_SET_NAME)
    char name[16];
    if (!s)
        return;
    name[sizeof(name) - 1] = 0;
    strncpy(name, s, sizeof(name));
    /* Could rewrite argv[0] too, but that's a bit more complicated.
       This simple way is enough for `top'. */
    prctl(PR_SET_NAME, name);
#endif    	
}
 
/***********************************************************/
/* real time host monotonic timer */

/* compute with 96 bit intermediate result: (a*b)/c */
uint64_t muldiv64(uint64_t a, uint32_t b, uint32_t c)
{
    union {
        uint64_t ll;
        struct {
#ifdef HOST_WORDS_BIGENDIAN
            uint32_t high, low;
#else
            uint32_t low, high;
#endif
        } l;
    } u, res;
    uint64_t rl, rh;

    u.ll = a;
    rl = (uint64_t)u.l.low * (uint64_t)b;
    rh = (uint64_t)u.l.high * (uint64_t)b;
    rh += (rl >> 32);
    res.l.high = rh / c;
    res.l.low = (((rh % c) << 32) + (rl & 0xffffffff)) / c;
    return res.ll;
}

/***********************************************************/
/* host time/date access */
void qemu_get_timedate(struct tm *tm, int offset)
{
    time_t ti;
    struct tm *ret;

    time(&ti);
    ti += offset;
    if (rtc_date_offset == -1) {
        if (rtc_utc)
            ret = gmtime(&ti);
        else
            ret = localtime(&ti);
    } else {
        ti -= rtc_date_offset;
        ret = gmtime(&ti);
    }

    memcpy(tm, ret, sizeof(struct tm));
}

int qemu_timedate_diff(struct tm *tm)
{
    time_t seconds;

    if (rtc_date_offset == -1)
        if (rtc_utc)
            seconds = mktimegm(tm);
        else
            seconds = mktime(tm);
    else
        seconds = mktimegm(tm) + rtc_date_offset;

    return seconds - time(NULL);
}

void rtc_change_mon_event(struct tm *tm)
{
    QObject *data;

    data = qobject_from_jsonf("{ 'offset': %d }", qemu_timedate_diff(tm));
    monitor_protocol_event(QEVENT_RTC_CHANGE, data);
    qobject_decref(data);
}

static void configure_rtc_date_offset(const char *startdate, int legacy)
{
    time_t rtc_start_date;
    struct tm tm;

    if (!strcmp(startdate, "now") && legacy) {
        rtc_date_offset = -1;
    } else {
        if (sscanf(startdate, "%d-%d-%dT%d:%d:%d",
                   &tm.tm_year,
                   &tm.tm_mon,
                   &tm.tm_mday,
                   &tm.tm_hour,
                   &tm.tm_min,
                   &tm.tm_sec) == 6) {
            /* OK */
        } else if (sscanf(startdate, "%d-%d-%d",
                          &tm.tm_year,
                          &tm.tm_mon,
                          &tm.tm_mday) == 3) {
            tm.tm_hour = 0;
            tm.tm_min = 0;
            tm.tm_sec = 0;
        } else {
            goto date_fail;
        }
        tm.tm_year -= 1900;
        tm.tm_mon--;
        rtc_start_date = mktimegm(&tm);
        if (rtc_start_date == -1) {
        date_fail:
            fprintf(stderr, "Invalid date format. Valid formats are:\n"
                            "'2006-06-17T16:01:21' or '2006-06-17'\n");
            exit(1);
        }
        rtc_date_offset = time(NULL) - rtc_start_date;
    }
}

static void configure_rtc(QemuOpts *opts)
{
    const char *value;

    value = qemu_opt_get(opts, "base");
    if (value) {
        if (!strcmp(value, "utc")) {
            rtc_utc = 1;
        } else if (!strcmp(value, "localtime")) {
            rtc_utc = 0;
        } else {
            configure_rtc_date_offset(value, 0);
        }
    }
    value = qemu_opt_get(opts, "clock");
    if (value) {
        if (!strcmp(value, "host")) {
            rtc_clock = host_clock;
        } else if (!strcmp(value, "vm")) {
            rtc_clock = vm_clock;
        } else {
            fprintf(stderr, "qemu: invalid option value '%s'\n", value);
            exit(1);
        }
    }
    value = qemu_opt_get(opts, "driftfix");
    if (value) {
        if (!strcmp(value, "slew")) {
            rtc_td_hack = 1;
        } else if (!strcmp(value, "none")) {
            rtc_td_hack = 0;
        } else {
            fprintf(stderr, "qemu: invalid option value '%s'\n", value);
            exit(1);
        }
    }
}

/***********************************************************/
/* Bluetooth support */
static int nb_hcis;
static int cur_hci;
static struct HCIInfo *hci_table[MAX_NICS];

static struct bt_vlan_s {
    struct bt_scatternet_s net;
    int id;
    struct bt_vlan_s *next;
} *first_bt_vlan;

/* find or alloc a new bluetooth "VLAN" */
static struct bt_scatternet_s *qemu_find_bt_vlan(int id)
{
    struct bt_vlan_s **pvlan, *vlan;
    for (vlan = first_bt_vlan; vlan != NULL; vlan = vlan->next) {
        if (vlan->id == id)
            return &vlan->net;
    }
    vlan = qemu_mallocz(sizeof(struct bt_vlan_s));
    vlan->id = id;
    pvlan = &first_bt_vlan;
    while (*pvlan != NULL)
        pvlan = &(*pvlan)->next;
    *pvlan = vlan;
    return &vlan->net;
}

static void null_hci_send(struct HCIInfo *hci, const uint8_t *data, int len)
{
}

static int null_hci_addr_set(struct HCIInfo *hci, const uint8_t *bd_addr)
{
    return -ENOTSUP;
}

static struct HCIInfo null_hci = {
    .cmd_send = null_hci_send,
    .sco_send = null_hci_send,
    .acl_send = null_hci_send,
    .bdaddr_set = null_hci_addr_set,
};

struct HCIInfo *qemu_next_hci(void)
{
    if (cur_hci == nb_hcis)
        return &null_hci;

    return hci_table[cur_hci++];
}

static struct HCIInfo *hci_init(const char *str)
{
    char *endp;
    struct bt_scatternet_s *vlan = 0;

    if (!strcmp(str, "null"))
        /* null */
        return &null_hci;
    else if (!strncmp(str, "host", 4) && (str[4] == '\0' || str[4] == ':'))
        /* host[:hciN] */
        return bt_host_hci(str[4] ? str + 5 : "hci0");
    else if (!strncmp(str, "hci", 3)) {
        /* hci[,vlan=n] */
        if (str[3]) {
            if (!strncmp(str + 3, ",vlan=", 6)) {
                vlan = qemu_find_bt_vlan(strtol(str + 9, &endp, 0));
                if (*endp)
                    vlan = 0;
            }
        } else
            vlan = qemu_find_bt_vlan(0);
        if (vlan)
           return bt_new_hci(vlan);
    }

    fprintf(stderr, "qemu: Unknown bluetooth HCI `%s'.\n", str);

    return 0;
}

static int bt_hci_parse(const char *str)
{
    struct HCIInfo *hci;
    bdaddr_t bdaddr;

    if (nb_hcis >= MAX_NICS) {
        fprintf(stderr, "qemu: Too many bluetooth HCIs (max %i).\n", MAX_NICS);
        return -1;
    }

    hci = hci_init(str);
    if (!hci)
        return -1;

    bdaddr.b[0] = 0x52;
    bdaddr.b[1] = 0x54;
    bdaddr.b[2] = 0x00;
    bdaddr.b[3] = 0x12;
    bdaddr.b[4] = 0x34;
    bdaddr.b[5] = 0x56 + nb_hcis;
    hci->bdaddr_set(hci, bdaddr.b);

    hci_table[nb_hcis++] = hci;

    return 0;
}

static void bt_vhci_add(int vlan_id)
{
    struct bt_scatternet_s *vlan = qemu_find_bt_vlan(vlan_id);

    if (!vlan->slave)
        fprintf(stderr, "qemu: warning: adding a VHCI to "
                        "an empty scatternet %i\n", vlan_id);

    bt_vhci_init(bt_new_hci(vlan));
}

static struct bt_device_s *bt_device_add(const char *opt)
{
    struct bt_scatternet_s *vlan;
    int vlan_id = 0;
    char *endp = strstr(opt, ",vlan=");
    int len = (endp ? endp - opt : strlen(opt)) + 1;
    char devname[10];

    pstrcpy(devname, MIN(sizeof(devname), len), opt);

    if (endp) {
        vlan_id = strtol(endp + 6, &endp, 0);
        if (*endp) {
            fprintf(stderr, "qemu: unrecognised bluetooth vlan Id\n");
            return 0;
        }
    }

    vlan = qemu_find_bt_vlan(vlan_id);

    if (!vlan->slave)
        fprintf(stderr, "qemu: warning: adding a slave device to "
                        "an empty scatternet %i\n", vlan_id);

    if (!strcmp(devname, "keyboard"))
        return bt_keyboard_init(vlan);

    fprintf(stderr, "qemu: unsupported bluetooth device `%s'\n", devname);
    return 0;
}

static int bt_parse(const char *opt)
{
    const char *endp, *p;
    int vlan;

    if (strstart(opt, "hci", &endp)) {
        if (!*endp || *endp == ',') {
            if (*endp)
                if (!strstart(endp, ",vlan=", 0))
                    opt = endp + 1;

            return bt_hci_parse(opt);
       }
    } else if (strstart(opt, "vhci", &endp)) {
        if (!*endp || *endp == ',') {
            if (*endp) {
                if (strstart(endp, ",vlan=", &p)) {
                    vlan = strtol(p, (char **) &endp, 0);
                    if (*endp) {
                        fprintf(stderr, "qemu: bad scatternet '%s'\n", p);
                        return 1;
                    }
                } else {
                    fprintf(stderr, "qemu: bad parameter '%s'\n", endp + 1);
                    return 1;
                }
            } else
                vlan = 0;

            bt_vhci_add(vlan);
            return 0;
        }
    } else if (strstart(opt, "device:", &endp))
        return !bt_device_add(endp);

    fprintf(stderr, "qemu: bad bluetooth parameter '%s'\n", opt);
    return 1;
}

/***********************************************************/
/* QEMU Block devices */

#define HD_ALIAS "index=%d,media=disk"
#define CDROM_ALIAS "index=2,media=cdrom"
#define FD_ALIAS "index=%d,if=floppy"
#define PFLASH_ALIAS "if=pflash"
#define MTD_ALIAS "if=mtd"
#define SD_ALIAS "index=0,if=sd"

QemuOpts *drive_add(const char *file, const char *fmt, ...)
{
    va_list ap;
    char optstr[1024];
    QemuOpts *opts;

    va_start(ap, fmt);
    vsnprintf(optstr, sizeof(optstr), fmt, ap);
    va_end(ap);

    opts = qemu_opts_parse(&qemu_drive_opts, optstr, 0);
    if (!opts) {
        return NULL;
    }
    if (file)
        qemu_opt_set(opts, "file", file);
    return opts;
}

DriveInfo *drive_get(BlockInterfaceType type, int bus, int unit)
{
    DriveInfo *dinfo;

    /* seek interface, bus and unit */

    QTAILQ_FOREACH(dinfo, &drives, next) {
        if (dinfo->type == type &&
	    dinfo->bus == bus &&
	    dinfo->unit == unit)
            return dinfo;
    }

    return NULL;
}

DriveInfo *drive_get_by_id(const char *id)
{
    DriveInfo *dinfo;

    QTAILQ_FOREACH(dinfo, &drives, next) {
        if (strcmp(id, dinfo->id))
            continue;
        return dinfo;
    }
    return NULL;
}

int drive_get_max_bus(BlockInterfaceType type)
{
    int max_bus;
    DriveInfo *dinfo;

    max_bus = -1;
    QTAILQ_FOREACH(dinfo, &drives, next) {
        if(dinfo->type == type &&
           dinfo->bus > max_bus)
            max_bus = dinfo->bus;
    }
    return max_bus;
}

const char *drive_get_serial(BlockDriverState *bdrv)
{
    DriveInfo *dinfo;

    QTAILQ_FOREACH(dinfo, &drives, next) {
        if (dinfo->bdrv == bdrv)
            return dinfo->serial;
    }

    return "\0";
}

BlockInterfaceErrorAction drive_get_on_error(
    BlockDriverState *bdrv, int is_read)
{
    DriveInfo *dinfo;

    QTAILQ_FOREACH(dinfo, &drives, next) {
        if (dinfo->bdrv == bdrv)
            return is_read ? dinfo->on_read_error : dinfo->on_write_error;
    }

    return is_read ? BLOCK_ERR_REPORT : BLOCK_ERR_STOP_ENOSPC;
}

static void bdrv_format_print(void *opaque, const char *name)
{
    fprintf(stderr, " %s", name);
}

void drive_uninit(DriveInfo *dinfo)
{
    qemu_opts_del(dinfo->opts);
    bdrv_delete(dinfo->bdrv);
    QTAILQ_REMOVE(&drives, dinfo, next);
    qemu_free(dinfo);
}

static int parse_block_error_action(const char *buf, int is_read)
{
    if (!strcmp(buf, "ignore")) {
        return BLOCK_ERR_IGNORE;
    } else if (!is_read && !strcmp(buf, "enospc")) {
        return BLOCK_ERR_STOP_ENOSPC;
    } else if (!strcmp(buf, "stop")) {
        return BLOCK_ERR_STOP_ANY;
    } else if (!strcmp(buf, "report")) {
        return BLOCK_ERR_REPORT;
    } else {
        fprintf(stderr, "qemu: '%s' invalid %s error action\n",
            buf, is_read ? "read" : "write");
        return -1;
    }
}

DriveInfo *drive_init(QemuOpts *opts, void *opaque,
                      int *fatal_error)
{
    const char *buf;
    const char *file = NULL;
    char devname[128];
    const char *serial;
    const char *mediastr = "";
    BlockInterfaceType type;
    enum { MEDIA_DISK, MEDIA_CDROM } media;
    int bus_id, unit_id;
    int cyls, heads, secs, translation;
    BlockDriver *drv = NULL;
    QEMUMachine *machine = opaque;
    int max_devs;
    int index;
    int ro = 0;
    int bdrv_flags = 0;
    int on_read_error, on_write_error;
    const char *devaddr;
    DriveInfo *dinfo;
    int is_extboot = 0;
    int snapshot = 0;

    *fatal_error = 1;

    translation = BIOS_ATA_TRANSLATION_AUTO;

    if (machine && machine->use_scsi) {
        type = IF_SCSI;
        max_devs = MAX_SCSI_DEVS;
        pstrcpy(devname, sizeof(devname), "scsi");
    } else {
        type = IF_IDE;
        max_devs = MAX_IDE_DEVS;
        pstrcpy(devname, sizeof(devname), "ide");
    }
    media = MEDIA_DISK;

    /* extract parameters */
    bus_id  = qemu_opt_get_number(opts, "bus", 0);
    unit_id = qemu_opt_get_number(opts, "unit", -1);
    index   = qemu_opt_get_number(opts, "index", -1);

    cyls  = qemu_opt_get_number(opts, "cyls", 0);
    heads = qemu_opt_get_number(opts, "heads", 0);
    secs  = qemu_opt_get_number(opts, "secs", 0);

    snapshot = qemu_opt_get_bool(opts, "snapshot", 0);
    ro = qemu_opt_get_bool(opts, "readonly", 0);

    file = qemu_opt_get(opts, "file");
    serial = qemu_opt_get(opts, "serial");

    if ((buf = qemu_opt_get(opts, "if")) != NULL) {
        pstrcpy(devname, sizeof(devname), buf);
        if (!strcmp(buf, "ide")) {
	    type = IF_IDE;
            max_devs = MAX_IDE_DEVS;
        } else if (!strcmp(buf, "scsi")) {
	    type = IF_SCSI;
            max_devs = MAX_SCSI_DEVS;
        } else if (!strcmp(buf, "floppy")) {
	    type = IF_FLOPPY;
            max_devs = 0;
        } else if (!strcmp(buf, "pflash")) {
	    type = IF_PFLASH;
            max_devs = 0;
	} else if (!strcmp(buf, "mtd")) {
	    type = IF_MTD;
            max_devs = 0;
	} else if (!strcmp(buf, "sd")) {
	    type = IF_SD;
            max_devs = 0;
        } else if (!strcmp(buf, "virtio")) {
            type = IF_VIRTIO;
            max_devs = 0;
	} else if (!strcmp(buf, "xen")) {
	    type = IF_XEN;
            max_devs = 0;
	} else if (!strcmp(buf, "none")) {
	    type = IF_NONE;
            max_devs = 0;
	} else {
            fprintf(stderr, "qemu: unsupported bus type '%s'\n", buf);
            return NULL;
	}
    }

    if (cyls || heads || secs) {
        if (cyls < 1 || (type == IF_IDE && cyls > 16383)) {
            fprintf(stderr, "qemu: '%s' invalid physical cyls number\n", buf);
	    return NULL;
	}
        if (heads < 1 || (type == IF_IDE && heads > 16)) {
            fprintf(stderr, "qemu: '%s' invalid physical heads number\n", buf);
	    return NULL;
	}
        if (secs < 1 || (type == IF_IDE && secs > 63)) {
            fprintf(stderr, "qemu: '%s' invalid physical secs number\n", buf);
	    return NULL;
	}
    }

    if ((buf = qemu_opt_get(opts, "trans")) != NULL) {
        if (!cyls) {
            fprintf(stderr,
                    "qemu: '%s' trans must be used with cyls,heads and secs\n",
                    buf);
            return NULL;
        }
        if (!strcmp(buf, "none"))
            translation = BIOS_ATA_TRANSLATION_NONE;
        else if (!strcmp(buf, "lba"))
            translation = BIOS_ATA_TRANSLATION_LBA;
        else if (!strcmp(buf, "auto"))
            translation = BIOS_ATA_TRANSLATION_AUTO;
	else {
            fprintf(stderr, "qemu: '%s' invalid translation type\n", buf);
	    return NULL;
	}
    }

    if ((buf = qemu_opt_get(opts, "media")) != NULL) {
        if (!strcmp(buf, "disk")) {
	    media = MEDIA_DISK;
	} else if (!strcmp(buf, "cdrom")) {
            if (cyls || secs || heads) {
                fprintf(stderr,
                        "qemu: '%s' invalid physical CHS format\n", buf);
	        return NULL;
            }
	    media = MEDIA_CDROM;
	} else {
	    fprintf(stderr, "qemu: '%s' invalid media\n", buf);
	    return NULL;
	}
    }

    if ((buf = qemu_opt_get(opts, "cache")) != NULL) {
        if (!strcmp(buf, "off") || !strcmp(buf, "none")) {
            bdrv_flags |= BDRV_O_NOCACHE;
        } else if (!strcmp(buf, "writeback")) {
            bdrv_flags |= BDRV_O_CACHE_WB;
        } else if (!strcmp(buf, "unsafe")) {
            bdrv_flags |= BDRV_O_CACHE_WB;
            bdrv_flags |= BDRV_O_NO_FLUSH;
        } else if (!strcmp(buf, "writethrough")) {
            /* this is the default */
        } else {
           fprintf(stderr, "qemu: invalid cache option\n");
           return NULL;
        }
    }

#ifdef CONFIG_LINUX_AIO
    if ((buf = qemu_opt_get(opts, "aio")) != NULL) {
        if (!strcmp(buf, "native")) {
            bdrv_flags |= BDRV_O_NATIVE_AIO;
        } else if (!strcmp(buf, "threads")) {
            /* this is the default */
        } else {
           fprintf(stderr, "qemu: invalid aio option\n");
           return NULL;
        }
    }
#endif

    if ((buf = qemu_opt_get(opts, "format")) != NULL) {
       if (strcmp(buf, "?") == 0) {
            fprintf(stderr, "qemu: Supported formats:");
            bdrv_iterate_format(bdrv_format_print, NULL);
            fprintf(stderr, "\n");
	    return NULL;
        }
        drv = bdrv_find_whitelisted_format(buf);
        if (!drv) {
            fprintf(stderr, "qemu: '%s' invalid format\n", buf);
            return NULL;
        }
    }

    is_extboot = qemu_opt_get_bool(opts, "boot", 0);
    if (is_extboot && extboot_drive) {
        fprintf(stderr, "qemu: two bootable drives specified\n");
        return NULL;
    }

    on_write_error = BLOCK_ERR_STOP_ENOSPC;
    if ((buf = qemu_opt_get(opts, "werror")) != NULL) {
        if (type != IF_IDE && type != IF_SCSI && type != IF_VIRTIO && type != IF_NONE) {
            fprintf(stderr, "werror is no supported by this format\n");
            return NULL;
        }

        on_write_error = parse_block_error_action(buf, 0);
        if (on_write_error < 0) {
            return NULL;
        }
    }

    on_read_error = BLOCK_ERR_REPORT;
    if ((buf = qemu_opt_get(opts, "rerror")) != NULL) {
        if (type != IF_IDE && type != IF_VIRTIO && type != IF_NONE) {
            fprintf(stderr, "rerror is no supported by this format\n");
            return NULL;
        }

        on_read_error = parse_block_error_action(buf, 1);
        if (on_read_error < 0) {
            return NULL;
        }
    }

    if ((devaddr = qemu_opt_get(opts, "addr")) != NULL) {
        if (type != IF_VIRTIO) {
            fprintf(stderr, "addr is not supported\n");
            return NULL;
        }
    }

    /* compute bus and unit according index */

    if (index != -1) {
        if (bus_id != 0 || unit_id != -1) {
            fprintf(stderr,
                    "qemu: index cannot be used with bus and unit\n");
            return NULL;
        }
        if (max_devs == 0)
        {
            unit_id = index;
            bus_id = 0;
        } else {
            unit_id = index % max_devs;
            bus_id = index / max_devs;
        }
    }

    /* if user doesn't specify a unit_id,
     * try to find the first free
     */

    if (unit_id == -1) {
       unit_id = 0;
       while (drive_get(type, bus_id, unit_id) != NULL) {
           unit_id++;
           if (max_devs && unit_id >= max_devs) {
               unit_id -= max_devs;
               bus_id++;
           }
       }
    }

    /* check unit id */

    if (max_devs && unit_id >= max_devs) {
        fprintf(stderr, "qemu: unit %d too big (max is %d)\n",
                unit_id, max_devs - 1);
        return NULL;
    }

    /*
     * ignore multiple definitions
     */

    if (drive_get(type, bus_id, unit_id) != NULL) {
        *fatal_error = 0;
        return NULL;
    }

    /* init */

    dinfo = qemu_mallocz(sizeof(*dinfo));
    if ((buf = qemu_opts_id(opts)) != NULL) {
        dinfo->id = qemu_strdup(buf);
    } else {
        /* no id supplied -> create one */
        dinfo->id = qemu_mallocz(32);
        if (type == IF_IDE || type == IF_SCSI)
            mediastr = (media == MEDIA_CDROM) ? "-cd" : "-hd";
        if (max_devs)
            snprintf(dinfo->id, 32, "%s%i%s%i",
                     devname, bus_id, mediastr, unit_id);
        else
            snprintf(dinfo->id, 32, "%s%s%i",
                     devname, mediastr, unit_id);
    }
    dinfo->bdrv = bdrv_new(dinfo->id);
    dinfo->devaddr = devaddr;
    dinfo->type = type;
    dinfo->bus = bus_id;
    dinfo->unit = unit_id;
    dinfo->on_read_error = on_read_error;
    dinfo->on_write_error = on_write_error;
    dinfo->opts = opts;
    if (serial)
        strncpy(dinfo->serial, serial, sizeof(serial));
    QTAILQ_INSERT_TAIL(&drives, dinfo, next);
    if (is_extboot) {
        extboot_drive = dinfo;
    }

    switch(type) {
    case IF_IDE:
    case IF_SCSI:
    case IF_XEN:
    case IF_NONE:
        switch(media) {
	case MEDIA_DISK:
            if (cyls != 0) {
                bdrv_set_geometry_hint(dinfo->bdrv, cyls, heads, secs);
                bdrv_set_translation_hint(dinfo->bdrv, translation);
            }
	    break;
	case MEDIA_CDROM:
            bdrv_set_type_hint(dinfo->bdrv, BDRV_TYPE_CDROM);
	    break;
	}
        break;
    case IF_SD:
        /* FIXME: This isn't really a floppy, but it's a reasonable
           approximation.  */
    case IF_FLOPPY:
        bdrv_set_type_hint(dinfo->bdrv, BDRV_TYPE_FLOPPY);
        break;
    case IF_PFLASH:
    case IF_MTD:
        break;
    case IF_VIRTIO:
        /* add virtio block device */
        opts = qemu_opts_create(&qemu_device_opts, NULL, 0);
        qemu_opt_set(opts, "driver", "virtio-blk-pci");
        qemu_opt_set(opts, "drive", dinfo->id);
        if (devaddr)
            qemu_opt_set(opts, "addr", devaddr);
        break;
    case IF_COUNT:
        abort();
    }
    if (!file) {
        *fatal_error = 0;
        return NULL;
    }
    if (snapshot) {
        /* always use cache=unsafe with snapshot */
        bdrv_flags &= ~BDRV_O_CACHE_MASK;
        bdrv_flags |= (BDRV_O_SNAPSHOT|BDRV_O_CACHE_WB|BDRV_O_NO_FLUSH);
    }

    if (media == MEDIA_CDROM) {
        /* CDROM is fine for any interface, don't check.  */
        ro = 1;
    } else if (ro == 1) {
        if (type != IF_SCSI && type != IF_VIRTIO && type != IF_FLOPPY && type != IF_NONE) {
            fprintf(stderr, "qemu: readonly flag not supported for drive with this interface\n");
            return NULL;
        }
    }

    bdrv_flags |= ro ? 0 : BDRV_O_RDWR;

    if (bdrv_open(dinfo->bdrv, file, bdrv_flags, drv) < 0) {
        fprintf(stderr, "qemu: could not open disk image %s: %s\n",
                        file, strerror(errno));
        return NULL;
    }

    if (bdrv_key_required(dinfo->bdrv))
        autostart = 0;
    *fatal_error = 0;
    return dinfo;
}

static int drive_init_func(QemuOpts *opts, void *opaque)
{
    QEMUMachine *machine = opaque;
    int fatal_error = 0;

    if (drive_init(opts, machine, &fatal_error) == NULL) {
        if (fatal_error)
            return 1;
    }
    return 0;
}

static int drive_enable_snapshot(QemuOpts *opts, void *opaque)
{
    if (NULL == qemu_opt_get(opts, "snapshot")) {
        qemu_opt_set(opts, "snapshot", "on");
    }
    return 0;
}

void qemu_register_boot_set(QEMUBootSetHandler *func, void *opaque)
{
    boot_set_handler = func;
    boot_set_opaque = opaque;
}

int qemu_boot_set(const char *boot_devices)
{
    if (!boot_set_handler) {
        return -EINVAL;
    }
    return boot_set_handler(boot_set_opaque, boot_devices);
}

static void validate_bootdevices(char *devices)
{
    /* We just do some generic consistency checks */
    const char *p;
    int bitmap = 0;

    for (p = devices; *p != '\0'; p++) {
        /* Allowed boot devices are:
         * a-b: floppy disk drives
         * c-f: IDE disk drives
         * g-m: machine implementation dependant drives
         * n-p: network devices
         * It's up to each machine implementation to check if the given boot
         * devices match the actual hardware implementation and firmware
         * features.
         */
        if (*p < 'a' || *p > 'p') {
            fprintf(stderr, "Invalid boot device '%c'\n", *p);
            exit(1);
        }
        if (bitmap & (1 << (*p - 'a'))) {
            fprintf(stderr, "Boot device '%c' was given twice\n", *p);
            exit(1);
        }
        bitmap |= 1 << (*p - 'a');
    }
}

static void restore_boot_devices(void *opaque)
{
    char *standard_boot_devices = opaque;
    static int first = 1;

    /* Restore boot order and remove ourselves after the first boot */
    if (first) {
        first = 0;
        return;
    }

    qemu_boot_set(standard_boot_devices);

    qemu_unregister_reset(restore_boot_devices, standard_boot_devices);
    qemu_free(standard_boot_devices);
}

static void numa_add(const char *optarg)
{
    char option[128];
    char *endptr;
    unsigned long long value, endvalue;
    int nodenr;

    optarg = get_opt_name(option, 128, optarg, ',') + 1;
    if (!strcmp(option, "node")) {
        if (get_param_value(option, 128, "nodeid", optarg) == 0) {
            nodenr = nb_numa_nodes;
        } else {
            nodenr = strtoull(option, NULL, 10);
        }

        if (get_param_value(option, 128, "mem", optarg) == 0) {
            node_mem[nodenr] = 0;
        } else {
            value = strtoull(option, &endptr, 0);
            switch (*endptr) {
            case 0: case 'M': case 'm':
                value <<= 20;
                break;
            case 'G': case 'g':
                value <<= 30;
                break;
            }
            node_mem[nodenr] = value;
        }
        if (get_param_value(option, 128, "cpus", optarg) == 0) {
            node_cpumask[nodenr] = 0;
        } else {
            value = strtoull(option, &endptr, 10);
            if (value >= 64) {
                value = 63;
                fprintf(stderr, "only 64 CPUs in NUMA mode supported.\n");
            } else {
                if (*endptr == '-') {
                    endvalue = strtoull(endptr+1, &endptr, 10);
                    if (endvalue >= 63) {
                        endvalue = 62;
                        fprintf(stderr,
                            "only 63 CPUs in NUMA mode supported.\n");
                    }
                    value = (2ULL << endvalue) - (1ULL << value);
                } else {
                    value = 1ULL << value;
                }
            }
            node_cpumask[nodenr] = value;
        }
        nb_numa_nodes++;
    }
    return;
}

static void smp_parse(const char *optarg)
{
    int smp, sockets = 0, threads = 0, cores = 0;
    char *endptr;
    char option[128];

    smp = strtoul(optarg, &endptr, 10);
    if (endptr != optarg) {
        if (*endptr == ',') {
            endptr++;
        }
    }
    if (get_param_value(option, 128, "sockets", endptr) != 0)
        sockets = strtoull(option, NULL, 10);
    if (get_param_value(option, 128, "cores", endptr) != 0)
        cores = strtoull(option, NULL, 10);
    if (get_param_value(option, 128, "threads", endptr) != 0)
        threads = strtoull(option, NULL, 10);
    if (get_param_value(option, 128, "maxcpus", endptr) != 0)
        max_cpus = strtoull(option, NULL, 10);

    /* compute missing values, prefer sockets over cores over threads */
    if (smp == 0 || sockets == 0) {
        sockets = sockets > 0 ? sockets : 1;
        cores = cores > 0 ? cores : 1;
        threads = threads > 0 ? threads : 1;
        if (smp == 0) {
            smp = cores * threads * sockets;
        }
    } else {
        if (cores == 0) {
            threads = threads > 0 ? threads : 1;
            cores = smp / (sockets * threads);
        } else {
            if (sockets) {
                threads = smp / (cores * sockets);
            }
        }
    }
    smp_cpus = smp;
    smp_cores = cores > 0 ? cores : 1;
    smp_threads = threads > 0 ? threads : 1;
    if (max_cpus == 0)
        max_cpus = smp_cpus;
}

/***********************************************************/
/* USB devices */

static int usb_device_add(const char *devname, int is_hotplug)
{
    const char *p;
    USBDevice *dev = NULL;

    if (!usb_enabled)
        return -1;

    /* drivers with .usbdevice_name entry in USBDeviceInfo */
    dev = usbdevice_create(devname);
    if (dev)
        goto done;

    /* the other ones */
    if (strstart(devname, "host:", &p)) {
        dev = usb_host_device_open(p);
    } else if (!strcmp(devname, "bt") || strstart(devname, "bt:", &p)) {
        dev = usb_bt_init(devname[2] ? hci_init(p) :
                        bt_new_hci(qemu_find_bt_vlan(0)));
    } else {
        return -1;
    }
    if (!dev)
        return -1;

done:
    return 0;
}

static int usb_device_del(const char *devname)
{
    int bus_num, addr;
    const char *p;

    if (strstart(devname, "host:", &p))
        return usb_host_device_close(p);

    if (!usb_enabled)
        return -1;

    p = strchr(devname, '.');
    if (!p)
        return -1;
    bus_num = strtoul(devname, NULL, 0);
    addr = strtoul(p + 1, NULL, 0);

    return usb_device_delete_addr(bus_num, addr);
}

static int usb_parse(const char *cmdline)
{
    int r;
    r = usb_device_add(cmdline, 0);
    if (r < 0) {
        fprintf(stderr, "qemu: could not add USB device '%s'\n", cmdline);
    }
    return r;
}

void do_usb_add(Monitor *mon, const QDict *qdict)
{
    const char *devname = qdict_get_str(qdict, "devname");
    if (usb_device_add(devname, 1) < 0) {
        error_report("could not add USB device '%s'", devname);
    }
}

void do_usb_del(Monitor *mon, const QDict *qdict)
{
    const char *devname = qdict_get_str(qdict, "devname");
    if (usb_device_del(devname) < 0) {
        error_report("could not delete USB device '%s'", devname);
    }
}

/***********************************************************/
/* PCMCIA/Cardbus */

static struct pcmcia_socket_entry_s {
    PCMCIASocket *socket;
    struct pcmcia_socket_entry_s *next;
} *pcmcia_sockets = 0;

void pcmcia_socket_register(PCMCIASocket *socket)
{
    struct pcmcia_socket_entry_s *entry;

    entry = qemu_malloc(sizeof(struct pcmcia_socket_entry_s));
    entry->socket = socket;
    entry->next = pcmcia_sockets;
    pcmcia_sockets = entry;
}

void pcmcia_socket_unregister(PCMCIASocket *socket)
{
    struct pcmcia_socket_entry_s *entry, **ptr;

    ptr = &pcmcia_sockets;
    for (entry = *ptr; entry; ptr = &entry->next, entry = *ptr)
        if (entry->socket == socket) {
            *ptr = entry->next;
            qemu_free(entry);
        }
}

void pcmcia_info(Monitor *mon)
{
    struct pcmcia_socket_entry_s *iter;

    if (!pcmcia_sockets)
        monitor_printf(mon, "No PCMCIA sockets\n");

    for (iter = pcmcia_sockets; iter; iter = iter->next)
        monitor_printf(mon, "%s: %s\n", iter->socket->slot_string,
                       iter->socket->attached ? iter->socket->card_string :
                       "Empty");
}

/***********************************************************/
/* I/O handling */

typedef struct IOHandlerRecord {
    int fd;
    IOCanReadHandler *fd_read_poll;
    IOHandler *fd_read;
    IOHandler *fd_write;
    int deleted;
    void *opaque;
    /* temporary data */
    struct pollfd *ufd;
    QLIST_ENTRY(IOHandlerRecord) next;
} IOHandlerRecord;

static QLIST_HEAD(, IOHandlerRecord) io_handlers =
    QLIST_HEAD_INITIALIZER(io_handlers);


/* XXX: fd_read_poll should be suppressed, but an API change is
   necessary in the character devices to suppress fd_can_read(). */
int qemu_set_fd_handler2(int fd,
                         IOCanReadHandler *fd_read_poll,
                         IOHandler *fd_read,
                         IOHandler *fd_write,
                         void *opaque)
{
    IOHandlerRecord *ioh;

    if (!fd_read && !fd_write) {
        QLIST_FOREACH(ioh, &io_handlers, next) {
            if (ioh->fd == fd) {
                ioh->deleted = 1;
                break;
            }
        }
    } else {
        QLIST_FOREACH(ioh, &io_handlers, next) {
            if (ioh->fd == fd)
                goto found;
        }
        ioh = qemu_mallocz(sizeof(IOHandlerRecord));
        QLIST_INSERT_HEAD(&io_handlers, ioh, next);
    found:
        ioh->fd = fd;
        ioh->fd_read_poll = fd_read_poll;
        ioh->fd_read = fd_read;
        ioh->fd_write = fd_write;
        ioh->opaque = opaque;
        ioh->deleted = 0;
    }
    qemu_notify_event();
    return 0;
}

int qemu_set_fd_handler(int fd,
                        IOHandler *fd_read,
                        IOHandler *fd_write,
                        void *opaque)
{
    return qemu_set_fd_handler2(fd, NULL, fd_read, fd_write, opaque);
}

/***********************************************************/
/* machine registration */

static QEMUMachine *first_machine = NULL;
QEMUMachine *current_machine = NULL;

int qemu_register_machine(QEMUMachine *m)
{
    QEMUMachine **pm;
    pm = &first_machine;
    while (*pm != NULL)
        pm = &(*pm)->next;
    m->next = NULL;
    *pm = m;
    return 0;
}

static QEMUMachine *find_machine(const char *name)
{
    QEMUMachine *m;

    for(m = first_machine; m != NULL; m = m->next) {
        if (!strcmp(m->name, name))
            return m;
        if (m->alias && !strcmp(m->alias, name))
            return m;
    }
    return NULL;
}

static QEMUMachine *find_default_machine(void)
{
    QEMUMachine *m;

    for(m = first_machine; m != NULL; m = m->next) {
        if (m->is_default) {
            return m;
        }
    }
    return NULL;
}

/***********************************************************/
/* main execution loop */

static void gui_update(void *opaque)
{
    uint64_t interval = GUI_REFRESH_INTERVAL;
    DisplayState *ds = opaque;
    DisplayChangeListener *dcl = ds->listeners;

    qemu_flush_coalesced_mmio_buffer();
    dpy_refresh(ds);

    while (dcl != NULL) {
        if (dcl->gui_timer_interval &&
            dcl->gui_timer_interval < interval)
            interval = dcl->gui_timer_interval;
        dcl = dcl->next;
    }
    qemu_mod_timer(ds->gui_timer, interval + qemu_get_clock(rt_clock));
}

static void nographic_update(void *opaque)
{
    uint64_t interval = GUI_REFRESH_INTERVAL;

    qemu_flush_coalesced_mmio_buffer();
    qemu_mod_timer(nographic_timer, interval + qemu_get_clock(rt_clock));
}

struct vm_change_state_entry {
    VMChangeStateHandler *cb;
    void *opaque;
    QLIST_ENTRY (vm_change_state_entry) entries;
};

static QLIST_HEAD(vm_change_state_head, vm_change_state_entry) vm_change_state_head;

VMChangeStateEntry *qemu_add_vm_change_state_handler(VMChangeStateHandler *cb,
                                                     void *opaque)
{
    VMChangeStateEntry *e;

    e = qemu_mallocz(sizeof (*e));

    e->cb = cb;
    e->opaque = opaque;
    QLIST_INSERT_HEAD(&vm_change_state_head, e, entries);
    return e;
}

void qemu_del_vm_change_state_handler(VMChangeStateEntry *e)
{
    QLIST_REMOVE (e, entries);
    qemu_free (e);
}

void vm_state_notify(int running, int reason)
{
    VMChangeStateEntry *e;

    for (e = vm_change_state_head.lh_first; e; e = e->entries.le_next) {
        e->cb(e->opaque, running, reason);
    }
}

void vm_start(void)
{
    if (!vm_running) {
        cpu_enable_ticks();
        vm_running = 1;
        vm_state_notify(1, 0);
        resume_all_vcpus();
        monitor_protocol_event(QEVENT_RESUME, NULL);
    }
}

/* reset/shutdown handler */

typedef struct QEMUResetEntry {
    QTAILQ_ENTRY(QEMUResetEntry) entry;
    QEMUResetHandler *func;
    void *opaque;
} QEMUResetEntry;

static QTAILQ_HEAD(reset_handlers, QEMUResetEntry) reset_handlers =
    QTAILQ_HEAD_INITIALIZER(reset_handlers);
static int reset_requested;
static int shutdown_requested;
static int powerdown_requested;
int debug_requested;
int vmstop_requested;

int qemu_no_shutdown(void)
{
    int r = no_shutdown;
    no_shutdown = 0;
    return r;
}

int qemu_shutdown_requested(void)
{
    int r = shutdown_requested;
    shutdown_requested = 0;
    return r;
}

int qemu_reset_requested(void)
{
    int r = reset_requested;
    reset_requested = 0;
    return r;
}

int qemu_powerdown_requested(void)
{
    int r = powerdown_requested;
    powerdown_requested = 0;
    return r;
}

static int qemu_debug_requested(void)
{
    int r = debug_requested;
    debug_requested = 0;
    return r;
}

static int qemu_vmstop_requested(void)
{
    int r = vmstop_requested;
    vmstop_requested = 0;
    return r;
}

void qemu_register_reset(QEMUResetHandler *func, void *opaque)
{
    QEMUResetEntry *re = qemu_mallocz(sizeof(QEMUResetEntry));

    re->func = func;
    re->opaque = opaque;
    QTAILQ_INSERT_TAIL(&reset_handlers, re, entry);
}

void qemu_unregister_reset(QEMUResetHandler *func, void *opaque)
{
    QEMUResetEntry *re;

    QTAILQ_FOREACH(re, &reset_handlers, entry) {
        if (re->func == func && re->opaque == opaque) {
            QTAILQ_REMOVE(&reset_handlers, re, entry);
            qemu_free(re);
            return;
        }
    }
}

void qemu_system_reset(void)
{
    QEMUResetEntry *re, *nre;

    /* reset all devices */
    QTAILQ_FOREACH_SAFE(re, &reset_handlers, entry, nre) {
        re->func(re->opaque);
    }
    monitor_protocol_event(QEVENT_RESET, NULL);
    cpu_synchronize_all_post_reset();
}

void qemu_system_reset_request(void)
{
    if (no_reboot) {
        shutdown_requested = 1;
    } else {
        reset_requested = 1;
    }
    if (cpu_single_env) {
        cpu_single_env->stopped = 1;
    }
    qemu_notify_event();
}

void qemu_system_shutdown_request(void)
{
    shutdown_requested = 1;
    qemu_notify_event();
}

void qemu_system_powerdown_request(void)
{
    powerdown_requested = 1;
    qemu_notify_event();
}

void main_loop_wait(int nonblocking)
{
    IOHandlerRecord *ioh;
    fd_set rfds, wfds, xfds;
    int ret, nfds;
    struct timeval tv;
    int timeout;

    if (nonblocking)
        timeout = 0;
    else {
        timeout = qemu_calculate_timeout();
        qemu_bh_update_timeout(&timeout);
    }

    os_host_main_loop_wait(&timeout);

    /* poll any events */
    /* XXX: separate device handlers from system ones */
    nfds = -1;
    FD_ZERO(&rfds);
    FD_ZERO(&wfds);
    FD_ZERO(&xfds);
    QLIST_FOREACH(ioh, &io_handlers, next) {
        if (ioh->deleted)
            continue;
        if (ioh->fd_read &&
            (!ioh->fd_read_poll ||
             ioh->fd_read_poll(ioh->opaque) != 0)) {
            FD_SET(ioh->fd, &rfds);
            if (ioh->fd > nfds)
                nfds = ioh->fd;
        }
        if (ioh->fd_write) {
            FD_SET(ioh->fd, &wfds);
            if (ioh->fd > nfds)
                nfds = ioh->fd;
        }
    }

    tv.tv_sec = timeout / 1000;
    tv.tv_usec = (timeout % 1000) * 1000;

    slirp_select_fill(&nfds, &rfds, &wfds, &xfds);

    qemu_mutex_unlock_iothread();
    ret = select(nfds + 1, &rfds, &wfds, &xfds, &tv);
    qemu_mutex_lock_iothread();
    if (ret > 0) {
        IOHandlerRecord *pioh;

        QLIST_FOREACH_SAFE(ioh, &io_handlers, next, pioh) {
            if (ioh->deleted) {
                QLIST_REMOVE(ioh, next);
                qemu_free(ioh);
                continue;
            }
            if (ioh->fd_read && FD_ISSET(ioh->fd, &rfds)) {
                ioh->fd_read(ioh->opaque);
                if (!(ioh->fd_read_poll && ioh->fd_read_poll(ioh->opaque)))
                    FD_CLR(ioh->fd, &rfds);
            }
            if (ioh->fd_write && FD_ISSET(ioh->fd, &wfds)) {
                ioh->fd_write(ioh->opaque);
            }
        }
    }

    slirp_select_poll(&rfds, &wfds, &xfds, (ret < 0));

    qemu_run_all_timers();

    /* Check bottom-halves last in case any of the earlier events triggered
       them.  */
    qemu_bh_poll();

}

static int vm_can_run(void)
{
    if (powerdown_requested)
        return 0;
    if (reset_requested)
        return 0;
    if (shutdown_requested)
        return 0;
    if (debug_requested)
        return 0;
    return 1;
}

qemu_irq qemu_system_powerdown;

static void main_loop(void)
{
    int r;

    if (kvm_enabled()) {
        kvm_main_loop();
        cpu_disable_ticks();
        return;
    }

    qemu_main_loop_start();

    for (;;) {
        do {
            bool nonblocking = false;
#ifdef CONFIG_PROFILER
            int64_t ti;
#endif
#ifndef CONFIG_IOTHREAD
            nonblocking = tcg_cpu_exec();
#endif
#ifdef CONFIG_PROFILER
            ti = profile_getclock();
#endif
            main_loop_wait(nonblocking);
#ifdef CONFIG_PROFILER
            dev_time += profile_getclock() - ti;
#endif
        } while (vm_can_run());

        if ((r = qemu_debug_requested())) {
            vm_stop(r);
        }
        if (qemu_shutdown_requested()) {
            monitor_protocol_event(QEVENT_SHUTDOWN, NULL);
            if (no_shutdown) {
                vm_stop(0);
                no_shutdown = 0;
            } else
                break;
        }
        if (qemu_reset_requested()) {
            pause_all_vcpus();
            qemu_system_reset();
            resume_all_vcpus();
        }
        if (qemu_powerdown_requested()) {
            monitor_protocol_event(QEVENT_POWERDOWN, NULL);
            qemu_irq_raise(qemu_system_powerdown);
        }
        if ((r = qemu_vmstop_requested())) {
            vm_stop(r);
        }
    }
    pause_all_vcpus();
}

static void version(void)
{
    printf("QEMU emulator version " QEMU_VERSION QEMU_PKGVERSION ", Copyright (c) 2003-2008 Fabrice Bellard\n");
}

static void help(int exitcode)
{
    const char *options_help =
#define DEF(option, opt_arg, opt_enum, opt_help, arch_mask)     \
        opt_help
#define DEFHEADING(text) stringify(text) "\n"
#include "qemu-options.def"
#undef DEF
#undef DEFHEADING
#undef GEN_DOCS
        ;
    version();
    printf("usage: %s [options] [disk_image]\n"
           "\n"
           "'disk_image' is a raw hard disk image for IDE hard disk 0\n"
           "\n"
           "%s\n"
           "During emulation, the following keys are useful:\n"
           "ctrl-alt-f      toggle full screen\n"
           "ctrl-alt-n      switch to virtual console 'n'\n"
           "ctrl-alt        toggle mouse and keyboard grab\n"
           "\n"
           "When using -nographic, press 'ctrl-a h' to get some help.\n",
           "qemu",
           options_help);
    exit(exitcode);
}

#define HAS_ARG 0x0001

typedef struct QEMUOption {
    const char *name;
    int flags;
    int index;
    uint32_t arch_mask;
} QEMUOption;

static const QEMUOption qemu_options[] = {
    { "h", 0, QEMU_OPTION_h, QEMU_ARCH_ALL },
#define DEF(option, opt_arg, opt_enum, opt_help, arch_mask)     \
    { option, opt_arg, opt_enum, arch_mask },
#define DEFHEADING(text)
#include "qemu-options.def"
#undef DEF
#undef DEFHEADING
#undef GEN_DOCS
    { NULL },
};
static void select_vgahw (const char *p)
{
    const char *opts;

    default_vga = 0;
    vga_interface_type = VGA_NONE;
    if (strstart(p, "std", &opts)) {
        vga_interface_type = VGA_STD;
    } else if (strstart(p, "cirrus", &opts)) {
        vga_interface_type = VGA_CIRRUS;
    } else if (strstart(p, "vmware", &opts)) {
        vga_interface_type = VGA_VMWARE;
    } else if (strstart(p, "xenfb", &opts)) {
        vga_interface_type = VGA_XENFB;
    } else if (!strstart(p, "none", &opts)) {
    invalid_vga:
        fprintf(stderr, "Unknown vga type: %s\n", p);
        exit(1);
    }
    while (*opts) {
        const char *nextopt;

        if (strstart(opts, ",retrace=", &nextopt)) {
            opts = nextopt;
            if (strstart(opts, "dumb", &nextopt))
                vga_retrace_method = VGA_RETRACE_DUMB;
            else if (strstart(opts, "precise", &nextopt))
                vga_retrace_method = VGA_RETRACE_PRECISE;
            else goto invalid_vga;
        } else goto invalid_vga;
        opts = nextopt;
    }
}

static int balloon_parse(const char *arg)
{
    QemuOpts *opts;

    if (strcmp(arg, "none") == 0) {
        return 0;
    }

    if (!strncmp(arg, "virtio", 6)) {
        if (arg[6] == ',') {
            /* have params -> parse them */
            opts = qemu_opts_parse(&qemu_device_opts, arg+7, 0);
            if (!opts)
                return  -1;
        } else {
            /* create empty opts */
            opts = qemu_opts_create(&qemu_device_opts, NULL, 0);
        }
        qemu_opt_set(opts, "driver", "virtio-balloon-pci");
        return 0;
    }

    return -1;
}

char *qemu_find_file(int type, const char *name)
{
    int len;
    const char *subdir;
    char *buf;

    /* If name contains path separators then try it as a straight path.  */
    if ((strchr(name, '/') || strchr(name, '\\'))
        && access(name, R_OK) == 0) {
        return qemu_strdup(name);
    }
    switch (type) {
    case QEMU_FILE_TYPE_BIOS:
        subdir = "";
        break;
    case QEMU_FILE_TYPE_KEYMAP:
        subdir = "keymaps/";
        break;
    default:
        abort();
    }
    len = strlen(data_dir) + strlen(name) + strlen(subdir) + 2;
    buf = qemu_mallocz(len);
    snprintf(buf, len, "%s/%s%s", data_dir, subdir, name);
    if (access(buf, R_OK)) {
        qemu_free(buf);
        return NULL;
    }
    return buf;
}

static int device_help_func(QemuOpts *opts, void *opaque)
{
    return qdev_device_help(opts);
}

static int device_init_func(QemuOpts *opts, void *opaque)
{
    DeviceState *dev;

    dev = qdev_device_add(opts);
    if (!dev)
        return -1;
    return 0;
}

static int chardev_init_func(QemuOpts *opts, void *opaque)
{
    CharDriverState *chr;

    chr = qemu_chr_open_opts(opts, NULL);
    if (!chr)
        return -1;
    return 0;
}

#ifdef CONFIG_LINUX
static int fsdev_init_func(QemuOpts *opts, void *opaque)
{
    int ret;
    ret = qemu_fsdev_add(opts);

    return ret;
}
#endif

static int mon_init_func(QemuOpts *opts, void *opaque)
{
    CharDriverState *chr;
    const char *chardev;
    const char *mode;
    int flags;

    mode = qemu_opt_get(opts, "mode");
    if (mode == NULL) {
        mode = "readline";
    }
    if (strcmp(mode, "readline") == 0) {
        flags = MONITOR_USE_READLINE;
    } else if (strcmp(mode, "control") == 0) {
        flags = MONITOR_USE_CONTROL;
    } else {
        fprintf(stderr, "unknown monitor mode \"%s\"\n", mode);
        exit(1);
    }

    if (qemu_opt_get_bool(opts, "default", 0))
        flags |= MONITOR_IS_DEFAULT;

    chardev = qemu_opt_get(opts, "chardev");
    chr = qemu_chr_find(chardev);
    if (chr == NULL) {
        fprintf(stderr, "chardev \"%s\" not found\n", chardev);
        exit(1);
    }

    monitor_init(chr, flags);
    return 0;
}

static void monitor_parse(const char *optarg, const char *mode)
{
    static int monitor_device_index = 0;
    QemuOpts *opts;
    const char *p;
    char label[32];
    int def = 0;

    if (strstart(optarg, "chardev:", &p)) {
        snprintf(label, sizeof(label), "%s", p);
    } else {
        snprintf(label, sizeof(label), "compat_monitor%d",
                 monitor_device_index);
        if (monitor_device_index == 0) {
            def = 1;
        }
        opts = qemu_chr_parse_compat(label, optarg);
        if (!opts) {
            fprintf(stderr, "parse error: %s\n", optarg);
            exit(1);
        }
    }

    opts = qemu_opts_create(&qemu_mon_opts, label, 1);
    if (!opts) {
        fprintf(stderr, "duplicate chardev: %s\n", label);
        exit(1);
    }
    qemu_opt_set(opts, "mode", mode);
    qemu_opt_set(opts, "chardev", label);
    if (def)
        qemu_opt_set(opts, "default", "on");
    monitor_device_index++;
}

struct device_config {
    enum {
        DEV_USB,       /* -usbdevice     */
        DEV_BT,        /* -bt            */
        DEV_SERIAL,    /* -serial        */
        DEV_PARALLEL,  /* -parallel      */
        DEV_VIRTCON,   /* -virtioconsole */
        DEV_DEBUGCON,  /* -debugcon */
    } type;
    const char *cmdline;
    QTAILQ_ENTRY(device_config) next;
};
QTAILQ_HEAD(, device_config) device_configs = QTAILQ_HEAD_INITIALIZER(device_configs);

static void add_device_config(int type, const char *cmdline)
{
    struct device_config *conf;

    conf = qemu_mallocz(sizeof(*conf));
    conf->type = type;
    conf->cmdline = cmdline;
    QTAILQ_INSERT_TAIL(&device_configs, conf, next);
}

static int foreach_device_config(int type, int (*func)(const char *cmdline))
{
    struct device_config *conf;
    int rc;

    QTAILQ_FOREACH(conf, &device_configs, next) {
        if (conf->type != type)
            continue;
        rc = func(conf->cmdline);
        if (0 != rc)
            return rc;
    }
    return 0;
}

static int serial_parse(const char *devname)
{
    static int index = 0;
    char label[32];

    if (strcmp(devname, "none") == 0)
        return 0;
    if (index == MAX_SERIAL_PORTS) {
        fprintf(stderr, "qemu: too many serial ports\n");
        exit(1);
    }
    snprintf(label, sizeof(label), "serial%d", index);
    serial_hds[index] = qemu_chr_open(label, devname, NULL);
    if (!serial_hds[index]) {
        fprintf(stderr, "qemu: could not open serial device '%s': %s\n",
                devname, strerror(errno));
        return -1;
    }
    index++;
    return 0;
}

static int parallel_parse(const char *devname)
{
    static int index = 0;
    char label[32];

    if (strcmp(devname, "none") == 0)
        return 0;
    if (index == MAX_PARALLEL_PORTS) {
        fprintf(stderr, "qemu: too many parallel ports\n");
        exit(1);
    }
    snprintf(label, sizeof(label), "parallel%d", index);
    parallel_hds[index] = qemu_chr_open(label, devname, NULL);
    if (!parallel_hds[index]) {
        fprintf(stderr, "qemu: could not open parallel device '%s': %s\n",
                devname, strerror(errno));
        return -1;
    }
    index++;
    return 0;
}

static int virtcon_parse(const char *devname)
{
    static int index = 0;
    char label[32];
    QemuOpts *bus_opts, *dev_opts;

    if (strcmp(devname, "none") == 0)
        return 0;
    if (index == MAX_VIRTIO_CONSOLES) {
        fprintf(stderr, "qemu: too many virtio consoles\n");
        exit(1);
    }

    bus_opts = qemu_opts_create(&qemu_device_opts, NULL, 0);
    qemu_opt_set(bus_opts, "driver", "virtio-serial");

    dev_opts = qemu_opts_create(&qemu_device_opts, NULL, 0);
    qemu_opt_set(dev_opts, "driver", "virtconsole");

    snprintf(label, sizeof(label), "virtcon%d", index);
    virtcon_hds[index] = qemu_chr_open(label, devname, NULL);
    if (!virtcon_hds[index]) {
        fprintf(stderr, "qemu: could not open virtio console '%s': %s\n",
                devname, strerror(errno));
        return -1;
    }
    qemu_opt_set(dev_opts, "chardev", label);

    index++;
    return 0;
}

static int debugcon_parse(const char *devname)
{   
    QemuOpts *opts;

    if (!qemu_chr_open("debugcon", devname, NULL)) {
        exit(1);
    }
    opts = qemu_opts_create(&qemu_device_opts, "debugcon", 1);
    if (!opts) {
        fprintf(stderr, "qemu: already have a debugcon device\n");
        exit(1);
    }
    qemu_opt_set(opts, "driver", "isa-debugcon");
    qemu_opt_set(opts, "chardev", "debugcon");
    return 0;
}

static const QEMUOption *lookup_opt(int argc, char **argv,
                                    const char **poptarg, int *poptind)
{
    const QEMUOption *popt;
    int optind = *poptind;
    char *r = argv[optind];
    const char *optarg;

    loc_set_cmdline(argv, optind, 1);
    optind++;
    /* Treat --foo the same as -foo.  */
    if (r[1] == '-')
        r++;
    popt = qemu_options;
    for(;;) {
        if (!popt->name) {
            error_report("invalid option");
            exit(1);
        }
        if (!strcmp(popt->name, r + 1))
            break;
        popt++;
    }
    if (popt->flags & HAS_ARG) {
        if (optind >= argc) {
            error_report("requires an argument");
            exit(1);
        }
        optarg = argv[optind++];
        loc_set_cmdline(argv, optind - 2, 2);
    } else {
        optarg = NULL;
    }

    *poptarg = optarg;
    *poptind = optind;

    return popt;
}

int main(int argc, char **argv, char **envp)
{
    const char *gdbstub_dev = NULL;
    int i;
    int snapshot, linux_boot;
    const char *icount_option = NULL;
    const char *initrd_filename;
    const char *kernel_filename, *kernel_cmdline;
    char boot_devices[33] = "cad"; /* default to HD->floppy->CD-ROM */
    DisplayState *ds;
    DisplayChangeListener *dcl;
    int cyls, heads, secs, translation;
    QemuOpts *hda_opts = NULL, *opts;
    int optind;
    const char *optarg;
    const char *loadvm = NULL;
    QEMUMachine *machine;
    const char *cpu_model;
#ifndef _WIN32
    int fds[2];
#endif
    int tb_size;
    const char *pid_file = NULL;
    const char *incoming = NULL;
#ifndef _WIN32
    int fd = 0;
    const char *chroot_dir = NULL;
#endif
    int show_vnc_port = 0;
    int defconfig = 1;

    error_set_progname(argv[0]);

    init_clocks();

    qemu_cache_utils_init(envp);

    QLIST_INIT (&vm_change_state_head);
    os_setup_early_signal_handling();

    module_call_init(MODULE_INIT_MACHINE);
    machine = find_default_machine();
    cpu_model = NULL;
    initrd_filename = NULL;
    ram_size = 0;
    snapshot = 0;
    kernel_filename = NULL;
    kernel_cmdline = "";
    cyls = heads = secs = 0;
    translation = BIOS_ATA_TRANSLATION_AUTO;

    for (i = 0; i < MAX_NODES; i++) {
        node_mem[i] = 0;
        node_cpumask[i] = 0;
    }

    assigned_devices_index = 0;

    nb_numa_nodes = 0;
    nb_nics = 0;

    tb_size = 0;
    autostart= 1;

    /* first pass of option parsing */
    optind = 1;
    while (optind < argc) {
        if (argv[optind][0] != '-') {
            /* disk image */
            optind++;
            continue;
        } else {
            const QEMUOption *popt;

            popt = lookup_opt(argc, argv, &optarg, &optind);
            switch (popt->index) {
            case QEMU_OPTION_nodefconfig:
                defconfig=0;
                break;
            }
        }
    }

    if (defconfig) {
        int ret;

        ret = qemu_read_config_file(CONFIG_QEMU_CONFDIR "/qemu.conf");
        if (ret < 0 && ret != -ENOENT) {
            exit(1);
        }

        ret = qemu_read_config_file(arch_config_name);
        if (ret < 0 && ret != -ENOENT) {
            exit(1);
        }
    }
    cpudef_init();

    /* second pass of option parsing */
    optind = 1;
    for(;;) {
        if (optind >= argc)
            break;
        if (argv[optind][0] != '-') {
	    hda_opts = drive_add(argv[optind++], HD_ALIAS, 0);
        } else {
            const QEMUOption *popt;

            popt = lookup_opt(argc, argv, &optarg, &optind);
            if (!(popt->arch_mask & arch_type)) {
                printf("Option %s not supported for this target\n", popt->name);
                exit(1);
            }
            switch(popt->index) {
            case QEMU_OPTION_M:
                machine = find_machine(optarg);
                if (!machine) {
                    QEMUMachine *m;
                    printf("Supported machines are:\n");
                    for(m = first_machine; m != NULL; m = m->next) {
                        if (m->alias)
                            printf("%-10s %s (alias of %s)\n",
                                   m->alias, m->desc, m->name);
                        printf("%-10s %s%s\n",
                               m->name, m->desc,
                               m->is_default ? " (default)" : "");
                    }
                    exit(*optarg != '?');
                }
                break;
            case QEMU_OPTION_cpu:
                /* hw initialization will check this */
                if (*optarg == '?') {
                    list_cpus(stdout, &fprintf, optarg);
                    exit(0);
                } else {
                    cpu_model = optarg;
                }
                break;
            case QEMU_OPTION_initrd:
                initrd_filename = optarg;
                break;
            case QEMU_OPTION_hda:
                if (cyls == 0)
                    hda_opts = drive_add(optarg, HD_ALIAS, 0);
                else
                    hda_opts = drive_add(optarg, HD_ALIAS
			     ",cyls=%d,heads=%d,secs=%d%s",
                             0, cyls, heads, secs,
                             translation == BIOS_ATA_TRANSLATION_LBA ?
                                 ",trans=lba" :
                             translation == BIOS_ATA_TRANSLATION_NONE ?
                                 ",trans=none" : "");
                 break;
            case QEMU_OPTION_hdb:
            case QEMU_OPTION_hdc:
            case QEMU_OPTION_hdd:
                drive_add(optarg, HD_ALIAS, popt->index - QEMU_OPTION_hda);
                break;
            case QEMU_OPTION_drive:
                drive_add(NULL, "%s", optarg);
	        break;
            case QEMU_OPTION_set:
                if (qemu_set_option(optarg) != 0)
                    exit(1);
	        break;
            case QEMU_OPTION_global:
                if (qemu_global_option(optarg) != 0)
                    exit(1);
	        break;
            case QEMU_OPTION_mtdblock:
                drive_add(optarg, MTD_ALIAS);
                break;
            case QEMU_OPTION_sd:
                drive_add(optarg, SD_ALIAS);
                break;
            case QEMU_OPTION_pflash:
                drive_add(optarg, PFLASH_ALIAS);
                break;
            case QEMU_OPTION_snapshot:
                snapshot = 1;
                break;
            case QEMU_OPTION_hdachs:
                {
                    const char *p;
                    p = optarg;
                    cyls = strtol(p, (char **)&p, 0);
                    if (cyls < 1 || cyls > 16383)
                        goto chs_fail;
                    if (*p != ',')
                        goto chs_fail;
                    p++;
                    heads = strtol(p, (char **)&p, 0);
                    if (heads < 1 || heads > 16)
                        goto chs_fail;
                    if (*p != ',')
                        goto chs_fail;
                    p++;
                    secs = strtol(p, (char **)&p, 0);
                    if (secs < 1 || secs > 63)
                        goto chs_fail;
                    if (*p == ',') {
                        p++;
                        if (!strcmp(p, "none"))
                            translation = BIOS_ATA_TRANSLATION_NONE;
                        else if (!strcmp(p, "lba"))
                            translation = BIOS_ATA_TRANSLATION_LBA;
                        else if (!strcmp(p, "auto"))
                            translation = BIOS_ATA_TRANSLATION_AUTO;
                        else
                            goto chs_fail;
                    } else if (*p != '\0') {
                    chs_fail:
                        fprintf(stderr, "qemu: invalid physical CHS format\n");
                        exit(1);
                    }
		    if (hda_opts != NULL) {
                        char num[16];
                        snprintf(num, sizeof(num), "%d", cyls);
                        qemu_opt_set(hda_opts, "cyls", num);
                        snprintf(num, sizeof(num), "%d", heads);
                        qemu_opt_set(hda_opts, "heads", num);
                        snprintf(num, sizeof(num), "%d", secs);
                        qemu_opt_set(hda_opts, "secs", num);
                        if (translation == BIOS_ATA_TRANSLATION_LBA)
                            qemu_opt_set(hda_opts, "trans", "lba");
                        if (translation == BIOS_ATA_TRANSLATION_NONE)
                            qemu_opt_set(hda_opts, "trans", "none");
                    }
                }
                break;
            case QEMU_OPTION_numa:
                if (nb_numa_nodes >= MAX_NODES) {
                    fprintf(stderr, "qemu: too many NUMA nodes\n");
                    exit(1);
                }
                numa_add(optarg);
                break;
            case QEMU_OPTION_nographic:
                display_type = DT_NOGRAPHIC;
                break;
#ifdef CONFIG_CURSES
            case QEMU_OPTION_curses:
                display_type = DT_CURSES;
                break;
#endif
            case QEMU_OPTION_portrait:
                graphic_rotate = 1;
                break;
            case QEMU_OPTION_kernel:
                kernel_filename = optarg;
                break;
            case QEMU_OPTION_append:
                kernel_cmdline = optarg;
                break;
            case QEMU_OPTION_cdrom:
                drive_add(optarg, CDROM_ALIAS);
                break;
            case QEMU_OPTION_boot:
                {
                    static const char * const params[] = {
                        "order", "once", "menu", NULL
                    };
                    char buf[sizeof(boot_devices)];
                    char *standard_boot_devices;
                    int legacy = 0;

                    if (!strchr(optarg, '=')) {
                        legacy = 1;
                        pstrcpy(buf, sizeof(buf), optarg);
                    } else if (check_params(buf, sizeof(buf), params, optarg) < 0) {
                        fprintf(stderr,
                                "qemu: unknown boot parameter '%s' in '%s'\n",
                                buf, optarg);
                        exit(1);
                    }

                    if (legacy ||
                        get_param_value(buf, sizeof(buf), "order", optarg)) {
                        validate_bootdevices(buf);
                        pstrcpy(boot_devices, sizeof(boot_devices), buf);
                    }
                    if (!legacy) {
                        if (get_param_value(buf, sizeof(buf),
                                            "once", optarg)) {
                            validate_bootdevices(buf);
                            standard_boot_devices = qemu_strdup(boot_devices);
                            pstrcpy(boot_devices, sizeof(boot_devices), buf);
                            qemu_register_reset(restore_boot_devices,
                                                standard_boot_devices);
                        }
                        if (get_param_value(buf, sizeof(buf),
                                            "menu", optarg)) {
                            if (!strcmp(buf, "on")) {
                                boot_menu = 1;
                            } else if (!strcmp(buf, "off")) {
                                boot_menu = 0;
                            } else {
                                fprintf(stderr,
                                        "qemu: invalid option value '%s'\n",
                                        buf);
                                exit(1);
                            }
                        }
                    }
                }
                break;
            case QEMU_OPTION_fda:
            case QEMU_OPTION_fdb:
                drive_add(optarg, FD_ALIAS, popt->index - QEMU_OPTION_fda);
                break;
            case QEMU_OPTION_no_fd_bootchk:
                fd_bootchk = 0;
                break;
            case QEMU_OPTION_netdev:
                if (net_client_parse(&qemu_netdev_opts, optarg) == -1) {
                    exit(1);
                }
                break;
            case QEMU_OPTION_net:
                if (net_client_parse(&qemu_net_opts, optarg) == -1) {
                    exit(1);
                }
                break;
#ifdef CONFIG_SLIRP
            case QEMU_OPTION_tftp:
                legacy_tftp_prefix = optarg;
                break;
            case QEMU_OPTION_bootp:
                legacy_bootp_filename = optarg;
                break;
            case QEMU_OPTION_redir:
                if (net_slirp_redir(optarg) < 0)
                    exit(1);
                break;
#endif
            case QEMU_OPTION_bt:
                add_device_config(DEV_BT, optarg);
                break;
            case QEMU_OPTION_audio_help:
                if (!(audio_available())) {
                    printf("Option %s not supported for this target\n", popt->name);
                    exit(1);
                }
                AUD_help ();
                exit (0);
                break;
            case QEMU_OPTION_soundhw:
                if (!(audio_available())) {
                    printf("Option %s not supported for this target\n", popt->name);
                    exit(1);
                }
                select_soundhw (optarg);
                break;
            case QEMU_OPTION_h:
                help(0);
                break;
            case QEMU_OPTION_version:
                version();
                exit(0);
                break;
            case QEMU_OPTION_m: {
                uint64_t value;
                char *ptr;

                value = strtoul(optarg, &ptr, 10);
                switch (*ptr) {
                case 0: case 'M': case 'm':
                    value <<= 20;
                    break;
                case 'G': case 'g':
                    value <<= 30;
                    break;
                default:
                    fprintf(stderr, "qemu: invalid ram size: %s\n", optarg);
                    exit(1);
                }

                /* On 32-bit hosts, QEMU is limited by virtual address space */
                if (value > (2047 << 20) && HOST_LONG_BITS == 32) {
                    fprintf(stderr, "qemu: at most 2047 MB RAM can be simulated\n");
                    exit(1);
                }
                if (value != (uint64_t)(ram_addr_t)value) {
                    fprintf(stderr, "qemu: ram size too large\n");
                    exit(1);
                }
                ram_size = value;
                break;
            }
            case QEMU_OPTION_mempath:
                mem_path = optarg;
                break;
#ifdef MAP_POPULATE
            case QEMU_OPTION_mem_prealloc:
                mem_prealloc = 1;
                break;
#endif
            case QEMU_OPTION_d:
                set_cpu_log(optarg);
                break;
            case QEMU_OPTION_s:
                gdbstub_dev = "tcp::" DEFAULT_GDBSTUB_PORT;
                break;
            case QEMU_OPTION_gdb:
                gdbstub_dev = optarg;
                break;
            case QEMU_OPTION_L:
                data_dir = optarg;
                break;
            case QEMU_OPTION_bios:
                bios_name = optarg;
                break;
            case QEMU_OPTION_singlestep:
                singlestep = 1;
                break;
            case QEMU_OPTION_S:
                autostart = 0;
                break;
	    case QEMU_OPTION_k:
		keyboard_layout = optarg;
		break;
            case QEMU_OPTION_localtime:
                rtc_utc = 0;
                break;
            case QEMU_OPTION_vga:
                select_vgahw (optarg);
                break;
            case QEMU_OPTION_g:
                {
                    const char *p;
                    int w, h, depth;
                    p = optarg;
                    w = strtol(p, (char **)&p, 10);
                    if (w <= 0) {
                    graphic_error:
                        fprintf(stderr, "qemu: invalid resolution or depth\n");
                        exit(1);
                    }
                    if (*p != 'x')
                        goto graphic_error;
                    p++;
                    h = strtol(p, (char **)&p, 10);
                    if (h <= 0)
                        goto graphic_error;
                    if (*p == 'x') {
                        p++;
                        depth = strtol(p, (char **)&p, 10);
                        if (depth != 8 && depth != 15 && depth != 16 &&
                            depth != 24 && depth != 32)
                            goto graphic_error;
                    } else if (*p == '\0') {
                        depth = graphic_depth;
                    } else {
                        goto graphic_error;
                    }

                    graphic_width = w;
                    graphic_height = h;
                    graphic_depth = depth;
                }
                break;
            case QEMU_OPTION_echr:
                {
                    char *r;
                    term_escape_char = strtol(optarg, &r, 0);
                    if (r == optarg)
                        printf("Bad argument to echr\n");
                    break;
                }
            case QEMU_OPTION_monitor:
                monitor_parse(optarg, "readline");
                default_monitor = 0;
                break;
            case QEMU_OPTION_qmp:
                monitor_parse(optarg, "control");
                default_monitor = 0;
                break;
            case QEMU_OPTION_mon:
                opts = qemu_opts_parse(&qemu_mon_opts, optarg, 1);
                if (!opts) {
                    exit(1);
                }
                default_monitor = 0;
                break;
            case QEMU_OPTION_chardev:
                opts = qemu_opts_parse(&qemu_chardev_opts, optarg, 1);
                if (!opts) {
                    exit(1);
                }
                break;
#ifdef CONFIG_LINUX
            case QEMU_OPTION_fsdev:
                opts = qemu_opts_parse(&qemu_fsdev_opts, optarg, 1);
                if (!opts) {
                    fprintf(stderr, "parse error: %s\n", optarg);
                    exit(1);
                }
                break;
            case QEMU_OPTION_virtfs: {
                char *arg_fsdev = NULL;
                char *arg_9p = NULL;
                int len = 0;

                opts = qemu_opts_parse(&qemu_virtfs_opts, optarg, 1);
                if (!opts) {
                    fprintf(stderr, "parse error: %s\n", optarg);
                    exit(1);
                }

                len = strlen(",id=,path=");
                len += strlen(qemu_opt_get(opts, "fstype"));
                len += strlen(qemu_opt_get(opts, "mount_tag"));
                len += strlen(qemu_opt_get(opts, "path"));
                arg_fsdev = qemu_malloc((len + 1) * sizeof(*arg_fsdev));

                if (!arg_fsdev) {
                    fprintf(stderr, "No memory to parse -fsdev for %s\n",
                            optarg);
                    exit(1);
                }

                sprintf(arg_fsdev, "%s,id=%s,path=%s",
                                qemu_opt_get(opts, "fstype"),
                                qemu_opt_get(opts, "mount_tag"),
                                qemu_opt_get(opts, "path"));

                len = strlen("virtio-9p-pci,fsdev=,mount_tag=");
                len += 2*strlen(qemu_opt_get(opts, "mount_tag"));
                arg_9p = qemu_malloc((len + 1) * sizeof(*arg_9p));

                if (!arg_9p) {
                    fprintf(stderr, "No memory to parse -device for %s\n",
                            optarg);
                    exit(1);
                }

                sprintf(arg_9p, "virtio-9p-pci,fsdev=%s,mount_tag=%s",
                                qemu_opt_get(opts, "mount_tag"),
                                qemu_opt_get(opts, "mount_tag"));

                if (!qemu_opts_parse(&qemu_fsdev_opts, arg_fsdev, 1)) {
                    fprintf(stderr, "parse error [fsdev]: %s\n", optarg);
                    exit(1);
                }

                if (!qemu_opts_parse(&qemu_device_opts, arg_9p, 1)) {
                    fprintf(stderr, "parse error [device]: %s\n", optarg);
                    exit(1);
                }

                qemu_free(arg_fsdev);
                qemu_free(arg_9p);
                break;
            }
#endif
            case QEMU_OPTION_serial:
                add_device_config(DEV_SERIAL, optarg);
                default_serial = 0;
                if (strncmp(optarg, "mon:", 4) == 0) {
                    default_monitor = 0;
                }
                break;
            case QEMU_OPTION_watchdog:
                if (watchdog) {
                    fprintf(stderr,
                            "qemu: only one watchdog option may be given\n");
                    return 1;
                }
                watchdog = optarg;
                break;
            case QEMU_OPTION_watchdog_action:
                if (select_watchdog_action(optarg) == -1) {
                    fprintf(stderr, "Unknown -watchdog-action parameter\n");
                    exit(1);
                }
                break;
            case QEMU_OPTION_virtiocon:
                add_device_config(DEV_VIRTCON, optarg);
                default_virtcon = 0;
                if (strncmp(optarg, "mon:", 4) == 0) {
                    default_monitor = 0;
                }
                break;
            case QEMU_OPTION_parallel:
                add_device_config(DEV_PARALLEL, optarg);
                default_parallel = 0;
                if (strncmp(optarg, "mon:", 4) == 0) {
                    default_monitor = 0;
                }
                break;
            case QEMU_OPTION_debugcon:
                add_device_config(DEV_DEBUGCON, optarg);
                break;
	    case QEMU_OPTION_loadvm:
		loadvm = optarg;
		break;
            case QEMU_OPTION_full_screen:
                full_screen = 1;
                break;
#ifdef CONFIG_SDL
            case QEMU_OPTION_no_frame:
                no_frame = 1;
                break;
            case QEMU_OPTION_alt_grab:
                alt_grab = 1;
                break;
            case QEMU_OPTION_ctrl_grab:
                ctrl_grab = 1;
                break;
            case QEMU_OPTION_no_quit:
                no_quit = 1;
                break;
            case QEMU_OPTION_sdl:
                display_type = DT_SDL;
                break;
#endif
            case QEMU_OPTION_pidfile:
                pid_file = optarg;
                break;
            case QEMU_OPTION_win2k_hack:
                win2k_install_hack = 1;
                break;
            case QEMU_OPTION_rtc_td_hack:
                rtc_td_hack = 1;
                break;
            case QEMU_OPTION_acpitable:
                do_acpitable_option(optarg);
                break;
            case QEMU_OPTION_smbios:
                do_smbios_option(optarg);
                break;
#ifdef KVM_UPSTREAM
            case QEMU_OPTION_enable_kvm:
                kvm_allowed = 1;
#endif
                break;
	    case QEMU_OPTION_no_kvm:
		kvm_allowed = 0;
		break;
	    case QEMU_OPTION_no_kvm_irqchip: {
		kvm_irqchip = 0;
		kvm_pit = 0;
		break;
	    }
	    case QEMU_OPTION_no_kvm_pit: {
		kvm_pit = 0;
		break;
	    }
            case QEMU_OPTION_no_kvm_pit_reinjection: {
                kvm_pit_reinject = 0;
                break;
            }
	    case QEMU_OPTION_enable_nesting: {
		kvm_nested = 1;
		break;
	    }
#if defined(TARGET_I386) || defined(TARGET_X86_64) || defined(TARGET_IA64) || defined(__linux__)
            case QEMU_OPTION_pcidevice:
		if (assigned_devices_index >= MAX_DEV_ASSIGN_CMDLINE) {
                    fprintf(stderr, "Too many assigned devices\n");
                    exit(1);
		}
		assigned_devices[assigned_devices_index] = optarg;
		assigned_devices_index++;
                break;
#endif
            case QEMU_OPTION_usb:
                usb_enabled = 1;
                break;
            case QEMU_OPTION_usbdevice:
                usb_enabled = 1;
                add_device_config(DEV_USB, optarg);
                break;
            case QEMU_OPTION_device:
                if (!qemu_opts_parse(&qemu_device_opts, optarg, 1)) {
                    exit(1);
                }
                break;
            case QEMU_OPTION_smp:
                smp_parse(optarg);
                if (smp_cpus < 1) {
                    fprintf(stderr, "Invalid number of CPUs\n");
                    exit(1);
                }
                if (max_cpus < smp_cpus) {
                    fprintf(stderr, "maxcpus must be equal to or greater than "
                            "smp\n");
                    exit(1);
                }
                if (max_cpus > 255) {
                    fprintf(stderr, "Unsupported number of maxcpus\n");
                    exit(1);
                }
                break;
	    case QEMU_OPTION_vnc:
                display_type = DT_VNC;
		vnc_display = optarg;
		break;
            case QEMU_OPTION_no_acpi:
                acpi_enabled = 0;
                break;
            case QEMU_OPTION_no_hpet:
                no_hpet = 1;
                break;
            case QEMU_OPTION_balloon:
                if (balloon_parse(optarg) < 0) {
                    fprintf(stderr, "Unknown -balloon argument %s\n", optarg);
                    exit(1);
                }
                break;
            case QEMU_OPTION_no_reboot:
                no_reboot = 1;
                break;
            case QEMU_OPTION_no_shutdown:
                no_shutdown = 1;
                break;
            case QEMU_OPTION_show_cursor:
                cursor_hide = 0;
                break;
            case QEMU_OPTION_uuid:
                if(qemu_uuid_parse(optarg, qemu_uuid) < 0) {
                    fprintf(stderr, "Fail to parse UUID string."
                            " Wrong format.\n");
                    exit(1);
                }
                break;
#ifndef _WIN32
	    case QEMU_OPTION_daemonize:
		daemonize = 1;
		break;
#endif
	    case QEMU_OPTION_option_rom:
		if (nb_option_roms >= MAX_OPTION_ROMS) {
		    fprintf(stderr, "Too many option ROMs\n");
		    exit(1);
		}
		option_rom[nb_option_roms] = optarg;
		nb_option_roms++;
		break;
            case QEMU_OPTION_semihosting:
                semihosting_enabled = 1;
                break;
            case QEMU_OPTION_tdf:
                time_drift_fix = 1;
		break;
            case QEMU_OPTION_kvm_shadow_memory:
                kvm_shadow_memory = (int64_t)atoi(optarg) * 1024 * 1024 / 4096;
                break;
            case QEMU_OPTION_name:
                qemu_name = qemu_strdup(optarg);
		 {
		     char *p = strchr(qemu_name, ',');
		     if (p != NULL) {
		        *p++ = 0;
			if (strncmp(p, "process=", 8)) {
			    fprintf(stderr, "Unknown subargument %s to -name", p);
			    exit(1);
			}
			p += 8;
			set_proc_name(p);
		     }	
		 }	
                break;
            case QEMU_OPTION_prom_env:
                if (nb_prom_envs >= MAX_PROM_ENVS) {
                    fprintf(stderr, "Too many prom variables\n");
                    exit(1);
                }
                prom_envs[nb_prom_envs] = optarg;
                nb_prom_envs++;
                break;
            case QEMU_OPTION_old_param:
                old_param = 1;
                break;
            case QEMU_OPTION_clock:
                configure_alarms(optarg);
                break;
            case QEMU_OPTION_startdate:
                configure_rtc_date_offset(optarg, 1);
                break;
            case QEMU_OPTION_rtc:
                opts = qemu_opts_parse(&qemu_rtc_opts, optarg, 0);
                if (!opts) {
                    exit(1);
                }
                configure_rtc(opts);
                break;
            case QEMU_OPTION_tb_size:
                tb_size = strtol(optarg, NULL, 0);
                if (tb_size < 0)
                    tb_size = 0;
                break;
            case QEMU_OPTION_icount:
                icount_option = optarg;
                break;
            case QEMU_OPTION_incoming:
                incoming = optarg;
                break;
            case QEMU_OPTION_nodefaults:
                default_serial = 0;
                default_parallel = 0;
                default_virtcon = 0;
                default_monitor = 0;
                default_vga = 0;
                default_net = 0;
                default_floppy = 0;
                default_cdrom = 0;
                default_sdcard = 0;
                break;
#ifndef _WIN32
            case QEMU_OPTION_chroot:
                chroot_dir = optarg;
                break;
<<<<<<< HEAD
            case QEMU_OPTION_runas:
                run_as = optarg;
                break;
            case QEMU_OPTION_nvram:
                nvram = optarg;
                break;
=======
>>>>>>> 8847cfe8
#endif
            case QEMU_OPTION_xen_domid:
                if (!(xen_available())) {
                    printf("Option %s not supported for this target\n", popt->name);
                    exit(1);
                }
                xen_domid = atoi(optarg);
                break;
            case QEMU_OPTION_xen_create:
                if (!(xen_available())) {
                    printf("Option %s not supported for this target\n", popt->name);
                    exit(1);
                }
                xen_mode = XEN_CREATE;
                break;
            case QEMU_OPTION_xen_attach:
                if (!(xen_available())) {
                    printf("Option %s not supported for this target\n", popt->name);
                    exit(1);
                }
                xen_mode = XEN_ATTACH;
                break;
            case QEMU_OPTION_readconfig:
                {
                    int ret = qemu_read_config_file(optarg);
                    if (ret < 0) {
                        fprintf(stderr, "read config %s: %s\n", optarg,
                            strerror(-ret));
                        exit(1);
                    }
                    break;
                }
            case QEMU_OPTION_writeconfig:
                {
                    FILE *fp;
                    if (strcmp(optarg, "-") == 0) {
                        fp = stdout;
                    } else {
                        fp = fopen(optarg, "w");
                        if (fp == NULL) {
                            fprintf(stderr, "open %s: %s\n", optarg, strerror(errno));
                            exit(1);
                        }
                    }
                    qemu_config_write(fp);
                    fclose(fp);
                    break;
                }
            default:
                os_parse_cmd_args(popt->index, optarg);
            }
        }
    }
    loc_set_none();

    /* If no data_dir is specified then try to find it relative to the
       executable path.  */
    if (!data_dir) {
        data_dir = os_find_datadir(argv[0]);
    }
    /* If all else fails use the install patch specified when building.  */
    if (!data_dir) {
        data_dir = CONFIG_QEMU_DATADIR;
    }

    /*
     * Default to max_cpus = smp_cpus, in case the user doesn't
     * specify a max_cpus value.
     */
    if (!max_cpus)
        max_cpus = smp_cpus;

    machine->max_cpus = machine->max_cpus ?: 1; /* Default to UP */
    if (smp_cpus > machine->max_cpus) {
        fprintf(stderr, "Number of SMP cpus requested (%d), exceeds max cpus "
                "supported by machine `%s' (%d)\n", smp_cpus,  machine->name,
                machine->max_cpus);
        exit(1);
    }

    qemu_opts_foreach(&qemu_device_opts, default_driver_check, NULL, 0);
    qemu_opts_foreach(&qemu_global_opts, default_driver_check, NULL, 0);

    if (machine->no_serial) {
        default_serial = 0;
    }
    if (machine->no_parallel) {
        default_parallel = 0;
    }
    if (!machine->use_virtcon) {
        default_virtcon = 0;
    }
    if (machine->no_vga) {
        default_vga = 0;
    }
    if (machine->no_floppy) {
        default_floppy = 0;
    }
    if (machine->no_cdrom) {
        default_cdrom = 0;
    }
    if (machine->no_sdcard) {
        default_sdcard = 0;
    }

    if (display_type == DT_NOGRAPHIC) {
        if (default_parallel)
            add_device_config(DEV_PARALLEL, "null");
        if (default_serial && default_monitor) {
            add_device_config(DEV_SERIAL, "mon:stdio");
        } else if (default_virtcon && default_monitor) {
            add_device_config(DEV_VIRTCON, "mon:stdio");
        } else {
            if (default_serial)
                add_device_config(DEV_SERIAL, "stdio");
            if (default_virtcon)
                add_device_config(DEV_VIRTCON, "stdio");
            if (default_monitor)
                monitor_parse("stdio", "readline");
        }
    } else {
        if (default_serial)
            add_device_config(DEV_SERIAL, "vc:80Cx24C");
        if (default_parallel)
            add_device_config(DEV_PARALLEL, "vc:80Cx24C");
        if (default_monitor)
            monitor_parse("vc:80Cx24C", "readline");
        if (default_virtcon)
            add_device_config(DEV_VIRTCON, "vc:80Cx24C");
    }
    if (default_vga)
        vga_interface_type = VGA_CIRRUS;

    socket_init();

    if (qemu_opts_foreach(&qemu_chardev_opts, chardev_init_func, NULL, 1) != 0)
        exit(1);
#ifdef CONFIG_LINUX
    if (qemu_opts_foreach(&qemu_fsdev_opts, fsdev_init_func, NULL, 1) != 0) {
        exit(1);
    }
#endif

#ifndef _WIN32
    if (daemonize) {
	pid_t pid;

	if (pipe(fds) == -1)
	    exit(1);

	pid = fork();
	if (pid > 0) {
	    uint8_t status;
	    ssize_t len;

	    close(fds[1]);

	again:
            len = read(fds[0], &status, 1);
            if (len == -1 && (errno == EINTR))
                goto again;

            if (len != 1)
                exit(1);
            else if (status == 1) {
                fprintf(stderr, "Could not acquire pidfile: %s\n", strerror(errno));
                exit(1);
            } else
                exit(0);
	} else if (pid < 0)
            exit(1);

	close(fds[0]);
	qemu_set_cloexec(fds[1]);

	setsid();

	pid = fork();
	if (pid > 0)
	    exit(0);
	else if (pid < 0)
	    exit(1);

	umask(027);

        signal(SIGTSTP, SIG_IGN);
        signal(SIGTTOU, SIG_IGN);
        signal(SIGTTIN, SIG_IGN);
    }
#endif

    if (pid_file && qemu_create_pidfile(pid_file) != 0) {
#ifndef _WIN32
        if (daemonize) {
            uint8_t status = 1;
            if (write(fds[1], &status, 1) != 1) {
                perror("daemonize. Writing to pipe\n");
            }
        } else
#endif
            fprintf(stderr, "Could not acquire pid file: %s\n", strerror(errno));
        exit(1);
    }

    if (kvm_allowed) {
        int ret = kvm_init(smp_cpus);
        if (ret < 0) {
#if defined(KVM_UPSTREAM) || defined(CONFIG_NO_CPU_EMULATION)
            if (!kvm_available()) {
                printf("KVM not supported for this target\n");
            } else {
                fprintf(stderr, "failed to initialize KVM: %s\n", strerror(-ret));
            }
            exit(1);
#endif
#ifdef CONFIG_KVM
            fprintf(stderr, "Could not initialize KVM, will disable KVM support\n");
            kvm_allowed = 0;
#endif
        }
    }

    if (qemu_init_main_loop()) {
        fprintf(stderr, "qemu_init_main_loop failed\n");
        exit(1);
    }
    linux_boot = (kernel_filename != NULL);

    if (!linux_boot && *kernel_cmdline != '\0') {
        fprintf(stderr, "-append only allowed with -kernel option\n");
        exit(1);
    }

    if (!linux_boot && initrd_filename != NULL) {
        fprintf(stderr, "-initrd only allowed with -kernel option\n");
        exit(1);
    }

#ifndef _WIN32
    /* Win32 doesn't support line-buffering and requires size >= 2 */
    setvbuf(stdout, NULL, _IOLBF, 0);
#endif

    if (init_timer_alarm() < 0) {
        fprintf(stderr, "could not initialize alarm timer\n");
        exit(1);
    }
    configure_icount(icount_option);

    if (net_init_clients() < 0) {
        exit(1);
    }

    /* init the bluetooth world */
    if (foreach_device_config(DEV_BT, bt_parse))
        exit(1);

    /* init the memory */
    if (ram_size == 0)
        ram_size = DEFAULT_RAM_SIZE * 1024 * 1024;

    /* init the dynamic translator */
    cpu_exec_init_all(tb_size * 1024 * 1024);

    bdrv_init_with_whitelist();

    blk_mig_init();

    if (default_cdrom) {
        /* we always create the cdrom drive, even if no disk is there */
        drive_add(NULL, CDROM_ALIAS);
    }

    if (default_floppy) {
        /* we always create at least one floppy */
        drive_add(NULL, FD_ALIAS, 0);
    }

    if (default_sdcard) {
        /* we always create one sd slot, even if no card is in it */
        drive_add(NULL, SD_ALIAS);
    }

    /* open the virtual block devices */
    if (snapshot)
        qemu_opts_foreach(&qemu_drive_opts, drive_enable_snapshot, NULL, 0);
    if (qemu_opts_foreach(&qemu_drive_opts, drive_init_func, machine, 1) != 0)
        exit(1);

    register_savevm_live("ram", 0, 3, NULL, ram_save_live, NULL, 
                         ram_load, NULL);

    if (nb_numa_nodes > 0) {
        int i;

        if (nb_numa_nodes > smp_cpus) {
            nb_numa_nodes = smp_cpus;
        }

        /* If no memory size if given for any node, assume the default case
         * and distribute the available memory equally across all nodes
         */
        for (i = 0; i < nb_numa_nodes; i++) {
            if (node_mem[i] != 0)
                break;
        }
        if (i == nb_numa_nodes) {
            uint64_t usedmem = 0;

            /* On Linux, the each node's border has to be 8MB aligned,
             * the final node gets the rest.
             */
            for (i = 0; i < nb_numa_nodes - 1; i++) {
                node_mem[i] = (ram_size / nb_numa_nodes) & ~((1 << 23UL) - 1);
                usedmem += node_mem[i];
            }
            node_mem[i] = ram_size - usedmem;
        }

        for (i = 0; i < nb_numa_nodes; i++) {
            if (node_cpumask[i] != 0)
                break;
        }
        /* assigning the VCPUs round-robin is easier to implement, guest OSes
         * must cope with this anyway, because there are BIOSes out there in
         * real machines which also use this scheme.
         */
        if (i == nb_numa_nodes) {
            for (i = 0; i < smp_cpus; i++) {
                node_cpumask[i % nb_numa_nodes] |= 1 << i;
            }
        }
    }

    if (qemu_opts_foreach(&qemu_mon_opts, mon_init_func, NULL, 1) != 0) {
        exit(1);
    }

    if (foreach_device_config(DEV_SERIAL, serial_parse) < 0)
        exit(1);
    if (foreach_device_config(DEV_PARALLEL, parallel_parse) < 0)
        exit(1);
    if (foreach_device_config(DEV_VIRTCON, virtcon_parse) < 0)
        exit(1);
    if (foreach_device_config(DEV_DEBUGCON, debugcon_parse) < 0)
        exit(1);

    module_call_init(MODULE_INIT_DEVICE);

    if (qemu_opts_foreach(&qemu_device_opts, device_help_func, NULL, 0) != 0)
        exit(0);

    if (watchdog) {
        i = select_watchdog(watchdog);
        if (i > 0)
            exit (i == 1 ? 1 : 0);
    }

    if (machine->compat_props) {
        qdev_prop_register_global_list(machine->compat_props);
    }
    qemu_add_globals();

    machine->init(ram_size, boot_devices,
                  kernel_filename, kernel_cmdline, initrd_filename, cpu_model);

    cpu_synchronize_all_post_init();

    /* must be after terminal init, SDL library changes signal handlers */
    os_setup_signal_handling();

    set_numa_modes();

    current_machine = machine;

    /* init USB devices */
    if (usb_enabled) {
        if (foreach_device_config(DEV_USB, usb_parse) < 0)
            exit(1);
    }

    /* init generic devices */
    if (qemu_opts_foreach(&qemu_device_opts, device_init_func, NULL, 1) != 0)
        exit(1);

    net_check_clients();

    /* just use the first displaystate for the moment */
    ds = get_displaystate();

    if (display_type == DT_DEFAULT) {
#if defined(CONFIG_SDL) || defined(CONFIG_COCOA)
        display_type = DT_SDL;
#else
        display_type = DT_VNC;
        vnc_display = "localhost:0,to=99";
        show_vnc_port = 1;
#endif
    }
        

    switch (display_type) {
    case DT_NOGRAPHIC:
        break;
#if defined(CONFIG_CURSES)
    case DT_CURSES:
        curses_display_init(ds, full_screen);
        break;
#endif
#if defined(CONFIG_SDL)
    case DT_SDL:
        sdl_display_init(ds, full_screen, no_frame);
        break;
#elif defined(CONFIG_COCOA)
    case DT_SDL:
        cocoa_display_init(ds, full_screen);
        break;
#endif
    case DT_VNC:
        vnc_display_init(ds);
        if (vnc_display_open(ds, vnc_display) < 0)
            exit(1);

        if (show_vnc_port) {
            printf("VNC server running on `%s'\n", vnc_display_local_addr(ds));
        }
        break;
    default:
        break;
    }
    dpy_resize(ds);

    dcl = ds->listeners;
    while (dcl != NULL) {
        if (dcl->dpy_refresh != NULL) {
            ds->gui_timer = qemu_new_timer(rt_clock, gui_update, ds);
            qemu_mod_timer(ds->gui_timer, qemu_get_clock(rt_clock));
            break;
        }
        dcl = dcl->next;
    }

    if (display_type == DT_NOGRAPHIC || display_type == DT_VNC) {
        nographic_timer = qemu_new_timer(rt_clock, nographic_update, NULL);
        qemu_mod_timer(nographic_timer, qemu_get_clock(rt_clock));
    }

    text_consoles_set_display(ds);

    if (gdbstub_dev && gdbserver_start(gdbstub_dev) < 0) {
        fprintf(stderr, "qemu: could not open gdbserver on device '%s'\n",
                gdbstub_dev);
        exit(1);
    }

    qdev_machine_creation_done();

    if (rom_load_all() != 0) {
        fprintf(stderr, "rom loading failed\n");
        exit(1);
    }

    qemu_system_reset();
    if (loadvm) {
        if (load_vmstate(loadvm) < 0) {
            autostart = 0;
        }
    }

    if (incoming) {
        qemu_start_incoming_migration(incoming);
    } else if (autostart) {
        vm_start();
    }

#ifndef _WIN32
    if (daemonize) {
	uint8_t status = 0;
	ssize_t len;

    again1:
	len = write(fds[1], &status, 1);
	if (len == -1 && (errno == EINTR))
	    goto again1;

	if (len != 1)
	    exit(1);

        if (chdir("/")) {
            perror("not able to chdir to /");
            exit(1);
        }
	TFR(fd = qemu_open("/dev/null", O_RDWR));
	if (fd == -1)
	    exit(1);
    }

    if (chroot_dir) {
        if (chroot(chroot_dir) < 0) {
            fprintf(stderr, "chroot failed\n");
            exit(1);
        }
        if (chdir("/")) {
            perror("not able to chdir to /");
            exit(1);
        }
    }

    os_change_process_uid();

    if (daemonize) {
        dup2(fd, 0);
        dup2(fd, 1);
        dup2(fd, 2);

        close(fd);
    }
#endif

    main_loop();
    quit_timers();
    net_cleanup();

    return 0;
}<|MERGE_RESOLUTION|>--- conflicted
+++ resolved
@@ -3135,15 +3135,9 @@
             case QEMU_OPTION_chroot:
                 chroot_dir = optarg;
                 break;
-<<<<<<< HEAD
-            case QEMU_OPTION_runas:
-                run_as = optarg;
-                break;
             case QEMU_OPTION_nvram:
                 nvram = optarg;
                 break;
-=======
->>>>>>> 8847cfe8
 #endif
             case QEMU_OPTION_xen_domid:
                 if (!(xen_available())) {
