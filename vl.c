--- conflicted
+++ resolved
@@ -3608,15 +3608,10 @@
     }
 }
 
-<<<<<<< HEAD
 #ifdef KVM_UPSTREAM
-#define qemu_mutex_lock_iothread() do { } while (0)
-#define qemu_mutex_unlock_iothread() do { } while (0)
-#endif
-=======
 void qemu_mutex_lock_iothread(void) {}
 void qemu_mutex_unlock_iothread(void) {}
->>>>>>> d549db5a
+#endif
 
 void vm_stop(int reason)
 {
