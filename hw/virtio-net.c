/*
 * Virtio Network Device
 *
 * Copyright IBM, Corp. 2007
 *
 * Authors:
 *  Anthony Liguori   <aliguori@us.ibm.com>
 *
 * This work is licensed under the terms of the GNU GPL, version 2.  See
 * the COPYING file in the top-level directory.
 *
 */

#include "virtio.h"
#include "net.h"
#include "qemu-timer.h"
#include "virtio-net.h"
#ifdef CONFIG_KVM
#include "qemu-kvm.h"
#endif

#define TAP_VNET_HDR

#define VIRTIO_NET_VM_VERSION    10

#define MAC_TABLE_ENTRIES    64
#define MAX_VLAN    (1 << 12)   /* Per 802.1Q definition */

typedef struct VirtIONet
{
    VirtIODevice vdev;
    uint8_t mac[ETH_ALEN];
    uint16_t status;
    VirtQueue *rx_vq;
    VirtQueue *tx_vq;
    VirtQueue *ctrl_vq;
    VLANClientState *vc;
    QEMUTimer *tx_timer;
    int tx_timer_active;
    uint32_t has_vnet_hdr;
    struct {
        VirtQueueElement elem;
        ssize_t len;
    } async_tx;
    int mergeable_rx_bufs;
    uint8_t promisc;
    uint8_t allmulti;
    uint8_t alluni;
    uint8_t nomulti;
    uint8_t nouni;
    uint8_t nobcast;
    struct {
        int in_use;
        int first_multi;
        uint8_t multi_overflow;
        uint8_t uni_overflow;
        uint8_t *macs;
    } mac_table;
    uint32_t *vlans;
} VirtIONet;

/* TODO
 * - we could suppress RX interrupt if we were so inclined.
 */

static VirtIONet *to_virtio_net(VirtIODevice *vdev)
{
    return (VirtIONet *)vdev;
}

static void virtio_net_get_config(VirtIODevice *vdev, uint8_t *config)
{
    VirtIONet *n = to_virtio_net(vdev);
    struct virtio_net_config netcfg;

    netcfg.status = n->status;
    memcpy(netcfg.mac, n->mac, ETH_ALEN);
    memcpy(config, &netcfg, sizeof(netcfg));
}

static void virtio_net_set_config(VirtIODevice *vdev, const uint8_t *config)
{
    VirtIONet *n = to_virtio_net(vdev);
    struct virtio_net_config netcfg;

    memcpy(&netcfg, config, sizeof(netcfg));

    if (memcmp(netcfg.mac, n->mac, ETH_ALEN)) {
        memcpy(n->mac, netcfg.mac, ETH_ALEN);
        qemu_format_nic_info_str(n->vc, n->mac);
    }
}

static void virtio_net_set_link_status(VLANClientState *vc)
{
    VirtIONet *n = vc->opaque;
    uint16_t old_status = n->status;

    if (vc->link_down)
        n->status &= ~VIRTIO_NET_S_LINK_UP;
    else
        n->status |= VIRTIO_NET_S_LINK_UP;

    if (n->status != old_status)
        virtio_notify_config(&n->vdev);
}

static void virtio_net_reset(VirtIODevice *vdev)
{
    VirtIONet *n = to_virtio_net(vdev);

    /* Reset back to compatibility mode */
    n->promisc = 1;
    n->allmulti = 0;
    n->alluni = 0;
    n->nomulti = 0;
    n->nouni = 0;
    n->nobcast = 0;

    /* Flush any MAC and VLAN filter table state */
    n->mac_table.in_use = 0;
    n->mac_table.first_multi = 0;
    n->mac_table.multi_overflow = 0;
    n->mac_table.uni_overflow = 0;
    memset(n->mac_table.macs, 0, MAC_TABLE_ENTRIES * ETH_ALEN);
    memset(n->vlans, 0, MAX_VLAN >> 3);
}

static int peer_has_vnet_hdr(VirtIONet *n)
{
    if (!n->vc->peer)
        return 0;

    if (n->vc->peer->type != NET_CLIENT_TYPE_TAP)
        return 0;

    n->has_vnet_hdr = tap_has_vnet_hdr(n->vc->peer);

    return n->has_vnet_hdr;
}

static uint32_t virtio_net_get_features(VirtIODevice *vdev)
{
    VirtIONet *n = to_virtio_net(vdev);
    uint32_t features = (1 << VIRTIO_NET_F_MAC) |
                        (1 << VIRTIO_NET_F_MRG_RXBUF) |
                        (1 << VIRTIO_NET_F_STATUS) |
                        (1 << VIRTIO_NET_F_CTRL_VQ) |
                        (1 << VIRTIO_NET_F_CTRL_RX) |
                        (1 << VIRTIO_NET_F_CTRL_VLAN) |
                        (1 << VIRTIO_NET_F_CTRL_RX_EXTRA);

<<<<<<< HEAD
#ifdef TAP_VNET_HDR
    VirtIONet *n = to_virtio_net(vdev);
    VLANClientState *host = QTAILQ_FIRST(&n->vc->vlan->clients);

    if (tap_has_vnet_hdr(host)) {
        tap_using_vnet_hdr(host, 1);
        features |= (1 << VIRTIO_NET_F_CSUM);
        features |= (1 << VIRTIO_NET_F_GUEST_CSUM);
        features |= (1 << VIRTIO_NET_F_GUEST_TSO4);
        features |= (1 << VIRTIO_NET_F_GUEST_TSO6);
        features |= (1 << VIRTIO_NET_F_GUEST_ECN);
        features |= (1 << VIRTIO_NET_F_HOST_TSO4);
        features |= (1 << VIRTIO_NET_F_HOST_TSO6);
        features |= (1 << VIRTIO_NET_F_HOST_ECN);
        features |= (1 << VIRTIO_NET_F_MRG_RXBUF);
        if (tap_has_ufo(host)) {
            features |= (1 << VIRTIO_NET_F_GUEST_UFO);
            features |= (1 << VIRTIO_NET_F_HOST_UFO);
        }
    }
#endif
=======
    if (peer_has_vnet_hdr(n)) {
        tap_using_vnet_hdr(n->vc->peer, 1);

        features |= (1 << VIRTIO_NET_F_CSUM);
        features |= (1 << VIRTIO_NET_F_HOST_TSO4);
        features |= (1 << VIRTIO_NET_F_HOST_TSO6);
        features |= (1 << VIRTIO_NET_F_HOST_ECN);
    }
>>>>>>> 3a330134

    return features;
}

static uint32_t virtio_net_bad_features(VirtIODevice *vdev)
{
    uint32_t features = 0;

    /* Linux kernel 2.6.25.  It understood MAC (as everyone must),
     * but also these: */
    features |= (1 << VIRTIO_NET_F_MAC);
    features |= (1 << VIRTIO_NET_F_GUEST_CSUM);
    features |= (1 << VIRTIO_NET_F_GUEST_TSO4);
    features |= (1 << VIRTIO_NET_F_GUEST_TSO6);
    features |= (1 << VIRTIO_NET_F_GUEST_ECN);

    return features & virtio_net_get_features(vdev);
}

static void virtio_net_set_features(VirtIODevice *vdev, uint32_t features)
{
    VirtIONet *n = to_virtio_net(vdev);
#ifdef TAP_VNET_HDR
    VLANClientState *host = QTAILQ_FIRST(&n->vc->vlan->clients);
#endif

    n->mergeable_rx_bufs = !!(features & (1 << VIRTIO_NET_F_MRG_RXBUF));

#ifdef TAP_VNET_HDR
    if (!tap_has_vnet_hdr(host) || !host->set_offload)
        return;

    host->set_offload(host,
                      (features >> VIRTIO_NET_F_GUEST_CSUM) & 1,
                      (features >> VIRTIO_NET_F_GUEST_TSO4) & 1,
                      (features >> VIRTIO_NET_F_GUEST_TSO6) & 1,
                      (features >> VIRTIO_NET_F_GUEST_ECN)  & 1,
                      (features >> VIRTIO_NET_F_GUEST_UFO)  & 1);
#endif
}

static int virtio_net_handle_rx_mode(VirtIONet *n, uint8_t cmd,
                                     VirtQueueElement *elem)
{
    uint8_t on;

    if (elem->out_num != 2 || elem->out_sg[1].iov_len != sizeof(on)) {
        fprintf(stderr, "virtio-net ctrl invalid rx mode command\n");
        exit(1);
    }

    on = ldub_p(elem->out_sg[1].iov_base);

    if (cmd == VIRTIO_NET_CTRL_RX_MODE_PROMISC)
        n->promisc = on;
    else if (cmd == VIRTIO_NET_CTRL_RX_MODE_ALLMULTI)
        n->allmulti = on;
    else if (cmd == VIRTIO_NET_CTRL_RX_MODE_ALLUNI)
        n->alluni = on;
    else if (cmd == VIRTIO_NET_CTRL_RX_MODE_NOMULTI)
        n->nomulti = on;
    else if (cmd == VIRTIO_NET_CTRL_RX_MODE_NOUNI)
        n->nouni = on;
    else if (cmd == VIRTIO_NET_CTRL_RX_MODE_NOBCAST)
        n->nobcast = on;
    else
        return VIRTIO_NET_ERR;

    return VIRTIO_NET_OK;
}

static int virtio_net_handle_mac(VirtIONet *n, uint8_t cmd,
                                 VirtQueueElement *elem)
{
    struct virtio_net_ctrl_mac mac_data;

    if (cmd != VIRTIO_NET_CTRL_MAC_TABLE_SET || elem->out_num != 3 ||
        elem->out_sg[1].iov_len < sizeof(mac_data) ||
        elem->out_sg[2].iov_len < sizeof(mac_data))
        return VIRTIO_NET_ERR;

    n->mac_table.in_use = 0;
    n->mac_table.first_multi = 0;
    n->mac_table.uni_overflow = 0;
    n->mac_table.multi_overflow = 0;
    memset(n->mac_table.macs, 0, MAC_TABLE_ENTRIES * ETH_ALEN);

    mac_data.entries = ldl_le_p(elem->out_sg[1].iov_base);

    if (sizeof(mac_data.entries) +
        (mac_data.entries * ETH_ALEN) > elem->out_sg[1].iov_len)
        return VIRTIO_NET_ERR;

    if (mac_data.entries <= MAC_TABLE_ENTRIES) {
        memcpy(n->mac_table.macs, elem->out_sg[1].iov_base + sizeof(mac_data),
               mac_data.entries * ETH_ALEN);
        n->mac_table.in_use += mac_data.entries;
    } else {
        n->mac_table.uni_overflow = 1;
    }

    n->mac_table.first_multi = n->mac_table.in_use;

    mac_data.entries = ldl_le_p(elem->out_sg[2].iov_base);

    if (sizeof(mac_data.entries) +
        (mac_data.entries * ETH_ALEN) > elem->out_sg[2].iov_len)
        return VIRTIO_NET_ERR;

    if (mac_data.entries) {
        if (n->mac_table.in_use + mac_data.entries <= MAC_TABLE_ENTRIES) {
            memcpy(n->mac_table.macs + (n->mac_table.in_use * ETH_ALEN),
                   elem->out_sg[2].iov_base + sizeof(mac_data),
                   mac_data.entries * ETH_ALEN);
            n->mac_table.in_use += mac_data.entries;
        } else {
            n->mac_table.multi_overflow = 1;
        }
    }

    return VIRTIO_NET_OK;
}

static int virtio_net_handle_vlan_table(VirtIONet *n, uint8_t cmd,
                                        VirtQueueElement *elem)
{
    uint16_t vid;

    if (elem->out_num != 2 || elem->out_sg[1].iov_len != sizeof(vid)) {
        fprintf(stderr, "virtio-net ctrl invalid vlan command\n");
        return VIRTIO_NET_ERR;
    }

    vid = lduw_le_p(elem->out_sg[1].iov_base);

    if (vid >= MAX_VLAN)
        return VIRTIO_NET_ERR;

    if (cmd == VIRTIO_NET_CTRL_VLAN_ADD)
        n->vlans[vid >> 5] |= (1U << (vid & 0x1f));
    else if (cmd == VIRTIO_NET_CTRL_VLAN_DEL)
        n->vlans[vid >> 5] &= ~(1U << (vid & 0x1f));
    else
        return VIRTIO_NET_ERR;

    return VIRTIO_NET_OK;
}

static void virtio_net_handle_ctrl(VirtIODevice *vdev, VirtQueue *vq)
{
    VirtIONet *n = to_virtio_net(vdev);
    struct virtio_net_ctrl_hdr ctrl;
    virtio_net_ctrl_ack status = VIRTIO_NET_ERR;
    VirtQueueElement elem;

    while (virtqueue_pop(vq, &elem)) {
        if ((elem.in_num < 1) || (elem.out_num < 1)) {
            fprintf(stderr, "virtio-net ctrl missing headers\n");
            exit(1);
        }

        if (elem.out_sg[0].iov_len < sizeof(ctrl) ||
            elem.in_sg[elem.in_num - 1].iov_len < sizeof(status)) {
            fprintf(stderr, "virtio-net ctrl header not in correct element\n");
            exit(1);
        }

        ctrl.class = ldub_p(elem.out_sg[0].iov_base);
        ctrl.cmd = ldub_p(elem.out_sg[0].iov_base + sizeof(ctrl.class));

        if (ctrl.class == VIRTIO_NET_CTRL_RX_MODE)
            status = virtio_net_handle_rx_mode(n, ctrl.cmd, &elem);
        else if (ctrl.class == VIRTIO_NET_CTRL_MAC)
            status = virtio_net_handle_mac(n, ctrl.cmd, &elem);
        else if (ctrl.class == VIRTIO_NET_CTRL_VLAN)
            status = virtio_net_handle_vlan_table(n, ctrl.cmd, &elem);

        stb_p(elem.in_sg[elem.in_num - 1].iov_base, status);

        virtqueue_push(vq, &elem, sizeof(status));
        virtio_notify(vdev, vq);
    }
}

/* RX */

static void virtio_net_handle_rx(VirtIODevice *vdev, VirtQueue *vq)
{
    VirtIONet *n = to_virtio_net(vdev);

    qemu_flush_queued_packets(n->vc);

    /* We now have RX buffers, signal to the IO thread to break out of the
     * select to re-poll the tap file descriptor */
    qemu_notify_event();
}

static int do_virtio_net_can_receive(VirtIONet *n, int bufsize)
{
    if (!virtio_queue_ready(n->rx_vq) ||
        !(n->vdev.status & VIRTIO_CONFIG_S_DRIVER_OK))
        return 0;

    if (virtio_queue_empty(n->rx_vq) ||
        (n->mergeable_rx_bufs &&
         !virtqueue_avail_bytes(n->rx_vq, bufsize, 0))) {
        virtio_queue_set_notification(n->rx_vq, 1);
        return 0;
    }

    virtio_queue_set_notification(n->rx_vq, 0);
    return 1;
}

static int virtio_net_can_receive(VLANClientState *vc)
{
    VirtIONet *n = vc->opaque;

    return do_virtio_net_can_receive(n, VIRTIO_NET_MAX_BUFSIZE);
}

#ifdef TAP_VNET_HDR
/* dhclient uses AF_PACKET but doesn't pass auxdata to the kernel so
 * it never finds out that the packets don't have valid checksums.  This
 * causes dhclient to get upset.  Fedora's carried a patch for ages to
 * fix this with Xen but it hasn't appeared in an upstream release of
 * dhclient yet.
 *
 * To avoid breaking existing guests, we catch udp packets and add
 * checksums.  This is terrible but it's better than hacking the guest
 * kernels.
 *
 * N.B. if we introduce a zero-copy API, this operation is no longer free so
 * we should provide a mechanism to disable it to avoid polluting the host
 * cache.
 */
static void work_around_broken_dhclient(struct virtio_net_hdr *hdr,
                                        const uint8_t *buf, size_t size)
{
    if ((hdr->flags & VIRTIO_NET_HDR_F_NEEDS_CSUM) && /* missing csum */
        (size > 27 && size < 1500) && /* normal sized MTU */
        (buf[12] == 0x08 && buf[13] == 0x00) && /* ethertype == IPv4 */
        (buf[23] == 17) && /* ip.protocol == UDP */
        (buf[34] == 0 && buf[35] == 67)) { /* udp.srcport == bootps */
        /* FIXME this cast is evil */
        net_checksum_calculate((uint8_t *)buf, size);
        hdr->flags &= ~VIRTIO_NET_HDR_F_NEEDS_CSUM;
    }
}
#endif

static int iov_fill(struct iovec *iov, int iovcnt, const void *buf, int count)
{
    int offset, i;

    offset = i = 0;
    while (offset < count && i < iovcnt) {
        int len = MIN(iov[i].iov_len, count - offset);
        memcpy(iov[i].iov_base, buf + offset, len);
        offset += len;
        i++;
    }

    return offset;
}

static int receive_header(VirtIONet *n, struct iovec *iov, int iovcnt,
                          const void *buf, size_t size, size_t hdr_len, int raw)
{
    struct virtio_net_hdr *hdr = (struct virtio_net_hdr *)iov[0].iov_base;
    int offset = 0;

    hdr->flags = 0;
    hdr->gso_type = VIRTIO_NET_HDR_GSO_NONE;

<<<<<<< HEAD
#ifdef TAP_VNET_HDR
    if (tap_has_vnet_hdr(QTAILQ_FIRST(&n->vc->vlan->clients))) {
        if (!raw) {
            memcpy(hdr, buf, sizeof(*hdr));
        } else {
            memset(hdr, 0, sizeof(*hdr));
        }
        offset = sizeof(*hdr);
        work_around_broken_dhclient(hdr, buf + offset, size - offset);
    }
#endif
=======
    if (n->has_vnet_hdr) {
        memcpy(hdr, buf, sizeof(*hdr));
        offset = sizeof(*hdr);
    }
>>>>>>> 3a330134

    /* We only ever receive a struct virtio_net_hdr from the tapfd,
     * but we may be passing along a larger header to the guest.
     */
    iov[0].iov_base += hdr_len;
    iov[0].iov_len  -= hdr_len;

    return offset;
}

static int receive_filter(VirtIONet *n, const uint8_t *buf, int size)
{
    static const uint8_t bcast[] = {0xff, 0xff, 0xff, 0xff, 0xff, 0xff};
    static const uint8_t vlan[] = {0x81, 0x00};
    uint8_t *ptr = (uint8_t *)buf;
    int i;

    if (n->promisc)
        return 1;

<<<<<<< HEAD
#ifdef TAP_VNET_HDR
    if (tap_has_vnet_hdr(QTAILQ_FIRST(&n->vc->vlan->clients)))
        ptr += sizeof(struct virtio_net_hdr);
#endif
=======
    if (n->has_vnet_hdr) {
        ptr += sizeof(struct virtio_net_hdr);
    }
>>>>>>> 3a330134

    if (!memcmp(&ptr[12], vlan, sizeof(vlan))) {
        int vid = be16_to_cpup((uint16_t *)(ptr + 14)) & 0xfff;
        if (!(n->vlans[vid >> 5] & (1U << (vid & 0x1f))))
            return 0;
    }

    if (ptr[0] & 1) { // multicast
        if (!memcmp(ptr, bcast, sizeof(bcast))) {
            return !n->nobcast;
        } else if (n->nomulti) {
            return 0;
        } else if (n->allmulti || n->mac_table.multi_overflow) {
            return 1;
        }

        for (i = n->mac_table.first_multi; i < n->mac_table.in_use; i++) {
            if (!memcmp(ptr, &n->mac_table.macs[i * ETH_ALEN], ETH_ALEN)) {
                return 1;
            }
        }
    } else { // unicast
        if (n->nouni) {
            return 0;
        } else if (n->alluni || n->mac_table.uni_overflow) {
            return 1;
        } else if (!memcmp(ptr, n->mac, ETH_ALEN)) {
            return 1;
        }

        for (i = 0; i < n->mac_table.first_multi; i++) {
            if (!memcmp(ptr, &n->mac_table.macs[i * ETH_ALEN], ETH_ALEN)) {
                return 1;
            }
        }
    }

    return 0;
}

static ssize_t virtio_net_receive2(VLANClientState *vc, const uint8_t *buf, size_t size, int raw)
{
    VirtIONet *n = vc->opaque;
    struct virtio_net_hdr_mrg_rxbuf *mhdr = NULL;
    size_t hdr_len, offset, i;

    if (!do_virtio_net_can_receive(n, size))
        return 0;

    if (!receive_filter(n, buf, size))
        return size;

    /* hdr_len refers to the header we supply to the guest */
    hdr_len = n->mergeable_rx_bufs ?
        sizeof(struct virtio_net_hdr_mrg_rxbuf) : sizeof(struct virtio_net_hdr);

    offset = i = 0;

    while (offset < size) {
        VirtQueueElement elem;
        int len, total;
        struct iovec sg[VIRTQUEUE_MAX_SIZE];

        len = total = 0;

        if ((i != 0 && !n->mergeable_rx_bufs) ||
            virtqueue_pop(n->rx_vq, &elem) == 0) {
            if (i == 0)
                return -1;
            fprintf(stderr, "virtio-net truncating packet\n");
            exit(1);
        }

        if (elem.in_num < 1) {
            fprintf(stderr, "virtio-net receive queue contains no in buffers\n");
            exit(1);
        }

        if (!n->mergeable_rx_bufs && elem.in_sg[0].iov_len != hdr_len) {
            fprintf(stderr, "virtio-net header not in first element\n");
            exit(1);
        }

        memcpy(&sg, &elem.in_sg[0], sizeof(sg[0]) * elem.in_num);

        if (i == 0) {
            if (n->mergeable_rx_bufs)
                mhdr = (struct virtio_net_hdr_mrg_rxbuf *)sg[0].iov_base;

            offset += receive_header(n, sg, elem.in_num,
                                     buf + offset, size - offset, hdr_len, raw);
            total += hdr_len;
        }

        /* copy in packet.  ugh */
        len = iov_fill(sg, elem.in_num,
                       buf + offset, size - offset);
        total += len;

        /* signal other side */
        virtqueue_fill(n->rx_vq, &elem, total, i++);

        offset += len;
    }

    if (mhdr)
        mhdr->num_buffers = i;

    virtqueue_flush(n->rx_vq, i);
    virtio_notify(&n->vdev, n->rx_vq);

    return size;
}

static void virtio_net_flush_tx(VirtIONet *n, VirtQueue *vq);

static void virtio_net_tx_complete(VLANClientState *vc, ssize_t len)
{
    VirtIONet *n = vc->opaque;

    virtqueue_push(n->tx_vq, &n->async_tx.elem, n->async_tx.len);
    virtio_notify(&n->vdev, n->tx_vq);

    n->async_tx.elem.out_num = n->async_tx.len = 0;

    virtio_queue_set_notification(n->tx_vq, 1);
    virtio_net_flush_tx(n, n->tx_vq);
}

static ssize_t virtio_net_receive(VLANClientState *vc, const uint8_t *buf, size_t size)
{
    return virtio_net_receive2(vc, buf, size, 0);
}

static ssize_t virtio_net_receive_raw(VLANClientState *vc, const uint8_t *buf, size_t size)
{
    return virtio_net_receive2(vc, buf, size, 1);
}

/* TX */
static void virtio_net_flush_tx(VirtIONet *n, VirtQueue *vq)
{
    VirtQueueElement elem;
<<<<<<< HEAD
#ifdef TAP_VNET_HDR
    int has_vnet_hdr = tap_has_vnet_hdr(QTAILQ_FIRST(&n->vc->vlan->clients));
#else
    int has_vnet_hdr = 0;
#endif
=======
>>>>>>> 3a330134

    if (!(n->vdev.status & VIRTIO_CONFIG_S_DRIVER_OK))
        return;

    if (n->async_tx.elem.out_num) {
        virtio_queue_set_notification(n->tx_vq, 0);
        return;
    }

    while (virtqueue_pop(vq, &elem)) {
        ssize_t ret, len = 0;
        unsigned int out_num = elem.out_num;
        struct iovec *out_sg = &elem.out_sg[0];
        unsigned hdr_len;

        /* hdr_len refers to the header received from the guest */
        hdr_len = n->mergeable_rx_bufs ?
            sizeof(struct virtio_net_hdr_mrg_rxbuf) :
            sizeof(struct virtio_net_hdr);

        if (out_num < 1 || out_sg->iov_len != hdr_len) {
            fprintf(stderr, "virtio-net header not in first element\n");
            exit(1);
        }

        /* ignore the header if GSO is not supported */
        if (!n->has_vnet_hdr) {
            out_num--;
            out_sg++;
            len += hdr_len;
        } else if (n->mergeable_rx_bufs) {
            /* tapfd expects a struct virtio_net_hdr */
            hdr_len -= sizeof(struct virtio_net_hdr);
            out_sg->iov_len -= hdr_len;
            len += hdr_len;
        }

        ret = qemu_sendv_packet_async(n->vc, out_sg, out_num,
                                      virtio_net_tx_complete);
        if (ret == 0) {
            virtio_queue_set_notification(n->tx_vq, 0);
            n->async_tx.elem = elem;
            n->async_tx.len  = len;
            return;
        }

        len += ret;

        virtqueue_push(vq, &elem, len);
        virtio_notify(&n->vdev, vq);
    }
}

static void virtio_net_handle_tx(VirtIODevice *vdev, VirtQueue *vq)
{
    VirtIONet *n = to_virtio_net(vdev);

    if (n->tx_timer_active) {
        virtio_queue_set_notification(vq, 1);
        qemu_del_timer(n->tx_timer);
        n->tx_timer_active = 0;
        virtio_net_flush_tx(n, vq);
    } else {
        qemu_mod_timer(n->tx_timer,
                       qemu_get_clock(vm_clock) + TX_TIMER_INTERVAL);
        n->tx_timer_active = 1;
        virtio_queue_set_notification(vq, 0);
    }
}

static void virtio_net_tx_timer(void *opaque)
{
    VirtIONet *n = opaque;

    n->tx_timer_active = 0;

    /* Just in case the driver is not ready on more */
    if (!(n->vdev.status & VIRTIO_CONFIG_S_DRIVER_OK))
        return;

    virtio_queue_set_notification(n->tx_vq, 1);
    virtio_net_flush_tx(n, n->tx_vq);
}

static void virtio_net_save(QEMUFile *f, void *opaque)
{
    VirtIONet *n = opaque;

    virtio_save(&n->vdev, f);

    qemu_put_buffer(f, n->mac, ETH_ALEN);
    qemu_put_be32(f, n->tx_timer_active);
    qemu_put_be32(f, n->mergeable_rx_bufs);
    qemu_put_be16(f, n->status);
    qemu_put_byte(f, n->promisc);
    qemu_put_byte(f, n->allmulti);
    qemu_put_be32(f, n->mac_table.in_use);
    qemu_put_buffer(f, n->mac_table.macs, n->mac_table.in_use * ETH_ALEN);
    qemu_put_buffer(f, (uint8_t *)n->vlans, MAX_VLAN >> 3);
<<<<<<< HEAD

#ifdef TAP_VNET_HDR
    qemu_put_be32(f, tap_has_vnet_hdr(QTAILQ_FIRST(&n->vc->vlan->clients)));
#else
    qemu_put_be32(f, 0);
#endif

=======
    qemu_put_be32(f, n->has_vnet_hdr);
>>>>>>> 3a330134
    qemu_put_byte(f, n->mac_table.multi_overflow);
    qemu_put_byte(f, n->mac_table.uni_overflow);
    qemu_put_byte(f, n->alluni);
    qemu_put_byte(f, n->nomulti);
    qemu_put_byte(f, n->nouni);
    qemu_put_byte(f, n->nobcast);
}

static int virtio_net_load(QEMUFile *f, void *opaque, int version_id)
{
    VirtIONet *n = opaque;
    int i;

    if (version_id < 2 || version_id > VIRTIO_NET_VM_VERSION)
        return -EINVAL;

    virtio_load(&n->vdev, f);

    qemu_get_buffer(f, n->mac, ETH_ALEN);
    n->tx_timer_active = qemu_get_be32(f);
    n->mergeable_rx_bufs = qemu_get_be32(f);

    if (version_id >= 3)
        n->status = qemu_get_be16(f);

    if (version_id >= 4) {
        if (version_id < 8) {
            n->promisc = qemu_get_be32(f);
            n->allmulti = qemu_get_be32(f);
        } else {
            n->promisc = qemu_get_byte(f);
            n->allmulti = qemu_get_byte(f);
        }
    }

    if (version_id >= 5) {
        n->mac_table.in_use = qemu_get_be32(f);
        /* MAC_TABLE_ENTRIES may be different from the saved image */
        if (n->mac_table.in_use <= MAC_TABLE_ENTRIES) {
            qemu_get_buffer(f, n->mac_table.macs,
                            n->mac_table.in_use * ETH_ALEN);
        } else if (n->mac_table.in_use) {
            qemu_fseek(f, n->mac_table.in_use * ETH_ALEN, SEEK_CUR);
            n->mac_table.multi_overflow = n->mac_table.uni_overflow = 1;
            n->mac_table.in_use = 0;
        }
    }
 
    if (version_id >= 6)
        qemu_get_buffer(f, (uint8_t *)n->vlans, MAX_VLAN >> 3);

<<<<<<< HEAD
    if (version_id >= 7 && qemu_get_be32(f)) {
#ifdef TAP_VNET_HDR
        tap_using_vnet_hdr(QTAILQ_FIRST(&n->vc->vlan->clients), 1);
#else
        fprintf(stderr,
                "virtio-net: saved image requires vnet header support\n");
        exit(1);
#endif
=======
    if (version_id >= 7) {
        if (qemu_get_be32(f) && !peer_has_vnet_hdr(n)) {
            qemu_error("virtio-net: saved image requires vnet_hdr=on\n");
            return -1;
        }

        if (n->has_vnet_hdr) {
            tap_using_vnet_hdr(n->vc->peer, 1);
        }
>>>>>>> 3a330134
    }

    if (version_id >= 9) {
        n->mac_table.multi_overflow = qemu_get_byte(f);
        n->mac_table.uni_overflow = qemu_get_byte(f);
    }

    if (version_id >= 10) {
        n->alluni = qemu_get_byte(f);
        n->nomulti = qemu_get_byte(f);
        n->nouni = qemu_get_byte(f);
        n->nobcast = qemu_get_byte(f);
    }

    /* Find the first multicast entry in the saved MAC filter */
    for (i = 0; i < n->mac_table.in_use; i++) {
        if (n->mac_table.macs[i * ETH_ALEN] & 1) {
            break;
        }
    }
    n->mac_table.first_multi = i;

    if (n->tx_timer_active) {
        qemu_mod_timer(n->tx_timer,
                       qemu_get_clock(vm_clock) + TX_TIMER_INTERVAL);
    }

    return 0;
}

static void virtio_net_cleanup(VLANClientState *vc)
{
    VirtIONet *n = vc->opaque;

    n->vc = NULL;
}

VirtIODevice *virtio_net_init(DeviceState *dev, NICConf *conf)
{
    VirtIONet *n;
    static int virtio_net_id;

    n = (VirtIONet *)virtio_common_init("virtio-net", VIRTIO_ID_NET,
                                        sizeof(struct virtio_net_config),
                                        sizeof(VirtIONet));

    n->vdev.get_config = virtio_net_get_config;
    n->vdev.set_config = virtio_net_set_config;
    n->vdev.get_features = virtio_net_get_features;
    n->vdev.set_features = virtio_net_set_features;
    n->vdev.bad_features = virtio_net_bad_features;
    n->vdev.reset = virtio_net_reset;
    n->rx_vq = virtio_add_queue(&n->vdev, 256, virtio_net_handle_rx);
    n->tx_vq = virtio_add_queue(&n->vdev, 256, virtio_net_handle_tx);
    n->ctrl_vq = virtio_add_queue(&n->vdev, 64, virtio_net_handle_ctrl);
    qemu_macaddr_default_if_unset(&conf->macaddr);
    n->status = VIRTIO_NET_S_LINK_UP;
    n->vc = qemu_new_vlan_client(NET_CLIENT_TYPE_NIC, conf->vlan, conf->peer,
                                 dev->info->name, dev->id,
                                 virtio_net_can_receive,
                                 virtio_net_receive,
                                 virtio_net_receive_raw, NULL,
                                 virtio_net_cleanup, n);
    n->vc->link_status_changed = virtio_net_set_link_status;

    qemu_format_nic_info_str(n->vc, conf->macaddr.a);

    n->tx_timer = qemu_new_timer(vm_clock, virtio_net_tx_timer, n);
    n->tx_timer_active = 0;
    n->mergeable_rx_bufs = 0;
    n->promisc = 1; /* for compatibility */

    n->mac_table.macs = qemu_mallocz(MAC_TABLE_ENTRIES * ETH_ALEN);

    n->vlans = qemu_mallocz(MAX_VLAN >> 3);

    register_savevm("virtio-net", virtio_net_id++, VIRTIO_NET_VM_VERSION,
                    virtio_net_save, virtio_net_load, n);

    return &n->vdev;
}

void virtio_net_exit(VirtIODevice *vdev)
{
    VirtIONet *n = DO_UPCAST(VirtIONet, vdev, vdev);

    qemu_purge_queued_packets(n->vc);

    unregister_savevm("virtio-net", n);

    qemu_free(n->mac_table.macs);
    qemu_free(n->vlans);

    qemu_del_timer(n->tx_timer);
    qemu_free_timer(n->tx_timer);

    virtio_cleanup(&n->vdev);
    qemu_del_vlan_client(n->vc);
}<|MERGE_RESOLUTION|>--- conflicted
+++ resolved
@@ -15,11 +15,6 @@
 #include "net.h"
 #include "qemu-timer.h"
 #include "virtio-net.h"
-#ifdef CONFIG_KVM
-#include "qemu-kvm.h"
-#endif
-
-#define TAP_VNET_HDR
 
 #define VIRTIO_NET_VM_VERSION    10
 
@@ -150,38 +145,24 @@
                         (1 << VIRTIO_NET_F_CTRL_VLAN) |
                         (1 << VIRTIO_NET_F_CTRL_RX_EXTRA);
 
-<<<<<<< HEAD
-#ifdef TAP_VNET_HDR
-    VirtIONet *n = to_virtio_net(vdev);
-    VLANClientState *host = QTAILQ_FIRST(&n->vc->vlan->clients);
-
-    if (tap_has_vnet_hdr(host)) {
-        tap_using_vnet_hdr(host, 1);
+    if (peer_has_vnet_hdr(n)) {
+        tap_using_vnet_hdr(n->vc->peer, 1);
+
         features |= (1 << VIRTIO_NET_F_CSUM);
+        features |= (1 << VIRTIO_NET_F_HOST_TSO4);
+        features |= (1 << VIRTIO_NET_F_HOST_TSO6);
+        features |= (1 << VIRTIO_NET_F_HOST_ECN);
+
         features |= (1 << VIRTIO_NET_F_GUEST_CSUM);
         features |= (1 << VIRTIO_NET_F_GUEST_TSO4);
         features |= (1 << VIRTIO_NET_F_GUEST_TSO6);
         features |= (1 << VIRTIO_NET_F_GUEST_ECN);
-        features |= (1 << VIRTIO_NET_F_HOST_TSO4);
-        features |= (1 << VIRTIO_NET_F_HOST_TSO6);
-        features |= (1 << VIRTIO_NET_F_HOST_ECN);
-        features |= (1 << VIRTIO_NET_F_MRG_RXBUF);
-        if (tap_has_ufo(host)) {
+
+        if (tap_has_ufo(n->vc->peer)) {
             features |= (1 << VIRTIO_NET_F_GUEST_UFO);
             features |= (1 << VIRTIO_NET_F_HOST_UFO);
         }
     }
-#endif
-=======
-    if (peer_has_vnet_hdr(n)) {
-        tap_using_vnet_hdr(n->vc->peer, 1);
-
-        features |= (1 << VIRTIO_NET_F_CSUM);
-        features |= (1 << VIRTIO_NET_F_HOST_TSO4);
-        features |= (1 << VIRTIO_NET_F_HOST_TSO6);
-        features |= (1 << VIRTIO_NET_F_HOST_ECN);
-    }
->>>>>>> 3a330134
 
     return features;
 }
@@ -204,14 +185,11 @@
 static void virtio_net_set_features(VirtIODevice *vdev, uint32_t features)
 {
     VirtIONet *n = to_virtio_net(vdev);
-#ifdef TAP_VNET_HDR
-    VLANClientState *host = QTAILQ_FIRST(&n->vc->vlan->clients);
-#endif
+    VLANClientState *host = n->vc->peer;
 
     n->mergeable_rx_bufs = !!(features & (1 << VIRTIO_NET_F_MRG_RXBUF));
 
-#ifdef TAP_VNET_HDR
-    if (!tap_has_vnet_hdr(host) || !host->set_offload)
+    if (!n->has_vnet_hdr || !host->set_offload)
         return;
 
     host->set_offload(host,
@@ -220,7 +198,6 @@
                       (features >> VIRTIO_NET_F_GUEST_TSO6) & 1,
                       (features >> VIRTIO_NET_F_GUEST_ECN)  & 1,
                       (features >> VIRTIO_NET_F_GUEST_UFO)  & 1);
-#endif
 }
 
 static int virtio_net_handle_rx_mode(VirtIONet *n, uint8_t cmd,
@@ -403,7 +380,6 @@
     return do_virtio_net_can_receive(n, VIRTIO_NET_MAX_BUFSIZE);
 }
 
-#ifdef TAP_VNET_HDR
 /* dhclient uses AF_PACKET but doesn't pass auxdata to the kernel so
  * it never finds out that the packets don't have valid checksums.  This
  * causes dhclient to get upset.  Fedora's carried a patch for ages to
@@ -431,7 +407,6 @@
         hdr->flags &= ~VIRTIO_NET_HDR_F_NEEDS_CSUM;
     }
 }
-#endif
 
 static int iov_fill(struct iovec *iov, int iovcnt, const void *buf, int count)
 {
@@ -449,7 +424,7 @@
 }
 
 static int receive_header(VirtIONet *n, struct iovec *iov, int iovcnt,
-                          const void *buf, size_t size, size_t hdr_len, int raw)
+                          const void *buf, size_t size, size_t hdr_len)
 {
     struct virtio_net_hdr *hdr = (struct virtio_net_hdr *)iov[0].iov_base;
     int offset = 0;
@@ -457,24 +432,11 @@
     hdr->flags = 0;
     hdr->gso_type = VIRTIO_NET_HDR_GSO_NONE;
 
-<<<<<<< HEAD
-#ifdef TAP_VNET_HDR
-    if (tap_has_vnet_hdr(QTAILQ_FIRST(&n->vc->vlan->clients))) {
-        if (!raw) {
-            memcpy(hdr, buf, sizeof(*hdr));
-        } else {
-            memset(hdr, 0, sizeof(*hdr));
-        }
-        offset = sizeof(*hdr);
-        work_around_broken_dhclient(hdr, buf + offset, size - offset);
-    }
-#endif
-=======
     if (n->has_vnet_hdr) {
         memcpy(hdr, buf, sizeof(*hdr));
         offset = sizeof(*hdr);
-    }
->>>>>>> 3a330134
+        work_around_broken_dhclient(hdr, buf + offset, size - offset);
+    }
 
     /* We only ever receive a struct virtio_net_hdr from the tapfd,
      * but we may be passing along a larger header to the guest.
@@ -495,16 +457,9 @@
     if (n->promisc)
         return 1;
 
-<<<<<<< HEAD
-#ifdef TAP_VNET_HDR
-    if (tap_has_vnet_hdr(QTAILQ_FIRST(&n->vc->vlan->clients)))
-        ptr += sizeof(struct virtio_net_hdr);
-#endif
-=======
     if (n->has_vnet_hdr) {
         ptr += sizeof(struct virtio_net_hdr);
     }
->>>>>>> 3a330134
 
     if (!memcmp(&ptr[12], vlan, sizeof(vlan))) {
         int vid = be16_to_cpup((uint16_t *)(ptr + 14)) & 0xfff;
@@ -545,7 +500,7 @@
     return 0;
 }
 
-static ssize_t virtio_net_receive2(VLANClientState *vc, const uint8_t *buf, size_t size, int raw)
+static ssize_t virtio_net_receive(VLANClientState *vc, const uint8_t *buf, size_t size)
 {
     VirtIONet *n = vc->opaque;
     struct virtio_net_hdr_mrg_rxbuf *mhdr = NULL;
@@ -595,7 +550,7 @@
                 mhdr = (struct virtio_net_hdr_mrg_rxbuf *)sg[0].iov_base;
 
             offset += receive_header(n, sg, elem.in_num,
-                                     buf + offset, size - offset, hdr_len, raw);
+                                     buf + offset, size - offset, hdr_len);
             total += hdr_len;
         }
 
@@ -634,28 +589,10 @@
     virtio_net_flush_tx(n, n->tx_vq);
 }
 
-static ssize_t virtio_net_receive(VLANClientState *vc, const uint8_t *buf, size_t size)
-{
-    return virtio_net_receive2(vc, buf, size, 0);
-}
-
-static ssize_t virtio_net_receive_raw(VLANClientState *vc, const uint8_t *buf, size_t size)
-{
-    return virtio_net_receive2(vc, buf, size, 1);
-}
-
 /* TX */
 static void virtio_net_flush_tx(VirtIONet *n, VirtQueue *vq)
 {
     VirtQueueElement elem;
-<<<<<<< HEAD
-#ifdef TAP_VNET_HDR
-    int has_vnet_hdr = tap_has_vnet_hdr(QTAILQ_FIRST(&n->vc->vlan->clients));
-#else
-    int has_vnet_hdr = 0;
-#endif
-=======
->>>>>>> 3a330134
 
     if (!(n->vdev.status & VIRTIO_CONFIG_S_DRIVER_OK))
         return;
@@ -755,17 +692,7 @@
     qemu_put_be32(f, n->mac_table.in_use);
     qemu_put_buffer(f, n->mac_table.macs, n->mac_table.in_use * ETH_ALEN);
     qemu_put_buffer(f, (uint8_t *)n->vlans, MAX_VLAN >> 3);
-<<<<<<< HEAD
-
-#ifdef TAP_VNET_HDR
-    qemu_put_be32(f, tap_has_vnet_hdr(QTAILQ_FIRST(&n->vc->vlan->clients)));
-#else
-    qemu_put_be32(f, 0);
-#endif
-
-=======
     qemu_put_be32(f, n->has_vnet_hdr);
->>>>>>> 3a330134
     qemu_put_byte(f, n->mac_table.multi_overflow);
     qemu_put_byte(f, n->mac_table.uni_overflow);
     qemu_put_byte(f, n->alluni);
@@ -817,16 +744,6 @@
     if (version_id >= 6)
         qemu_get_buffer(f, (uint8_t *)n->vlans, MAX_VLAN >> 3);
 
-<<<<<<< HEAD
-    if (version_id >= 7 && qemu_get_be32(f)) {
-#ifdef TAP_VNET_HDR
-        tap_using_vnet_hdr(QTAILQ_FIRST(&n->vc->vlan->clients), 1);
-#else
-        fprintf(stderr,
-                "virtio-net: saved image requires vnet header support\n");
-        exit(1);
-#endif
-=======
     if (version_id >= 7) {
         if (qemu_get_be32(f) && !peer_has_vnet_hdr(n)) {
             qemu_error("virtio-net: saved image requires vnet_hdr=on\n");
@@ -836,7 +753,6 @@
         if (n->has_vnet_hdr) {
             tap_using_vnet_hdr(n->vc->peer, 1);
         }
->>>>>>> 3a330134
     }
 
     if (version_id >= 9) {
@@ -897,8 +813,7 @@
     n->vc = qemu_new_vlan_client(NET_CLIENT_TYPE_NIC, conf->vlan, conf->peer,
                                  dev->info->name, dev->id,
                                  virtio_net_can_receive,
-                                 virtio_net_receive,
-                                 virtio_net_receive_raw, NULL,
+                                 virtio_net_receive, NULL, NULL,
                                  virtio_net_cleanup, n);
     n->vc->link_status_changed = virtio_net_set_link_status;
 
