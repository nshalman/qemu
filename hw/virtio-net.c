/*
 * Virtio Network Device
 *
 * Copyright IBM, Corp. 2007
 *
 * Authors:
 *  Anthony Liguori   <aliguori@us.ibm.com>
 *
 * This work is licensed under the terms of the GNU GPL, version 2.  See
 * the COPYING file in the top-level directory.
 *
 */

#include "iov.h"
#include "virtio.h"
#include "net.h"
#include "net/checksum.h"
#include "net/tap.h"
#include "qemu-error.h"
#include "qemu-timer.h"
#include "virtio-net.h"
#include "vhost_net.h"

#define VIRTIO_NET_VM_VERSION    11

#define MAC_TABLE_ENTRIES    64
#define MAX_VLAN    (1 << 12)   /* Per 802.1Q definition */

typedef struct VirtIONet
{
    VirtIODevice vdev;
    uint8_t mac[ETH_ALEN];
    uint16_t status;
    VirtQueue *rx_vq;
    VirtQueue *tx_vq;
    VirtQueue *ctrl_vq;
    NICState *nic;
    QEMUTimer *tx_timer;
    QEMUBH *tx_bh;
    uint32_t tx_timeout;
    int32_t tx_burst;
    int tx_waiting;
    uint32_t has_vnet_hdr;
    uint8_t has_ufo;
    struct {
        VirtQueueElement elem;
        ssize_t len;
    } async_tx;
    int mergeable_rx_bufs;
    uint8_t promisc;
    uint8_t allmulti;
    uint8_t alluni;
    uint8_t nomulti;
    uint8_t nouni;
    uint8_t nobcast;
    uint8_t vhost_started;
    bool vm_running;
    VMChangeStateEntry *vmstate;
    struct {
        int in_use;
        int first_multi;
        uint8_t multi_overflow;
        uint8_t uni_overflow;
        uint8_t *macs;
    } mac_table;
    uint32_t *vlans;
    DeviceState *qdev;
} VirtIONet;

/* TODO
 * - we could suppress RX interrupt if we were so inclined.
 */

static VirtIONet *to_virtio_net(VirtIODevice *vdev)
{
    return (VirtIONet *)vdev;
}

static void virtio_net_get_config(VirtIODevice *vdev, uint8_t *config)
{
    VirtIONet *n = to_virtio_net(vdev);
    struct virtio_net_config netcfg;

    netcfg.status = n->status;
    memcpy(netcfg.mac, n->mac, ETH_ALEN);
    memcpy(config, &netcfg, sizeof(netcfg));
}

static void virtio_net_set_config(VirtIODevice *vdev, const uint8_t *config)
{
    VirtIONet *n = to_virtio_net(vdev);
    struct virtio_net_config netcfg;

    memcpy(&netcfg, config, sizeof(netcfg));

    if (memcmp(netcfg.mac, n->mac, ETH_ALEN)) {
        memcpy(n->mac, netcfg.mac, ETH_ALEN);
        qemu_format_nic_info_str(&n->nic->nc, n->mac);
    }
}

static void virtio_net_set_status(struct VirtIODevice *vdev, uint8_t status)
{
    VirtIONet *n = to_virtio_net(vdev);
    if (!n->nic->nc.peer) {
        return;
    }
    if (n->nic->nc.peer->info->type != NET_CLIENT_TYPE_TAP) {
        return;
    }

    if (!tap_get_vhost_net(n->nic->nc.peer)) {
        return;
    }
    if (!!n->vhost_started == ((status & VIRTIO_CONFIG_S_DRIVER_OK) &&
<<<<<<< HEAD
			       (n->status & VIRTIO_NET_S_LINK_UP) &&
			       n->vm_running)) {
=======
                               (n->status & VIRTIO_NET_S_LINK_UP) &&
                               n->vm_running)) {
>>>>>>> afbaa7b4
        return;
    }
    if (!n->vhost_started) {
        int r = vhost_net_start(tap_get_vhost_net(n->nic->nc.peer), &n->vdev);
        if (r < 0) {
            fprintf(stderr, "unable to start vhost net: %d: "
                    "falling back on userspace virtio\n", -r);
        } else {
            n->vhost_started = 1;
        }
    } else {
        vhost_net_stop(tap_get_vhost_net(n->nic->nc.peer), &n->vdev);
        n->vhost_started = 0;
    }
}

static void virtio_net_set_link_status(VLANClientState *nc)
{
    VirtIONet *n = DO_UPCAST(NICState, nc, nc)->opaque;
    uint16_t old_status = n->status;

    if (nc->link_down)
        n->status &= ~VIRTIO_NET_S_LINK_UP;
    else
        n->status |= VIRTIO_NET_S_LINK_UP;

    if (n->status != old_status)
        virtio_notify_config(&n->vdev);

    virtio_net_set_status(&n->vdev, n->vdev.status);
}

static void virtio_net_reset(VirtIODevice *vdev)
{
    VirtIONet *n = to_virtio_net(vdev);

    /* Reset back to compatibility mode */
    n->promisc = 1;
    n->allmulti = 0;
    n->alluni = 0;
    n->nomulti = 0;
    n->nouni = 0;
    n->nobcast = 0;

    /* Flush any MAC and VLAN filter table state */
    n->mac_table.in_use = 0;
    n->mac_table.first_multi = 0;
    n->mac_table.multi_overflow = 0;
    n->mac_table.uni_overflow = 0;
    memset(n->mac_table.macs, 0, MAC_TABLE_ENTRIES * ETH_ALEN);
    memset(n->vlans, 0, MAX_VLAN >> 3);
}

static int peer_has_vnet_hdr(VirtIONet *n)
{
    if (!n->nic->nc.peer)
        return 0;

    if (n->nic->nc.peer->info->type != NET_CLIENT_TYPE_TAP)
        return 0;

    n->has_vnet_hdr = tap_has_vnet_hdr(n->nic->nc.peer);

    return n->has_vnet_hdr;
}

static int peer_has_ufo(VirtIONet *n)
{
    if (!peer_has_vnet_hdr(n))
        return 0;

    n->has_ufo = tap_has_ufo(n->nic->nc.peer);

    return n->has_ufo;
}

static uint32_t virtio_net_get_features(VirtIODevice *vdev, uint32_t features)
{
    VirtIONet *n = to_virtio_net(vdev);

    features |= (1 << VIRTIO_NET_F_MAC);

    if (peer_has_vnet_hdr(n)) {
        tap_using_vnet_hdr(n->nic->nc.peer, 1);
    } else {
        features &= ~(0x1 << VIRTIO_NET_F_CSUM);
        features &= ~(0x1 << VIRTIO_NET_F_HOST_TSO4);
        features &= ~(0x1 << VIRTIO_NET_F_HOST_TSO6);
        features &= ~(0x1 << VIRTIO_NET_F_HOST_ECN);

        features &= ~(0x1 << VIRTIO_NET_F_GUEST_CSUM);
        features &= ~(0x1 << VIRTIO_NET_F_GUEST_TSO4);
        features &= ~(0x1 << VIRTIO_NET_F_GUEST_TSO6);
        features &= ~(0x1 << VIRTIO_NET_F_GUEST_ECN);
    }

    if (!peer_has_vnet_hdr(n) || !peer_has_ufo(n)) {
        features &= ~(0x1 << VIRTIO_NET_F_GUEST_UFO);
        features &= ~(0x1 << VIRTIO_NET_F_HOST_UFO);
    }

    if (!n->nic->nc.peer ||
        n->nic->nc.peer->info->type != NET_CLIENT_TYPE_TAP) {
        return features;
    }
    if (!tap_get_vhost_net(n->nic->nc.peer)) {
        return features;
    }
    return vhost_net_get_features(tap_get_vhost_net(n->nic->nc.peer), features);
}

static uint32_t virtio_net_bad_features(VirtIODevice *vdev)
{
    uint32_t features = 0;

    /* Linux kernel 2.6.25.  It understood MAC (as everyone must),
     * but also these: */
    features |= (1 << VIRTIO_NET_F_MAC);
    features |= (1 << VIRTIO_NET_F_CSUM);
    features |= (1 << VIRTIO_NET_F_HOST_TSO4);
    features |= (1 << VIRTIO_NET_F_HOST_TSO6);
    features |= (1 << VIRTIO_NET_F_HOST_ECN);

    return features;
}

static void virtio_net_set_features(VirtIODevice *vdev, uint32_t features)
{
    VirtIONet *n = to_virtio_net(vdev);

    n->mergeable_rx_bufs = !!(features & (1 << VIRTIO_NET_F_MRG_RXBUF));

    if (n->has_vnet_hdr) {
        tap_set_offload(n->nic->nc.peer,
                        (features >> VIRTIO_NET_F_GUEST_CSUM) & 1,
                        (features >> VIRTIO_NET_F_GUEST_TSO4) & 1,
                        (features >> VIRTIO_NET_F_GUEST_TSO6) & 1,
                        (features >> VIRTIO_NET_F_GUEST_ECN)  & 1,
                        (features >> VIRTIO_NET_F_GUEST_UFO)  & 1);
    }
    if (!n->nic->nc.peer ||
        n->nic->nc.peer->info->type != NET_CLIENT_TYPE_TAP) {
        return;
    }
    if (!tap_get_vhost_net(n->nic->nc.peer)) {
        return;
    }
    vhost_net_ack_features(tap_get_vhost_net(n->nic->nc.peer), features);
}

static int virtio_net_handle_rx_mode(VirtIONet *n, uint8_t cmd,
                                     VirtQueueElement *elem)
{
    uint8_t on;

    if (elem->out_num != 2 || elem->out_sg[1].iov_len != sizeof(on)) {
        fprintf(stderr, "virtio-net ctrl invalid rx mode command\n");
        exit(1);
    }

    on = ldub_p(elem->out_sg[1].iov_base);

    if (cmd == VIRTIO_NET_CTRL_RX_MODE_PROMISC)
        n->promisc = on;
    else if (cmd == VIRTIO_NET_CTRL_RX_MODE_ALLMULTI)
        n->allmulti = on;
    else if (cmd == VIRTIO_NET_CTRL_RX_MODE_ALLUNI)
        n->alluni = on;
    else if (cmd == VIRTIO_NET_CTRL_RX_MODE_NOMULTI)
        n->nomulti = on;
    else if (cmd == VIRTIO_NET_CTRL_RX_MODE_NOUNI)
        n->nouni = on;
    else if (cmd == VIRTIO_NET_CTRL_RX_MODE_NOBCAST)
        n->nobcast = on;
    else
        return VIRTIO_NET_ERR;

    return VIRTIO_NET_OK;
}

static int virtio_net_handle_mac(VirtIONet *n, uint8_t cmd,
                                 VirtQueueElement *elem)
{
    struct virtio_net_ctrl_mac mac_data;

    if (cmd != VIRTIO_NET_CTRL_MAC_TABLE_SET || elem->out_num != 3 ||
        elem->out_sg[1].iov_len < sizeof(mac_data) ||
        elem->out_sg[2].iov_len < sizeof(mac_data))
        return VIRTIO_NET_ERR;

    n->mac_table.in_use = 0;
    n->mac_table.first_multi = 0;
    n->mac_table.uni_overflow = 0;
    n->mac_table.multi_overflow = 0;
    memset(n->mac_table.macs, 0, MAC_TABLE_ENTRIES * ETH_ALEN);

    mac_data.entries = ldl_le_p(elem->out_sg[1].iov_base);

    if (sizeof(mac_data.entries) +
        (mac_data.entries * ETH_ALEN) > elem->out_sg[1].iov_len)
        return VIRTIO_NET_ERR;

    if (mac_data.entries <= MAC_TABLE_ENTRIES) {
        memcpy(n->mac_table.macs, elem->out_sg[1].iov_base + sizeof(mac_data),
               mac_data.entries * ETH_ALEN);
        n->mac_table.in_use += mac_data.entries;
    } else {
        n->mac_table.uni_overflow = 1;
    }

    n->mac_table.first_multi = n->mac_table.in_use;

    mac_data.entries = ldl_le_p(elem->out_sg[2].iov_base);

    if (sizeof(mac_data.entries) +
        (mac_data.entries * ETH_ALEN) > elem->out_sg[2].iov_len)
        return VIRTIO_NET_ERR;

    if (mac_data.entries) {
        if (n->mac_table.in_use + mac_data.entries <= MAC_TABLE_ENTRIES) {
            memcpy(n->mac_table.macs + (n->mac_table.in_use * ETH_ALEN),
                   elem->out_sg[2].iov_base + sizeof(mac_data),
                   mac_data.entries * ETH_ALEN);
            n->mac_table.in_use += mac_data.entries;
        } else {
            n->mac_table.multi_overflow = 1;
        }
    }

    return VIRTIO_NET_OK;
}

static int virtio_net_handle_vlan_table(VirtIONet *n, uint8_t cmd,
                                        VirtQueueElement *elem)
{
    uint16_t vid;

    if (elem->out_num != 2 || elem->out_sg[1].iov_len != sizeof(vid)) {
        fprintf(stderr, "virtio-net ctrl invalid vlan command\n");
        return VIRTIO_NET_ERR;
    }

    vid = lduw_le_p(elem->out_sg[1].iov_base);

    if (vid >= MAX_VLAN)
        return VIRTIO_NET_ERR;

    if (cmd == VIRTIO_NET_CTRL_VLAN_ADD)
        n->vlans[vid >> 5] |= (1U << (vid & 0x1f));
    else if (cmd == VIRTIO_NET_CTRL_VLAN_DEL)
        n->vlans[vid >> 5] &= ~(1U << (vid & 0x1f));
    else
        return VIRTIO_NET_ERR;

    return VIRTIO_NET_OK;
}

static void virtio_net_handle_ctrl(VirtIODevice *vdev, VirtQueue *vq)
{
    VirtIONet *n = to_virtio_net(vdev);
    struct virtio_net_ctrl_hdr ctrl;
    virtio_net_ctrl_ack status = VIRTIO_NET_ERR;
    VirtQueueElement elem;

    while (virtqueue_pop(vq, &elem)) {
        if ((elem.in_num < 1) || (elem.out_num < 1)) {
            fprintf(stderr, "virtio-net ctrl missing headers\n");
            exit(1);
        }

        if (elem.out_sg[0].iov_len < sizeof(ctrl) ||
            elem.in_sg[elem.in_num - 1].iov_len < sizeof(status)) {
            fprintf(stderr, "virtio-net ctrl header not in correct element\n");
            exit(1);
        }

        ctrl.class = ldub_p(elem.out_sg[0].iov_base);
        ctrl.cmd = ldub_p(elem.out_sg[0].iov_base + sizeof(ctrl.class));

        if (ctrl.class == VIRTIO_NET_CTRL_RX_MODE)
            status = virtio_net_handle_rx_mode(n, ctrl.cmd, &elem);
        else if (ctrl.class == VIRTIO_NET_CTRL_MAC)
            status = virtio_net_handle_mac(n, ctrl.cmd, &elem);
        else if (ctrl.class == VIRTIO_NET_CTRL_VLAN)
            status = virtio_net_handle_vlan_table(n, ctrl.cmd, &elem);

        stb_p(elem.in_sg[elem.in_num - 1].iov_base, status);

        virtqueue_push(vq, &elem, sizeof(status));
        virtio_notify(vdev, vq);
    }
}

/* RX */

static void virtio_net_handle_rx(VirtIODevice *vdev, VirtQueue *vq)
{
    VirtIONet *n = to_virtio_net(vdev);

    qemu_flush_queued_packets(&n->nic->nc);

    /* We now have RX buffers, signal to the IO thread to break out of the
     * select to re-poll the tap file descriptor */
    qemu_notify_event();
}

static int virtio_net_can_receive(VLANClientState *nc)
{
    VirtIONet *n = DO_UPCAST(NICState, nc, nc)->opaque;

    if (!virtio_queue_ready(n->rx_vq) ||
        !(n->vdev.status & VIRTIO_CONFIG_S_DRIVER_OK))
        return 0;

    return 1;
}

static int virtio_net_has_buffers(VirtIONet *n, int bufsize)
{
    if (virtio_queue_empty(n->rx_vq) ||
        (n->mergeable_rx_bufs &&
         !virtqueue_avail_bytes(n->rx_vq, bufsize, 0))) {
        virtio_queue_set_notification(n->rx_vq, 1);

        /* To avoid a race condition where the guest has made some buffers
         * available after the above check but before notification was
         * enabled, check for available buffers again.
         */
        if (virtio_queue_empty(n->rx_vq) ||
            (n->mergeable_rx_bufs &&
             !virtqueue_avail_bytes(n->rx_vq, bufsize, 0)))
            return 0;
    }

    virtio_queue_set_notification(n->rx_vq, 0);
    return 1;
}

/* dhclient uses AF_PACKET but doesn't pass auxdata to the kernel so
 * it never finds out that the packets don't have valid checksums.  This
 * causes dhclient to get upset.  Fedora's carried a patch for ages to
 * fix this with Xen but it hasn't appeared in an upstream release of
 * dhclient yet.
 *
 * To avoid breaking existing guests, we catch udp packets and add
 * checksums.  This is terrible but it's better than hacking the guest
 * kernels.
 *
 * N.B. if we introduce a zero-copy API, this operation is no longer free so
 * we should provide a mechanism to disable it to avoid polluting the host
 * cache.
 */
static void work_around_broken_dhclient(struct virtio_net_hdr *hdr,
                                        const uint8_t *buf, size_t size)
{
    if ((hdr->flags & VIRTIO_NET_HDR_F_NEEDS_CSUM) && /* missing csum */
        (size > 27 && size < 1500) && /* normal sized MTU */
        (buf[12] == 0x08 && buf[13] == 0x00) && /* ethertype == IPv4 */
        (buf[23] == 17) && /* ip.protocol == UDP */
        (buf[34] == 0 && buf[35] == 67)) { /* udp.srcport == bootps */
        /* FIXME this cast is evil */
        net_checksum_calculate((uint8_t *)buf, size);
        hdr->flags &= ~VIRTIO_NET_HDR_F_NEEDS_CSUM;
    }
}

static int receive_header(VirtIONet *n, struct iovec *iov, int iovcnt,
                          const void *buf, size_t size, size_t hdr_len)
{
    struct virtio_net_hdr *hdr = (struct virtio_net_hdr *)iov[0].iov_base;
    int offset = 0;

    hdr->flags = 0;
    hdr->gso_type = VIRTIO_NET_HDR_GSO_NONE;

    if (n->has_vnet_hdr) {
        memcpy(hdr, buf, sizeof(*hdr));
        offset = sizeof(*hdr);
        work_around_broken_dhclient(hdr, buf + offset, size - offset);
    }

    /* We only ever receive a struct virtio_net_hdr from the tapfd,
     * but we may be passing along a larger header to the guest.
     */
    iov[0].iov_base += hdr_len;
    iov[0].iov_len  -= hdr_len;

    return offset;
}

static int receive_filter(VirtIONet *n, const uint8_t *buf, int size)
{
    static const uint8_t bcast[] = {0xff, 0xff, 0xff, 0xff, 0xff, 0xff};
    static const uint8_t vlan[] = {0x81, 0x00};
    uint8_t *ptr = (uint8_t *)buf;
    int i;

    if (n->promisc)
        return 1;

    if (n->has_vnet_hdr) {
        ptr += sizeof(struct virtio_net_hdr);
    }

    if (!memcmp(&ptr[12], vlan, sizeof(vlan))) {
        int vid = be16_to_cpup((uint16_t *)(ptr + 14)) & 0xfff;
        if (!(n->vlans[vid >> 5] & (1U << (vid & 0x1f))))
            return 0;
    }

    if (ptr[0] & 1) { // multicast
        if (!memcmp(ptr, bcast, sizeof(bcast))) {
            return !n->nobcast;
        } else if (n->nomulti) {
            return 0;
        } else if (n->allmulti || n->mac_table.multi_overflow) {
            return 1;
        }

        for (i = n->mac_table.first_multi; i < n->mac_table.in_use; i++) {
            if (!memcmp(ptr, &n->mac_table.macs[i * ETH_ALEN], ETH_ALEN)) {
                return 1;
            }
        }
    } else { // unicast
        if (n->nouni) {
            return 0;
        } else if (n->alluni || n->mac_table.uni_overflow) {
            return 1;
        } else if (!memcmp(ptr, n->mac, ETH_ALEN)) {
            return 1;
        }

        for (i = 0; i < n->mac_table.first_multi; i++) {
            if (!memcmp(ptr, &n->mac_table.macs[i * ETH_ALEN], ETH_ALEN)) {
                return 1;
            }
        }
    }

    return 0;
}

static ssize_t virtio_net_receive(VLANClientState *nc, const uint8_t *buf, size_t size)
{
    VirtIONet *n = DO_UPCAST(NICState, nc, nc)->opaque;
    struct virtio_net_hdr_mrg_rxbuf *mhdr = NULL;
    size_t guest_hdr_len, offset, i, host_hdr_len;

    if (!virtio_net_can_receive(&n->nic->nc))
        return -1;

    /* hdr_len refers to the header we supply to the guest */
    guest_hdr_len = n->mergeable_rx_bufs ?
        sizeof(struct virtio_net_hdr_mrg_rxbuf) : sizeof(struct virtio_net_hdr);


    host_hdr_len = n->has_vnet_hdr ? sizeof(struct virtio_net_hdr) : 0;
    if (!virtio_net_has_buffers(n, size + guest_hdr_len - host_hdr_len))
        return 0;

    if (!receive_filter(n, buf, size))
        return size;

    offset = i = 0;

    while (offset < size) {
        VirtQueueElement elem;
        int len, total;
        struct iovec sg[VIRTQUEUE_MAX_SIZE];

        total = 0;

        if (virtqueue_pop(n->rx_vq, &elem) == 0) {
            if (i == 0)
                return -1;
            fprintf(stderr, "virtio-net unexpected empty queue: "
                    "i %zd mergeable %d offset %zd, size %zd, "
                    "guest hdr len %zd, host hdr len %zd guest features 0x%x\n",
                    i, n->mergeable_rx_bufs, offset, size,
                    guest_hdr_len, host_hdr_len, n->vdev.guest_features);
            exit(1);
        }

        if (elem.in_num < 1) {
            fprintf(stderr, "virtio-net receive queue contains no in buffers\n");
            exit(1);
        }

        if (!n->mergeable_rx_bufs && elem.in_sg[0].iov_len != guest_hdr_len) {
            fprintf(stderr, "virtio-net header not in first element\n");
            exit(1);
        }

        memcpy(&sg, &elem.in_sg[0], sizeof(sg[0]) * elem.in_num);

        if (i == 0) {
            if (n->mergeable_rx_bufs)
                mhdr = (struct virtio_net_hdr_mrg_rxbuf *)sg[0].iov_base;

            offset += receive_header(n, sg, elem.in_num,
                                     buf + offset, size - offset, guest_hdr_len);
            total += guest_hdr_len;
        }

        /* copy in packet.  ugh */
        len = iov_from_buf(sg, elem.in_num,
                           buf + offset, size - offset);
        total += len;
        offset += len;
        /* If buffers can't be merged, at this point we
         * must have consumed the complete packet.
         * Otherwise, drop it. */
        if (!n->mergeable_rx_bufs && offset < size) {
#if 0
            fprintf(stderr, "virtio-net truncated non-mergeable packet: "

                    "i %zd mergeable %d offset %zd, size %zd, "
                    "guest hdr len %zd, host hdr len %zd\n",
                    i, n->mergeable_rx_bufs,
                    offset, size, guest_hdr_len, host_hdr_len);
#endif
            return size;
        }

        /* signal other side */
        virtqueue_fill(n->rx_vq, &elem, total, i++);
    }

    if (mhdr)
        mhdr->num_buffers = i;

    virtqueue_flush(n->rx_vq, i);
    virtio_notify(&n->vdev, n->rx_vq);

    return size;
}

static int32_t virtio_net_flush_tx(VirtIONet *n, VirtQueue *vq);

static void virtio_net_tx_complete(VLANClientState *nc, ssize_t len)
{
    VirtIONet *n = DO_UPCAST(NICState, nc, nc)->opaque;

    virtqueue_push(n->tx_vq, &n->async_tx.elem, n->async_tx.len);
    virtio_notify(&n->vdev, n->tx_vq);

    n->async_tx.elem.out_num = n->async_tx.len = 0;

    virtio_queue_set_notification(n->tx_vq, 1);
    virtio_net_flush_tx(n, n->tx_vq);
}

/* TX */
static int32_t virtio_net_flush_tx(VirtIONet *n, VirtQueue *vq)
{
    VirtQueueElement elem;
    int32_t num_packets = 0;

    if (!(n->vdev.status & VIRTIO_CONFIG_S_DRIVER_OK)) {
        return num_packets;
    }

    if (n->async_tx.elem.out_num) {
        virtio_queue_set_notification(n->tx_vq, 0);
        return num_packets;
    }

    while (virtqueue_pop(vq, &elem)) {
        ssize_t ret, len = 0;
        unsigned int out_num = elem.out_num;
        struct iovec *out_sg = &elem.out_sg[0];
        unsigned hdr_len;

        /* hdr_len refers to the header received from the guest */
        hdr_len = n->mergeable_rx_bufs ?
            sizeof(struct virtio_net_hdr_mrg_rxbuf) :
            sizeof(struct virtio_net_hdr);

        if (out_num < 1 || out_sg->iov_len != hdr_len) {
            fprintf(stderr, "virtio-net header not in first element\n");
            exit(1);
        }

        /* ignore the header if GSO is not supported */
        if (!n->has_vnet_hdr) {
            out_num--;
            out_sg++;
            len += hdr_len;
        } else if (n->mergeable_rx_bufs) {
            /* tapfd expects a struct virtio_net_hdr */
            hdr_len -= sizeof(struct virtio_net_hdr);
            out_sg->iov_len -= hdr_len;
            len += hdr_len;
        }

        ret = qemu_sendv_packet_async(&n->nic->nc, out_sg, out_num,
                                      virtio_net_tx_complete);
        if (ret == 0) {
            virtio_queue_set_notification(n->tx_vq, 0);
            n->async_tx.elem = elem;
            n->async_tx.len  = len;
            return -EBUSY;
        }

        len += ret;

        virtqueue_push(vq, &elem, len);
        virtio_notify(&n->vdev, vq);

        if (++num_packets >= n->tx_burst) {
            break;
        }
    }
    return num_packets;
}

static void virtio_net_handle_tx_timer(VirtIODevice *vdev, VirtQueue *vq)
{
    VirtIONet *n = to_virtio_net(vdev);

    if (n->tx_waiting) {
        virtio_queue_set_notification(vq, 1);
        qemu_del_timer(n->tx_timer);
        n->tx_waiting = 0;
        virtio_net_flush_tx(n, vq);
    } else {
        qemu_mod_timer(n->tx_timer,
                       qemu_get_clock(vm_clock) + n->tx_timeout);
        n->tx_waiting = 1;
        virtio_queue_set_notification(vq, 0);
    }
}

static void virtio_net_handle_tx_bh(VirtIODevice *vdev, VirtQueue *vq)
{
    VirtIONet *n = to_virtio_net(vdev);

    if (unlikely(n->tx_waiting)) {
        return;
    }
    virtio_queue_set_notification(vq, 0);
    qemu_bh_schedule(n->tx_bh);
    n->tx_waiting = 1;
}

static void virtio_net_tx_timer(void *opaque)
{
    VirtIONet *n = opaque;

    n->tx_waiting = 0;

    /* Just in case the driver is not ready on more */
    if (!(n->vdev.status & VIRTIO_CONFIG_S_DRIVER_OK))
        return;

    virtio_queue_set_notification(n->tx_vq, 1);
    virtio_net_flush_tx(n, n->tx_vq);
}

static void virtio_net_tx_bh(void *opaque)
{
    VirtIONet *n = opaque;
    int32_t ret;

    n->tx_waiting = 0;

    /* Just in case the driver is not ready on more */
    if (unlikely(!(n->vdev.status & VIRTIO_CONFIG_S_DRIVER_OK)))
        return;

    ret = virtio_net_flush_tx(n, n->tx_vq);
    if (ret == -EBUSY) {
        return; /* Notification re-enable handled by tx_complete */
    }

    /* If we flush a full burst of packets, assume there are
     * more coming and immediately reschedule */
    if (ret >= n->tx_burst) {
        qemu_bh_schedule(n->tx_bh);
        n->tx_waiting = 1;
        return;
    }

    /* If less than a full burst, re-enable notification and flush
     * anything that may have come in while we weren't looking.  If
     * we find something, assume the guest is still active and reschedule */
    virtio_queue_set_notification(n->tx_vq, 1);
    if (virtio_net_flush_tx(n, n->tx_vq) > 0) {
        virtio_queue_set_notification(n->tx_vq, 0);
        qemu_bh_schedule(n->tx_bh);
        n->tx_waiting = 1;
    }
}

static void virtio_net_save(QEMUFile *f, void *opaque)
{
    VirtIONet *n = opaque;

    /* At this point, backend must be stopped, otherwise
     * it might keep writing to memory. */
    assert(!n->vhost_started);
    virtio_save(&n->vdev, f);

    qemu_put_buffer(f, n->mac, ETH_ALEN);
    qemu_put_be32(f, n->tx_waiting);
    qemu_put_be32(f, n->mergeable_rx_bufs);
    qemu_put_be16(f, n->status);
    qemu_put_byte(f, n->promisc);
    qemu_put_byte(f, n->allmulti);
    qemu_put_be32(f, n->mac_table.in_use);
    qemu_put_buffer(f, n->mac_table.macs, n->mac_table.in_use * ETH_ALEN);
    qemu_put_buffer(f, (uint8_t *)n->vlans, MAX_VLAN >> 3);
    qemu_put_be32(f, n->has_vnet_hdr);
    qemu_put_byte(f, n->mac_table.multi_overflow);
    qemu_put_byte(f, n->mac_table.uni_overflow);
    qemu_put_byte(f, n->alluni);
    qemu_put_byte(f, n->nomulti);
    qemu_put_byte(f, n->nouni);
    qemu_put_byte(f, n->nobcast);
    qemu_put_byte(f, n->has_ufo);
}

static int virtio_net_load(QEMUFile *f, void *opaque, int version_id)
{
    VirtIONet *n = opaque;
    int i;

    if (version_id < 2 || version_id > VIRTIO_NET_VM_VERSION)
        return -EINVAL;

    virtio_load(&n->vdev, f);

    qemu_get_buffer(f, n->mac, ETH_ALEN);
    n->tx_waiting = qemu_get_be32(f);
    n->mergeable_rx_bufs = qemu_get_be32(f);

    if (version_id >= 3)
        n->status = qemu_get_be16(f);

    if (version_id >= 4) {
        if (version_id < 8) {
            n->promisc = qemu_get_be32(f);
            n->allmulti = qemu_get_be32(f);
        } else {
            n->promisc = qemu_get_byte(f);
            n->allmulti = qemu_get_byte(f);
        }
    }

    if (version_id >= 5) {
        n->mac_table.in_use = qemu_get_be32(f);
        /* MAC_TABLE_ENTRIES may be different from the saved image */
        if (n->mac_table.in_use <= MAC_TABLE_ENTRIES) {
            qemu_get_buffer(f, n->mac_table.macs,
                            n->mac_table.in_use * ETH_ALEN);
        } else if (n->mac_table.in_use) {
            qemu_fseek(f, n->mac_table.in_use * ETH_ALEN, SEEK_CUR);
            n->mac_table.multi_overflow = n->mac_table.uni_overflow = 1;
            n->mac_table.in_use = 0;
        }
    }
 
    if (version_id >= 6)
        qemu_get_buffer(f, (uint8_t *)n->vlans, MAX_VLAN >> 3);

    if (version_id >= 7) {
        if (qemu_get_be32(f) && !peer_has_vnet_hdr(n)) {
            error_report("virtio-net: saved image requires vnet_hdr=on");
            return -1;
        }

        if (n->has_vnet_hdr) {
            tap_using_vnet_hdr(n->nic->nc.peer, 1);
            tap_set_offload(n->nic->nc.peer,
                    (n->vdev.guest_features >> VIRTIO_NET_F_GUEST_CSUM) & 1,
                    (n->vdev.guest_features >> VIRTIO_NET_F_GUEST_TSO4) & 1,
                    (n->vdev.guest_features >> VIRTIO_NET_F_GUEST_TSO6) & 1,
                    (n->vdev.guest_features >> VIRTIO_NET_F_GUEST_ECN)  & 1,
                    (n->vdev.guest_features >> VIRTIO_NET_F_GUEST_UFO)  & 1);
        }
    }

    if (version_id >= 9) {
        n->mac_table.multi_overflow = qemu_get_byte(f);
        n->mac_table.uni_overflow = qemu_get_byte(f);
    }

    if (version_id >= 10) {
        n->alluni = qemu_get_byte(f);
        n->nomulti = qemu_get_byte(f);
        n->nouni = qemu_get_byte(f);
        n->nobcast = qemu_get_byte(f);
    }

    if (version_id >= 11) {
        if (qemu_get_byte(f) && !peer_has_ufo(n)) {
            error_report("virtio-net: saved image requires TUN_F_UFO support");
            return -1;
        }
    }

    /* Find the first multicast entry in the saved MAC filter */
    for (i = 0; i < n->mac_table.in_use; i++) {
        if (n->mac_table.macs[i * ETH_ALEN] & 1) {
            break;
        }
    }
    n->mac_table.first_multi = i;

    if (n->tx_waiting) {
        if (n->tx_timer) {
            qemu_mod_timer(n->tx_timer,
                           qemu_get_clock(vm_clock) + n->tx_timeout);
        } else {
            qemu_bh_schedule(n->tx_bh);
        }
    }
    return 0;
}

static void virtio_net_cleanup(VLANClientState *nc)
{
    VirtIONet *n = DO_UPCAST(NICState, nc, nc)->opaque;

    n->nic = NULL;
}

static NetClientInfo net_virtio_info = {
    .type = NET_CLIENT_TYPE_NIC,
    .size = sizeof(NICState),
    .can_receive = virtio_net_can_receive,
    .receive = virtio_net_receive,
        .cleanup = virtio_net_cleanup,
    .link_status_changed = virtio_net_set_link_status,
};

static void virtio_net_vmstate_change(void *opaque, int running, int reason)
{
    VirtIONet *n = opaque;
    n->vm_running = running;
    /* This is called when vm is started/stopped,
     * it will start/stop vhost backend if appropriate
     * e.g. after migration. */
    virtio_net_set_status(&n->vdev, n->vdev.status);
}

VirtIODevice *virtio_net_init(DeviceState *dev, NICConf *conf,
                              virtio_net_conf *net)
{
    VirtIONet *n;

    n = (VirtIONet *)virtio_common_init("virtio-net", VIRTIO_ID_NET,
                                        sizeof(struct virtio_net_config),
                                        sizeof(VirtIONet));

    n->vdev.get_config = virtio_net_get_config;
    n->vdev.set_config = virtio_net_set_config;
    n->vdev.get_features = virtio_net_get_features;
    n->vdev.set_features = virtio_net_set_features;
    n->vdev.bad_features = virtio_net_bad_features;
    n->vdev.reset = virtio_net_reset;
    n->vdev.set_status = virtio_net_set_status;
    n->rx_vq = virtio_add_queue(&n->vdev, 256, virtio_net_handle_rx);

    if (net->tx && strcmp(net->tx, "timer") && strcmp(net->tx, "bh")) {
        fprintf(stderr, "virtio-net: "
                "Unknown option tx=%s, valid options: \"timer\" \"bh\"\n",
                net->tx);
        fprintf(stderr, "Defaulting to \"bh\"\n");
    }

    if (net->tx && !strcmp(net->tx, "timer")) {
        n->tx_vq = virtio_add_queue(&n->vdev, 256, virtio_net_handle_tx_timer);
        n->tx_timer = qemu_new_timer(vm_clock, virtio_net_tx_timer, n);
        n->tx_timeout = net->txtimer;
    } else {
        n->tx_vq = virtio_add_queue(&n->vdev, 256, virtio_net_handle_tx_bh);
        n->tx_bh = qemu_bh_new(virtio_net_tx_bh, n);
    }
    n->ctrl_vq = virtio_add_queue(&n->vdev, 64, virtio_net_handle_ctrl);
    qemu_macaddr_default_if_unset(&conf->macaddr);
    memcpy(&n->mac[0], &conf->macaddr, sizeof(n->mac));
    n->status = VIRTIO_NET_S_LINK_UP;

    n->nic = qemu_new_nic(&net_virtio_info, conf, dev->info->name, dev->id, n);

    qemu_format_nic_info_str(&n->nic->nc, conf->macaddr.a);

    n->tx_waiting = 0;
    n->tx_burst = net->txburst;
    n->mergeable_rx_bufs = 0;
    n->promisc = 1; /* for compatibility */

    n->mac_table.macs = qemu_mallocz(MAC_TABLE_ENTRIES * ETH_ALEN);

    n->vlans = qemu_mallocz(MAX_VLAN >> 3);

    n->qdev = dev;
    register_savevm(dev, "virtio-net", -1, VIRTIO_NET_VM_VERSION,
                    virtio_net_save, virtio_net_load, n);
    n->vmstate = qemu_add_vm_change_state_handler(virtio_net_vmstate_change, n);

    return &n->vdev;
}

void virtio_net_exit(VirtIODevice *vdev)
{
    VirtIONet *n = DO_UPCAST(VirtIONet, vdev, vdev);
    qemu_del_vm_change_state_handler(n->vmstate);

    /* This will stop vhost backend if appropriate. */
    virtio_net_set_status(vdev, 0);

    qemu_purge_queued_packets(&n->nic->nc);

    unregister_savevm(n->qdev, "virtio-net", n);

    qemu_free(n->mac_table.macs);
    qemu_free(n->vlans);

    if (n->tx_timer) {
        qemu_del_timer(n->tx_timer);
        qemu_free_timer(n->tx_timer);
    } else {
        qemu_bh_delete(n->tx_bh);
    }

    virtio_cleanup(&n->vdev);
    qemu_del_vlan_client(&n->nic->nc);
}<|MERGE_RESOLUTION|>--- conflicted
+++ resolved
@@ -113,13 +113,8 @@
         return;
     }
     if (!!n->vhost_started == ((status & VIRTIO_CONFIG_S_DRIVER_OK) &&
-<<<<<<< HEAD
-			       (n->status & VIRTIO_NET_S_LINK_UP) &&
-			       n->vm_running)) {
-=======
                                (n->status & VIRTIO_NET_S_LINK_UP) &&
                                n->vm_running)) {
->>>>>>> afbaa7b4
         return;
     }
     if (!n->vhost_started) {
