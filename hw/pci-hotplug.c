/*
 * QEMU PCI hotplug support
 *
 * Copyright (c) 2004 Fabrice Bellard
 *
 * Permission is hereby granted, free of charge, to any person obtaining a copy
 * of this software and associated documentation files (the "Software"), to deal
 * in the Software without restriction, including without limitation the rights
 * to use, copy, modify, merge, publish, distribute, sublicense, and/or sell
 * copies of the Software, and to permit persons to whom the Software is
 * furnished to do so, subject to the following conditions:
 *
 * The above copyright notice and this permission notice shall be included in
 * all copies or substantial portions of the Software.
 *
 * THE SOFTWARE IS PROVIDED "AS IS", WITHOUT WARRANTY OF ANY KIND, EXPRESS OR
 * IMPLIED, INCLUDING BUT NOT LIMITED TO THE WARRANTIES OF MERCHANTABILITY,
 * FITNESS FOR A PARTICULAR PURPOSE AND NONINFRINGEMENT. IN NO EVENT SHALL
 * THE AUTHORS OR COPYRIGHT HOLDERS BE LIABLE FOR ANY CLAIM, DAMAGES OR OTHER
 * LIABILITY, WHETHER IN AN ACTION OF CONTRACT, TORT OR OTHERWISE, ARISING FROM,
 * OUT OF OR IN CONNECTION WITH THE SOFTWARE OR THE USE OR OTHER DEALINGS IN
 * THE SOFTWARE.
 */

#include "hw.h"
#include "boards.h"
#include "pci.h"
#include "net.h"
#include "sysemu.h"
#include "pc.h"
#include "monitor.h"
#include "block_int.h"
#include "virtio-blk.h"
#include "device-assignment.h"

#if defined(TARGET_I386) || defined(TARGET_X86_64)
static PCIDevice *qemu_pci_hot_add_nic(PCIBus *pci_bus, const char *opts)
{
    int ret;

    ret = net_client_init ("nic", opts);
    if (ret < 0 || !nd_table[ret].model)
        return NULL;
    return pci_nic_init (pci_bus, &nd_table[ret], -1, "rtl8139");
}

void drive_hot_add(Monitor *mon, const char *pci_addr, const char *opts)
{
    int dom, pci_bus;
    unsigned slot;
    int drive_idx, type, bus;
    int success = 0;
    PCIDevice *dev;

    if (pci_read_devaddr(pci_addr, &dom, &pci_bus, &slot)) {
        monitor_printf(mon, "Invalid pci address\n");
        return;
    }

    dev = pci_find_device(pci_bus, slot, 0);
    if (!dev) {
        monitor_printf(mon, "no pci device with address %s\n", pci_addr);
        return;
    }

    drive_idx = add_init_drive(opts);
    if (drive_idx < 0)
        return;
    type = drives_table[drive_idx].type;
    bus = drive_get_max_bus (type);

    switch (type) {
    case IF_SCSI:
        success = 1;
        lsi_scsi_attach (dev, drives_table[drive_idx].bdrv,
                         drives_table[drive_idx].unit);
        break;
    default:
        monitor_printf(mon, "Can't hot-add drive to type %d\n", type);
    }

    if (success)
        monitor_printf(mon, "OK bus %d, unit %d\n",
                       drives_table[drive_idx].bus,
                       drives_table[drive_idx].unit);
    return;
}

static PCIDevice *qemu_pci_hot_add_storage(Monitor *mon, PCIBus *pci_bus,
                                           const char *opts)
{
    void *opaque = NULL;
    int type = -1, drive_idx = -1;
    char buf[128];

    if (get_param_value(buf, sizeof(buf), "if", opts)) {
        if (!strcmp(buf, "scsi"))
            type = IF_SCSI;
        else if (!strcmp(buf, "virtio")) {
            type = IF_VIRTIO;
        }
    } else {
        monitor_printf(mon, "no if= specified\n");
        return NULL;
    }

    if (get_param_value(buf, sizeof(buf), "file", opts)) {
        drive_idx = add_init_drive(opts);
        if (drive_idx < 0)
            return NULL;
    } else if (type == IF_VIRTIO) {
        monitor_printf(mon, "virtio requires a backing file/device.\n");
        return NULL;
    }

    switch (type) {
    case IF_SCSI:
        opaque = lsi_scsi_init (pci_bus, -1);
        if (opaque && drive_idx >= 0)
            lsi_scsi_attach (opaque, drives_table[drive_idx].bdrv,
                             drives_table[drive_idx].unit);
        break;
    case IF_VIRTIO:
        opaque = virtio_blk_init (pci_bus, drives_table[drive_idx].bdrv);
        break;
    default:
        monitor_printf(mon, "type %s not a hotpluggable PCI device.\n", buf);
    }

    return opaque;
}

<<<<<<< HEAD
#ifdef USE_KVM_DEVICE_ASSIGNMENT
static PCIDevice *qemu_pci_hot_assign_device(PCIBus *pci_bus, const char *opts)
{
    AssignedDevInfo *adev;
    PCIDevice *ret;

    adev = add_assigned_device(opts);
    if (adev == NULL) {
        term_printf ("Error adding device; check syntax\n");
        return NULL;
    }

    ret = init_assigned_device(adev, pci_bus);
    if (ret == NULL) {
        term_printf("Failed to assign device\n");
        return NULL;
    }

    term_printf("Registered host PCI device %02x:%02x.%1x "
		"(\"%s\") as guest device %02x:%02x.%1x\n",
		adev->bus, adev->dev, adev->func, adev->name,
		pci_bus_num(pci_bus), (ret->devfn >> 3) & 0x1f,
		adev->func);

    return ret;
}

static void qemu_pci_hot_deassign_device(AssignedDevInfo *adev)
{
    remove_assigned_device(adev);

    term_printf("Unregister host PCI device %02x:%02x.%1x "
		"(\"%s\") from guest\n",
		adev->bus, adev->dev, adev->func, adev->name);
}
#endif /* USE_KVM_DEVICE_ASSIGNMENT */

void pci_device_hot_add(const char *pci_addr, const char *type, const char *opts)
=======
void pci_device_hot_add(Monitor *mon, const char *pci_addr, const char *type,
                        const char *opts)
>>>>>>> 513f789f
{
    PCIDevice *dev = NULL;
    PCIBus *pci_bus;
    int dom, bus;
    unsigned slot;

    if (pci_assign_devaddr(pci_addr, &dom, &bus, &slot)) {
        monitor_printf(mon, "Invalid pci address\n");
        return;
    }

    pci_bus = pci_find_bus(bus);
    if (!pci_bus) {
        monitor_printf(mon, "Can't find pci_bus %d\n", bus);
        return;
    }

    if (strcmp(type, "nic") == 0)
        dev = qemu_pci_hot_add_nic(pci_bus, opts);
    else if (strcmp(type, "storage") == 0)
<<<<<<< HEAD
        dev = qemu_pci_hot_add_storage(pci_bus, opts);
#ifdef USE_KVM_DEVICE_ASSIGNMENT
    else if (strcmp(type, "host") == 0)
        dev = qemu_pci_hot_assign_device(pci_bus, opts);
#endif /* USE_KVM_DEVICE_ASSIGNMENT */
=======
        dev = qemu_pci_hot_add_storage(mon, pci_bus, opts);
>>>>>>> 513f789f
    else
        monitor_printf(mon, "invalid type: %s\n", type);

    if (dev) {
        qemu_system_device_hot_add(bus, PCI_SLOT(dev->devfn), 1);
        monitor_printf(mon, "OK domain %d, bus %d, slot %d, function %d\n",
                       0, pci_bus_num(dev->bus), PCI_SLOT(dev->devfn),
                       PCI_FUNC(dev->devfn));
    } else
        monitor_printf(mon, "failed to add %s\n", opts);
}
#endif

void pci_device_hot_remove(Monitor *mon, const char *pci_addr)
{
    PCIDevice *d;
    int dom, bus;
    unsigned slot;

    if (pci_read_devaddr(pci_addr, &dom, &bus, &slot)) {
        monitor_printf(mon, "Invalid pci address\n");
        return;
    }

    d = pci_find_device(bus, slot, 0);
    if (!d) {
        monitor_printf(mon, "slot %d empty\n", slot);
        return;
    }

    qemu_system_device_hot_add(bus, slot, 0);
}

static int pci_match_fn(void *dev_private, void *arg)
{
    PCIDevice *dev = dev_private;
    PCIDevice *match = arg;

    return (dev == match);
}

/*
 * OS has executed _EJ0 method, we now can remove the device
 */
void pci_device_hot_remove_success(int pcibus, int slot)
{
    PCIDevice *d = pci_find_device(pcibus, slot, 0);
    int class_code;
    AssignedDevInfo *adev;

    if (!d) {
        monitor_printf(cur_mon, "invalid slot %d\n", slot);
        return;
    }

#ifdef USE_KVM_DEVICE_ASSIGNMENT
    adev = get_assigned_device(pcibus, slot);
    if (adev) {
        qemu_pci_hot_deassign_device(adev);
        return;
    }
#endif /* USE_KVM_DEVICE_ASSIGNMENT */

    class_code = d->config_read(d, PCI_CLASS_DEVICE+1, 1);

    switch(class_code) {
    case PCI_BASE_CLASS_STORAGE:
        destroy_bdrvs(pci_match_fn, d);
        break;
    case PCI_BASE_CLASS_NETWORK:
        destroy_nic(pci_match_fn, d);
        break;
    }

    pci_unregister_device(d);
}
<|MERGE_RESOLUTION|>--- conflicted
+++ resolved
@@ -130,49 +130,48 @@
     return opaque;
 }
 
-<<<<<<< HEAD
 #ifdef USE_KVM_DEVICE_ASSIGNMENT
-static PCIDevice *qemu_pci_hot_assign_device(PCIBus *pci_bus, const char *opts)
+static PCIDevice *qemu_pci_hot_assign_device(Monitor *mon,
+                                             PCIBus *pci_bus, const char *opts)
 {
     AssignedDevInfo *adev;
     PCIDevice *ret;
 
     adev = add_assigned_device(opts);
     if (adev == NULL) {
-        term_printf ("Error adding device; check syntax\n");
+        monitor_printf(mon, "Error adding device; check syntax\n");
         return NULL;
     }
 
     ret = init_assigned_device(adev, pci_bus);
     if (ret == NULL) {
-        term_printf("Failed to assign device\n");
-        return NULL;
-    }
-
-    term_printf("Registered host PCI device %02x:%02x.%1x "
-		"(\"%s\") as guest device %02x:%02x.%1x\n",
-		adev->bus, adev->dev, adev->func, adev->name,
-		pci_bus_num(pci_bus), (ret->devfn >> 3) & 0x1f,
-		adev->func);
+        monitor_printf(mon, "Failed to assign device\n");
+        return NULL;
+    }
+
+    monitor_printf(mon,
+                   "Registered host PCI device %02x:%02x.%1x "
+                   "(\"%s\") as guest device %02x:%02x.%1x\n",
+                   adev->bus, adev->dev, adev->func, adev->name,
+                   pci_bus_num(pci_bus), (ret->devfn >> 3) & 0x1f,
+                   adev->func);
 
     return ret;
 }
 
-static void qemu_pci_hot_deassign_device(AssignedDevInfo *adev)
+static void qemu_pci_hot_deassign_device(Monitor *mon, AssignedDevInfo *adev)
 {
     remove_assigned_device(adev);
 
-    term_printf("Unregister host PCI device %02x:%02x.%1x "
-		"(\"%s\") from guest\n",
-		adev->bus, adev->dev, adev->func, adev->name);
+    monitor_printf(mon,
+                   "Unregister host PCI device %02x:%02x.%1x "
+                   "(\"%s\") from guest\n",
+                   adev->bus, adev->dev, adev->func, adev->name);
 }
 #endif /* USE_KVM_DEVICE_ASSIGNMENT */
 
-void pci_device_hot_add(const char *pci_addr, const char *type, const char *opts)
-=======
 void pci_device_hot_add(Monitor *mon, const char *pci_addr, const char *type,
                         const char *opts)
->>>>>>> 513f789f
 {
     PCIDevice *dev = NULL;
     PCIBus *pci_bus;
@@ -193,15 +192,11 @@
     if (strcmp(type, "nic") == 0)
         dev = qemu_pci_hot_add_nic(pci_bus, opts);
     else if (strcmp(type, "storage") == 0)
-<<<<<<< HEAD
-        dev = qemu_pci_hot_add_storage(pci_bus, opts);
+        dev = qemu_pci_hot_add_storage(mon, pci_bus, opts);
 #ifdef USE_KVM_DEVICE_ASSIGNMENT
     else if (strcmp(type, "host") == 0)
-        dev = qemu_pci_hot_assign_device(pci_bus, opts);
+        dev = qemu_pci_hot_assign_device(mon, pci_bus, opts);
 #endif /* USE_KVM_DEVICE_ASSIGNMENT */
-=======
-        dev = qemu_pci_hot_add_storage(mon, pci_bus, opts);
->>>>>>> 513f789f
     else
         monitor_printf(mon, "invalid type: %s\n", type);
 
@@ -260,7 +255,7 @@
 #ifdef USE_KVM_DEVICE_ASSIGNMENT
     adev = get_assigned_device(pcibus, slot);
     if (adev) {
-        qemu_pci_hot_deassign_device(adev);
+        qemu_pci_hot_deassign_device(cur_mon, adev);
         return;
     }
 #endif /* USE_KVM_DEVICE_ASSIGNMENT */
