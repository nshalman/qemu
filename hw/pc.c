/*
 * QEMU PC System Emulator
 *
 * Copyright (c) 2003-2004 Fabrice Bellard
 *
 * Permission is hereby granted, free of charge, to any person obtaining a copy
 * of this software and associated documentation files (the "Software"), to deal
 * in the Software without restriction, including without limitation the rights
 * to use, copy, modify, merge, publish, distribute, sublicense, and/or sell
 * copies of the Software, and to permit persons to whom the Software is
 * furnished to do so, subject to the following conditions:
 *
 * The above copyright notice and this permission notice shall be included in
 * all copies or substantial portions of the Software.
 *
 * THE SOFTWARE IS PROVIDED "AS IS", WITHOUT WARRANTY OF ANY KIND, EXPRESS OR
 * IMPLIED, INCLUDING BUT NOT LIMITED TO THE WARRANTIES OF MERCHANTABILITY,
 * FITNESS FOR A PARTICULAR PURPOSE AND NONINFRINGEMENT. IN NO EVENT SHALL
 * THE AUTHORS OR COPYRIGHT HOLDERS BE LIABLE FOR ANY CLAIM, DAMAGES OR OTHER
 * LIABILITY, WHETHER IN AN ACTION OF CONTRACT, TORT OR OTHERWISE, ARISING FROM,
 * OUT OF OR IN CONNECTION WITH THE SOFTWARE OR THE USE OR OTHER DEALINGS IN
 * THE SOFTWARE.
 */
#include "hw.h"
#include "pc.h"
#include "apic.h"
#include "fdc.h"
#include "ide.h"
#include "pci.h"
#include "vmware_vga.h"
#include "monitor.h"
#include "fw_cfg.h"
#include "hpet_emul.h"
#include "smbios.h"
#include "loader.h"
#include "elf.h"
#include "multiboot.h"
#include "mc146818rtc.h"
#include "msix.h"
#include "sysbus.h"
#include "sysemu.h"
#include "device-assignment.h"
#include "kvm.h"
#include "blockdev.h"
#include "ui/qemu-spice.h"

/* output Bochs bios info messages */
//#define DEBUG_BIOS

/* debug PC/ISA interrupts */
//#define DEBUG_IRQ

#ifdef DEBUG_IRQ
#define DPRINTF(fmt, ...)                                       \
    do { printf("CPUIRQ: " fmt , ## __VA_ARGS__); } while (0)
#else
#define DPRINTF(fmt, ...)
#endif

#define BIOS_FILENAME "bios.bin"
#define EXTBOOT_FILENAME "extboot.bin"
#define VAPIC_FILENAME "vapic.bin"

#define PC_MAX_BIOS_SIZE (4 * 1024 * 1024)

/* Leave a chunk of memory at the top of RAM for the BIOS ACPI tables.  */
#define ACPI_DATA_SIZE       0x10000
#define BIOS_CFG_IOPORT 0x510
#define FW_CFG_ACPI_TABLES (FW_CFG_ARCH_LOCAL + 0)
#define FW_CFG_SMBIOS_ENTRIES (FW_CFG_ARCH_LOCAL + 1)
#define FW_CFG_IRQ0_OVERRIDE (FW_CFG_ARCH_LOCAL + 2)
#define FW_CFG_E820_TABLE (FW_CFG_ARCH_LOCAL + 3)
#define FW_CFG_HPET (FW_CFG_ARCH_LOCAL + 4)

#define MSI_ADDR_BASE 0xfee00000

#define E820_NR_ENTRIES		16

struct e820_entry {
    uint64_t address;
    uint64_t length;
    uint32_t type;
} __attribute((__packed__, __aligned__(4)));

struct e820_table {
    uint32_t count;
    struct e820_entry entry[E820_NR_ENTRIES];
} __attribute((__packed__, __aligned__(4)));

static struct e820_table e820_table;

void isa_irq_handler(void *opaque, int n, int level)
{
    IsaIrqState *isa = (IsaIrqState *)opaque;

    DPRINTF("isa_irqs: %s irq %d\n", level? "raise" : "lower", n);
    if (n < 16) {
        qemu_set_irq(isa->i8259[n], level);
    }
    if (isa->ioapic)
        qemu_set_irq(isa->ioapic[n], level);
};

static void ioport80_write(void *opaque, uint32_t addr, uint32_t data)
{
}

/* MSDOS compatibility mode FPU exception support */
static qemu_irq ferr_irq;

void pc_register_ferr_irq(qemu_irq irq)
{
    ferr_irq = irq;
}

/* XXX: add IGNNE support */
void cpu_set_ferr(CPUX86State *s)
{
    qemu_irq_raise(ferr_irq);
}

static void ioportF0_write(void *opaque, uint32_t addr, uint32_t data)
{
    qemu_irq_lower(ferr_irq);
}

/* TSC handling */
uint64_t cpu_get_tsc(CPUX86State *env)
{
    return cpu_get_ticks();
}

/* SMM support */

static cpu_set_smm_t smm_set;
static void *smm_arg;

void cpu_smm_register(cpu_set_smm_t callback, void *arg)
{
    assert(smm_set == NULL);
    assert(smm_arg == NULL);
    smm_set = callback;
    smm_arg = arg;
}

void cpu_smm_update(CPUState *env)
{
    if (smm_set && smm_arg && env == first_cpu)
        smm_set(!!(env->hflags & HF_SMM_MASK), smm_arg);
}


/* IRQ handling */
int cpu_get_pic_interrupt(CPUState *env)
{
    int intno;

    intno = apic_get_interrupt(env->apic_state);
    if (intno >= 0) {
        /* set irq request if a PIC irq is still pending */
        /* XXX: improve that */
        pic_update_irq(isa_pic);
        return intno;
    }
    /* read the irq from the PIC */
    if (!apic_accept_pic_intr(env->apic_state)) {
        return -1;
    }

    intno = pic_read_irq(isa_pic);
    return intno;
}

static void pic_irq_request(void *opaque, int irq, int level)
{
    CPUState *env = first_cpu;

    DPRINTF("pic_irqs: %s irq %d\n", level? "raise" : "lower", irq);
    if (env->apic_state) {
        while (env) {
            if (apic_accept_pic_intr(env->apic_state)) {
                apic_deliver_pic_intr(env->apic_state, level);
            }
            env = env->next_cpu;
        }
    } else {
        if (level)
            cpu_interrupt(env, CPU_INTERRUPT_HARD);
        else
            cpu_reset_interrupt(env, CPU_INTERRUPT_HARD);
    }
}

/* PC cmos mappings */

#define REG_EQUIPMENT_BYTE          0x14

static int cmos_get_fd_drive_type(int fd0)
{
    int val;

    switch (fd0) {
    case 0:
        /* 1.44 Mb 3"5 drive */
        val = 4;
        break;
    case 1:
        /* 2.88 Mb 3"5 drive */
        val = 5;
        break;
    case 2:
        /* 1.2 Mb 5"5 drive */
        val = 2;
        break;
    default:
        val = 0;
        break;
    }
    return val;
}

static void cmos_init_hd(int type_ofs, int info_ofs, BlockDriverState *hd,
                         ISADevice *s)
{
    int cylinders, heads, sectors;
    bdrv_get_geometry_hint(hd, &cylinders, &heads, &sectors);
    rtc_set_memory(s, type_ofs, 47);
    rtc_set_memory(s, info_ofs, cylinders);
    rtc_set_memory(s, info_ofs + 1, cylinders >> 8);
    rtc_set_memory(s, info_ofs + 2, heads);
    rtc_set_memory(s, info_ofs + 3, 0xff);
    rtc_set_memory(s, info_ofs + 4, 0xff);
    rtc_set_memory(s, info_ofs + 5, 0xc0 | ((heads > 8) << 3));
    rtc_set_memory(s, info_ofs + 6, cylinders);
    rtc_set_memory(s, info_ofs + 7, cylinders >> 8);
    rtc_set_memory(s, info_ofs + 8, sectors);
}

/* convert boot_device letter to something recognizable by the bios */
static int boot_device2nibble(char boot_device)
{
    switch(boot_device) {
    case 'a':
    case 'b':
        return 0x01; /* floppy boot */
    case 'c':
        return 0x02; /* hard drive boot */
    case 'd':
        return 0x03; /* CD-ROM boot */
    case 'n':
        return 0x04; /* Network boot */
    }
    return 0;
}

static int set_boot_dev(ISADevice *s, const char *boot_device, int fd_bootchk)
{
#define PC_MAX_BOOT_DEVICES 3
    int nbds, bds[3] = { 0, };
    int i;

    nbds = strlen(boot_device);
    if (nbds > PC_MAX_BOOT_DEVICES) {
        error_report("Too many boot devices for PC");
        return(1);
    }
    for (i = 0; i < nbds; i++) {
        bds[i] = boot_device2nibble(boot_device[i]);
        if (bds[i] == 0) {
            error_report("Invalid boot device for PC: '%c'",
                         boot_device[i]);
            return(1);
        }
    }
    rtc_set_memory(s, 0x3d, (bds[1] << 4) | bds[0]);
    rtc_set_memory(s, 0x38, (bds[2] << 4) | (fd_bootchk ? 0x0 : 0x1));
    return(0);
}

static int pc_boot_set(void *opaque, const char *boot_device)
{
    return set_boot_dev(opaque, boot_device, 0);
}

typedef struct pc_cmos_init_late_arg {
    ISADevice *rtc_state;
    BusState *idebus0, *idebus1;
} pc_cmos_init_late_arg;

static void pc_cmos_init_late(void *opaque)
{
    pc_cmos_init_late_arg *arg = opaque;
    ISADevice *s = arg->rtc_state;
    int val;
    BlockDriverState *hd_table[4];
    int i;

    ide_get_bs(hd_table, arg->idebus0);
    ide_get_bs(hd_table + 2, arg->idebus1);

    rtc_set_memory(s, 0x12, (hd_table[0] ? 0xf0 : 0) | (hd_table[1] ? 0x0f : 0));
    if (hd_table[0])
        cmos_init_hd(0x19, 0x1b, hd_table[0], s);
    if (hd_table[1])
        cmos_init_hd(0x1a, 0x24, hd_table[1], s);

    val = 0;
    for (i = 0; i < 4; i++) {
        if (hd_table[i]) {
            int cylinders, heads, sectors, translation;
            /* NOTE: bdrv_get_geometry_hint() returns the physical
                geometry.  It is always such that: 1 <= sects <= 63, 1
                <= heads <= 16, 1 <= cylinders <= 16383. The BIOS
                geometry can be different if a translation is done. */
            translation = bdrv_get_translation_hint(hd_table[i]);
            if (translation == BIOS_ATA_TRANSLATION_AUTO) {
                bdrv_get_geometry_hint(hd_table[i], &cylinders, &heads, &sectors);
                if (cylinders <= 1024 && heads <= 16 && sectors <= 63) {
                    /* No translation. */
                    translation = 0;
                } else {
                    /* LBA translation. */
                    translation = 1;
                }
            } else {
                translation--;
            }
            val |= translation << (i * 2);
        }
    }
    rtc_set_memory(s, 0x39, val);

    qemu_unregister_reset(pc_cmos_init_late, opaque);
}

void pc_cmos_init(ram_addr_t ram_size, ram_addr_t above_4g_mem_size,
                  const char *boot_device,
                  BusState *idebus0, BusState *idebus1,
                  FDCtrl *floppy_controller, ISADevice *s)
{
    int val;
    int fd0, fd1, nb;
    static pc_cmos_init_late_arg arg;

    /* various important CMOS locations needed by PC/Bochs bios */

    /* memory size */
    val = 640; /* base memory in K */
    rtc_set_memory(s, 0x15, val);
    rtc_set_memory(s, 0x16, val >> 8);

    val = (ram_size / 1024) - 1024;
    if (val > 65535)
        val = 65535;
    rtc_set_memory(s, 0x17, val);
    rtc_set_memory(s, 0x18, val >> 8);
    rtc_set_memory(s, 0x30, val);
    rtc_set_memory(s, 0x31, val >> 8);

    if (above_4g_mem_size) {
        rtc_set_memory(s, 0x5b, (unsigned int)above_4g_mem_size >> 16);
        rtc_set_memory(s, 0x5c, (unsigned int)above_4g_mem_size >> 24);
        rtc_set_memory(s, 0x5d, (uint64_t)above_4g_mem_size >> 32);
    }

    if (ram_size > (16 * 1024 * 1024))
        val = (ram_size / 65536) - ((16 * 1024 * 1024) / 65536);
    else
        val = 0;
    if (val > 65535)
        val = 65535;
    rtc_set_memory(s, 0x34, val);
    rtc_set_memory(s, 0x35, val >> 8);

    /* set the number of CPU */
    rtc_set_memory(s, 0x5f, smp_cpus - 1);

    /* set boot devices, and disable floppy signature check if requested */
    if (set_boot_dev(s, boot_device, fd_bootchk)) {
        exit(1);
    }

    /* floppy type */

    fd0 = fdctrl_get_drive_type(floppy_controller, 0);
    fd1 = fdctrl_get_drive_type(floppy_controller, 1);

    val = (cmos_get_fd_drive_type(fd0) << 4) | cmos_get_fd_drive_type(fd1);
    rtc_set_memory(s, 0x10, val);

    val = 0;
    nb = 0;
    if (fd0 < 3)
        nb++;
    if (fd1 < 3)
        nb++;
    switch (nb) {
    case 0:
        break;
    case 1:
        val |= 0x01; /* 1 drive, ready for boot */
        break;
    case 2:
        val |= 0x41; /* 2 drives, ready for boot */
        break;
    }
    val |= 0x02; /* FPU is there */
    val |= 0x04; /* PS/2 mouse installed */
    rtc_set_memory(s, REG_EQUIPMENT_BYTE, val);

    /* hard drives */
    arg.rtc_state = s;
    arg.idebus0 = idebus0;
    arg.idebus1 = idebus1;
    qemu_register_reset(pc_cmos_init_late, &arg);
}

/* port 92 stuff: could be split off */
typedef struct Port92State {
    ISADevice dev;
    uint8_t outport;
    qemu_irq *a20_out;
} Port92State;

static void port92_write(void *opaque, uint32_t addr, uint32_t val)
{
    Port92State *s = opaque;

    DPRINTF("port92: write 0x%02x\n", val);
    s->outport = val;
    qemu_set_irq(*s->a20_out, (val >> 1) & 1);
    if (val & 1) {
        qemu_system_reset_request();
    }
}

static uint32_t port92_read(void *opaque, uint32_t addr)
{
    Port92State *s = opaque;
    uint32_t ret;

    ret = s->outport;
    DPRINTF("port92: read 0x%02x\n", ret);
    return ret;
}

static void port92_init(ISADevice *dev, qemu_irq *a20_out)
{
    Port92State *s = DO_UPCAST(Port92State, dev, dev);

    s->a20_out = a20_out;
}

static const VMStateDescription vmstate_port92_isa = {
    .name = "port92",
    .version_id = 1,
    .minimum_version_id = 1,
    .minimum_version_id_old = 1,
    .fields      = (VMStateField []) {
        VMSTATE_UINT8(outport, Port92State),
        VMSTATE_END_OF_LIST()
    }
};

static void port92_reset(DeviceState *d)
{
    Port92State *s = container_of(d, Port92State, dev.qdev);

    s->outport &= ~1;
}

static int port92_initfn(ISADevice *dev)
{
    Port92State *s = DO_UPCAST(Port92State, dev, dev);

    register_ioport_read(0x92, 1, 1, port92_read, s);
    register_ioport_write(0x92, 1, 1, port92_write, s);
    isa_init_ioport(dev, 0x92);
    s->outport = 0;
    return 0;
}

static ISADeviceInfo port92_info = {
    .qdev.name     = "port92",
    .qdev.size     = sizeof(Port92State),
    .qdev.vmsd     = &vmstate_port92_isa,
    .qdev.no_user  = 1,
    .qdev.reset    = port92_reset,
    .init          = port92_initfn,
};

static void port92_register(void)
{
    isa_qdev_register(&port92_info);
}
device_init(port92_register)

static void handle_a20_line_change(void *opaque, int irq, int level)
{
    CPUState *cpu = opaque;

    /* XXX: send to all CPUs ? */
    /* XXX: add logic to handle multiple A20 line sources */
    cpu_x86_set_a20(cpu, level);
}

/***********************************************************/
/* Bochs BIOS debug ports */

static void bochs_bios_write(void *opaque, uint32_t addr, uint32_t val)
{
    static const char shutdown_str[8] = "Shutdown";
    static int shutdown_index = 0;

    switch(addr) {
        /* Bochs BIOS messages */
    case 0x400:
    case 0x401:
        /* used to be panic, now unused */
        break;
    case 0x402:
    case 0x403:
#ifdef DEBUG_BIOS
        fprintf(stderr, "%c", val);
#endif
        break;
    case 0x8900:
        /* same as Bochs power off */
        if (val == shutdown_str[shutdown_index]) {
            shutdown_index++;
            if (shutdown_index == 8) {
                shutdown_index = 0;
                qemu_system_shutdown_request();
            }
        } else {
            shutdown_index = 0;
        }
        break;

        /* LGPL'ed VGA BIOS messages */
    case 0x501:
    case 0x502:
        fprintf(stderr, "VGA BIOS panic, line %d\n", val);
        exit(1);
    case 0x500:
    case 0x503:
#ifdef DEBUG_BIOS
        fprintf(stderr, "%c", val);
#endif
        break;
    }
}

int e820_add_entry(uint64_t address, uint64_t length, uint32_t type)
{
    int index = le32_to_cpu(e820_table.count);
    struct e820_entry *entry;

    if (index >= E820_NR_ENTRIES)
        return -EBUSY;
    entry = &e820_table.entry[index++];

    entry->address = cpu_to_le64(address);
    entry->length = cpu_to_le64(length);
    entry->type = cpu_to_le32(type);

    e820_table.count = cpu_to_le32(index);
    return index;
}

static void *bochs_bios_init(void)
{
    void *fw_cfg;
    uint8_t *smbios_table;
    size_t smbios_len;
    uint64_t *numa_fw_cfg;
    int i, j;

    register_ioport_write(0x400, 1, 2, bochs_bios_write, NULL);
    register_ioport_write(0x401, 1, 2, bochs_bios_write, NULL);
    register_ioport_write(0x402, 1, 1, bochs_bios_write, NULL);
    register_ioport_write(0x403, 1, 1, bochs_bios_write, NULL);
    register_ioport_write(0x8900, 1, 1, bochs_bios_write, NULL);

    register_ioport_write(0x501, 1, 2, bochs_bios_write, NULL);
    register_ioport_write(0x502, 1, 2, bochs_bios_write, NULL);
    register_ioport_write(0x500, 1, 1, bochs_bios_write, NULL);
    register_ioport_write(0x503, 1, 1, bochs_bios_write, NULL);

    fw_cfg = fw_cfg_init(BIOS_CFG_IOPORT, BIOS_CFG_IOPORT + 1, 0, 0);

    fw_cfg_add_i32(fw_cfg, FW_CFG_ID, 1);
    fw_cfg_add_i64(fw_cfg, FW_CFG_RAM_SIZE, (uint64_t)ram_size);
    fw_cfg_add_bytes(fw_cfg, FW_CFG_ACPI_TABLES, (uint8_t *)acpi_tables,
                     acpi_tables_len);
    fw_cfg_add_bytes(fw_cfg, FW_CFG_IRQ0_OVERRIDE, &irq0override, 1);

    smbios_table = smbios_get_table(&smbios_len);
    if (smbios_table)
        fw_cfg_add_bytes(fw_cfg, FW_CFG_SMBIOS_ENTRIES,
                         smbios_table, smbios_len);
    fw_cfg_add_bytes(fw_cfg, FW_CFG_E820_TABLE, (uint8_t *)&e820_table,
                     sizeof(struct e820_table));

    fw_cfg_add_bytes(fw_cfg, FW_CFG_HPET, (uint8_t *)&hpet_cfg,
                     sizeof(struct hpet_fw_config));
    /* allocate memory for the NUMA channel: one (64bit) word for the number
     * of nodes, one word for each VCPU->node and one word for each node to
     * hold the amount of memory.
     */
    numa_fw_cfg = qemu_mallocz((1 + smp_cpus + nb_numa_nodes) * 8);
    numa_fw_cfg[0] = cpu_to_le64(nb_numa_nodes);
    for (i = 0; i < smp_cpus; i++) {
        for (j = 0; j < nb_numa_nodes; j++) {
            if (node_cpumask[j] & (1 << i)) {
                numa_fw_cfg[i + 1] = cpu_to_le64(j);
                break;
            }
        }
    }
    for (i = 0; i < nb_numa_nodes; i++) {
        numa_fw_cfg[smp_cpus + 1 + i] = cpu_to_le64(node_mem[i]);
    }
    fw_cfg_add_bytes(fw_cfg, FW_CFG_NUMA, (uint8_t *)numa_fw_cfg,
                     (1 + smp_cpus + nb_numa_nodes) * 8);

    return fw_cfg;
}

static long get_file_size(FILE *f)
{
    long where, size;

    /* XXX: on Unix systems, using fstat() probably makes more sense */

    where = ftell(f);
    fseek(f, 0, SEEK_END);
    size = ftell(f);
    fseek(f, where, SEEK_SET);

    return size;
}

static void load_linux(void *fw_cfg,
                       const char *kernel_filename,
		       const char *initrd_filename,
		       const char *kernel_cmdline,
                       target_phys_addr_t max_ram_size)
{
    uint16_t protocol;
    int setup_size, kernel_size, initrd_size = 0, cmdline_size;
    uint32_t initrd_max;
    uint8_t header[8192], *setup, *kernel, *initrd_data;
    target_phys_addr_t real_addr, prot_addr, cmdline_addr, initrd_addr = 0;
    FILE *f;
    char *vmode;

    /* Align to 16 bytes as a paranoia measure */
    cmdline_size = (strlen(kernel_cmdline)+16) & ~15;

    /* load the kernel header */
    f = fopen(kernel_filename, "rb");
    if (!f || !(kernel_size = get_file_size(f)) ||
	fread(header, 1, MIN(ARRAY_SIZE(header), kernel_size), f) !=
	MIN(ARRAY_SIZE(header), kernel_size)) {
	fprintf(stderr, "qemu: could not load kernel '%s': %s\n",
		kernel_filename, strerror(errno));
	exit(1);
    }

    /* kernel protocol version */
#if 0
    fprintf(stderr, "header magic: %#x\n", ldl_p(header+0x202));
#endif
    if (ldl_p(header+0x202) == 0x53726448)
	protocol = lduw_p(header+0x206);
    else {
	/* This looks like a multiboot kernel. If it is, let's stop
	   treating it like a Linux kernel. */
        if (load_multiboot(fw_cfg, f, kernel_filename, initrd_filename,
                           kernel_cmdline, kernel_size, header))
            return;
	protocol = 0;
    }

    if (protocol < 0x200 || !(header[0x211] & 0x01)) {
	/* Low kernel */
	real_addr    = 0x90000;
	cmdline_addr = 0x9a000 - cmdline_size;
	prot_addr    = 0x10000;
    } else if (protocol < 0x202) {
	/* High but ancient kernel */
	real_addr    = 0x90000;
	cmdline_addr = 0x9a000 - cmdline_size;
	prot_addr    = 0x100000;
    } else {
	/* High and recent kernel */
	real_addr    = 0x10000;
	cmdline_addr = 0x20000;
	prot_addr    = 0x100000;
    }

#if 0
    fprintf(stderr,
	    "qemu: real_addr     = 0x" TARGET_FMT_plx "\n"
	    "qemu: cmdline_addr  = 0x" TARGET_FMT_plx "\n"
	    "qemu: prot_addr     = 0x" TARGET_FMT_plx "\n",
	    real_addr,
	    cmdline_addr,
	    prot_addr);
#endif

    /* highest address for loading the initrd */
    if (protocol >= 0x203)
	initrd_max = ldl_p(header+0x22c);
    else
	initrd_max = 0x37ffffff;

    if (initrd_max >= max_ram_size-ACPI_DATA_SIZE)
    	initrd_max = max_ram_size-ACPI_DATA_SIZE-1;

    fw_cfg_add_i32(fw_cfg, FW_CFG_CMDLINE_ADDR, cmdline_addr);
    fw_cfg_add_i32(fw_cfg, FW_CFG_CMDLINE_SIZE, strlen(kernel_cmdline)+1);
    fw_cfg_add_bytes(fw_cfg, FW_CFG_CMDLINE_DATA,
                     (uint8_t*)strdup(kernel_cmdline),
                     strlen(kernel_cmdline)+1);

    if (protocol >= 0x202) {
	stl_p(header+0x228, cmdline_addr);
    } else {
	stw_p(header+0x20, 0xA33F);
	stw_p(header+0x22, cmdline_addr-real_addr);
    }

    /* handle vga= parameter */
    vmode = strstr(kernel_cmdline, "vga=");
    if (vmode) {
        unsigned int video_mode;
        /* skip "vga=" */
        vmode += 4;
        if (!strncmp(vmode, "normal", 6)) {
            video_mode = 0xffff;
        } else if (!strncmp(vmode, "ext", 3)) {
            video_mode = 0xfffe;
        } else if (!strncmp(vmode, "ask", 3)) {
            video_mode = 0xfffd;
        } else {
            video_mode = strtol(vmode, NULL, 0);
        }
        stw_p(header+0x1fa, video_mode);
    }

    /* loader type */
    /* High nybble = B reserved for Qemu; low nybble is revision number.
       If this code is substantially changed, you may want to consider
       incrementing the revision. */
    if (protocol >= 0x200)
	header[0x210] = 0xB0;

    /* heap */
    if (protocol >= 0x201) {
	header[0x211] |= 0x80;	/* CAN_USE_HEAP */
	stw_p(header+0x224, cmdline_addr-real_addr-0x200);
    }

    /* load initrd */
    if (initrd_filename) {
	if (protocol < 0x200) {
	    fprintf(stderr, "qemu: linux kernel too old to load a ram disk\n");
	    exit(1);
	}

	initrd_size = get_image_size(initrd_filename);
        if (initrd_size < 0) {
            fprintf(stderr, "qemu: error reading initrd %s\n",
                    initrd_filename);
            exit(1);
        }

        initrd_addr = (initrd_max-initrd_size) & ~4095;

        initrd_data = qemu_malloc(initrd_size);
        load_image(initrd_filename, initrd_data);

        fw_cfg_add_i32(fw_cfg, FW_CFG_INITRD_ADDR, initrd_addr);
        fw_cfg_add_i32(fw_cfg, FW_CFG_INITRD_SIZE, initrd_size);
        fw_cfg_add_bytes(fw_cfg, FW_CFG_INITRD_DATA, initrd_data, initrd_size);

	stl_p(header+0x218, initrd_addr);
	stl_p(header+0x21c, initrd_size);
    }

    /* load kernel and setup */
    setup_size = header[0x1f1];
    if (setup_size == 0)
	setup_size = 4;
    setup_size = (setup_size+1)*512;
    kernel_size -= setup_size;

    setup  = qemu_malloc(setup_size);
    kernel = qemu_malloc(kernel_size);
    fseek(f, 0, SEEK_SET);
    if (fread(setup, 1, setup_size, f) != setup_size) {
        fprintf(stderr, "fread() failed\n");
        exit(1);
    }
    if (fread(kernel, 1, kernel_size, f) != kernel_size) {
        fprintf(stderr, "fread() failed\n");
        exit(1);
    }
    fclose(f);
    memcpy(setup, header, MIN(sizeof(header), setup_size));

    fw_cfg_add_i32(fw_cfg, FW_CFG_KERNEL_ADDR, prot_addr);
    fw_cfg_add_i32(fw_cfg, FW_CFG_KERNEL_SIZE, kernel_size);
    fw_cfg_add_bytes(fw_cfg, FW_CFG_KERNEL_DATA, kernel, kernel_size);

    fw_cfg_add_i32(fw_cfg, FW_CFG_SETUP_ADDR, real_addr);
    fw_cfg_add_i32(fw_cfg, FW_CFG_SETUP_SIZE, setup_size);
    fw_cfg_add_bytes(fw_cfg, FW_CFG_SETUP_DATA, setup, setup_size);

    option_rom[nb_option_roms].name = "linuxboot.bin";
    option_rom[nb_option_roms].bootindex = 0;
    nb_option_roms++;
}

#define NE2000_NB_MAX 6

static const int ne2000_io[NE2000_NB_MAX] = { 0x300, 0x320, 0x340, 0x360,
                                              0x280, 0x380 };
static const int ne2000_irq[NE2000_NB_MAX] = { 9, 10, 11, 3, 4, 5 };

static const int parallel_io[MAX_PARALLEL_PORTS] = { 0x378, 0x278, 0x3bc };
static const int parallel_irq[MAX_PARALLEL_PORTS] = { 7, 7, 7 };

void pc_init_ne2k_isa(NICInfo *nd)
{
    static int nb_ne2k = 0;

    if (nb_ne2k == NE2000_NB_MAX)
        return;
    isa_ne2000_init(ne2000_io[nb_ne2k],
                    ne2000_irq[nb_ne2k], nd);
    nb_ne2k++;
}

int cpu_is_bsp(CPUState *env)
{
    /* We hard-wire the BSP to the first CPU. */
    return env->cpu_index == 0;
}

DeviceState *cpu_get_current_apic(void)
{
    if (cpu_single_env) {
        return cpu_single_env->apic_state;
    } else {
        return NULL;
    }
}

static DeviceState *apic_init(void *env, uint8_t apic_id)
{
    DeviceState *dev;
    SysBusDevice *d;
    static int apic_mapped;

    dev = qdev_create(NULL, "apic");
    qdev_prop_set_uint8(dev, "id", apic_id);
    qdev_prop_set_ptr(dev, "cpu_env", env);
    qdev_init_nofail(dev);
    d = sysbus_from_qdev(dev);

    /* XXX: mapping more APICs at the same memory location */
    if (apic_mapped == 0) {
        /* NOTE: the APIC is directly connected to the CPU - it is not
           on the global memory bus. */
        /* XXX: what if the base changes? */
        sysbus_mmio_map(d, 0, MSI_ADDR_BASE);
        apic_mapped = 1;
    }

    msix_supported = 1;

    return dev;
}

/* set CMOS shutdown status register (index 0xF) as S3_resume(0xFE)
   BIOS will read it and start S3 resume at POST Entry */
void pc_cmos_set_s3_resume(void *opaque, int irq, int level)
{
    ISADevice *s = opaque;

    if (level) {
        rtc_set_memory(s, 0xF, 0xFE);
    }
}

void pc_acpi_smi_interrupt(void *opaque, int irq, int level)
{
    CPUState *s = opaque;

    if (level) {
        cpu_interrupt(s, CPU_INTERRUPT_SMI);
    }
}

static void pc_cpu_reset(void *opaque)
{
    CPUState *env = opaque;

    cpu_reset(env);
    env->halted = !cpu_is_bsp(env);
}

CPUState *pc_new_cpu(const char *cpu_model)
{
    CPUState *env;

    if (cpu_model == NULL) {
#ifdef TARGET_X86_64
        cpu_model = "qemu64";
#else
        cpu_model = "qemu32";
#endif
    }

    env = cpu_init(cpu_model);
    if (!env) {
        fprintf(stderr, "Unable to find x86 CPU definition\n");
        exit(1);
    }
    if ((env->cpuid_features & CPUID_APIC) || smp_cpus > 1) {
        env->cpuid_apic_id = env->cpu_index;
        env->apic_state = apic_init(env, env->cpuid_apic_id);
    }
    qemu_register_reset(pc_cpu_reset, env);
    pc_cpu_reset(env);
    return env;
}

void pc_cpus_init(const char *cpu_model)
{
    int i;

    /* init CPUs */
    for(i = 0; i < smp_cpus; i++) {
        pc_new_cpu(cpu_model);
    }
}

void pc_memory_init(ram_addr_t ram_size,
                    const char *kernel_filename,
                    const char *kernel_cmdline,
                    const char *initrd_filename,
                    ram_addr_t *below_4g_mem_size_p,
                    ram_addr_t *above_4g_mem_size_p)
{
    char *filename;
    int ret, linux_boot, i;
    ram_addr_t ram_addr, bios_offset, option_rom_offset;
    ram_addr_t below_4g_mem_size, above_4g_mem_size = 0;
    int bios_size, isa_bios_size;
    void *fw_cfg;

    if (ram_size >= 0xe0000000 ) {
        above_4g_mem_size = ram_size - 0xe0000000;
        below_4g_mem_size = 0xe0000000;
    } else {
        below_4g_mem_size = ram_size;
    }
    *above_4g_mem_size_p = above_4g_mem_size;
    *below_4g_mem_size_p = below_4g_mem_size;

#if TARGET_PHYS_ADDR_BITS == 32
    if (above_4g_mem_size > 0) {
        hw_error("To much RAM for 32-bit physical address");
    }
#endif
    linux_boot = (kernel_filename != NULL);

    /* allocate RAM */
    ram_addr = qemu_ram_alloc(NULL, "pc.ram",
                              below_4g_mem_size + above_4g_mem_size);
    cpu_register_physical_memory(0, 0xa0000, ram_addr);
    cpu_register_physical_memory(0x100000,
                 below_4g_mem_size - 0x100000,
                 ram_addr + 0x100000);
#if TARGET_PHYS_ADDR_BITS > 32
    if (above_4g_mem_size > 0) {
        cpu_register_physical_memory(0x100000000ULL, above_4g_mem_size,
                                     ram_addr + below_4g_mem_size);
    }
#endif

    /* BIOS load */
    if (bios_name == NULL)
        bios_name = BIOS_FILENAME;
    filename = qemu_find_file(QEMU_FILE_TYPE_BIOS, bios_name);
    if (filename) {
        bios_size = get_image_size(filename);
    } else {
        bios_size = -1;
    }
    if (bios_size <= 0 ||
        (bios_size % 65536) != 0) {
        goto bios_error;
    }
    bios_offset = qemu_ram_alloc(NULL, "pc.bios", bios_size);
    ret = rom_add_file_fixed(bios_name, (uint32_t)(-bios_size), -1);
    if (ret != 0) {
    bios_error:
        fprintf(stderr, "qemu: could not load PC BIOS '%s'\n", bios_name);
        exit(1);
    }
    if (filename) {
        qemu_free(filename);
    }
    /* map the last 128KB of the BIOS in ISA space */
    isa_bios_size = bios_size;
    if (isa_bios_size > (128 * 1024))
        isa_bios_size = 128 * 1024;
    cpu_register_physical_memory(0xd0000, (192 * 1024) - isa_bios_size,
                                 IO_MEM_UNASSIGNED);
    cpu_register_physical_memory(0x100000 - isa_bios_size,
                                 isa_bios_size,
                                 (bios_offset + bios_size - isa_bios_size) | IO_MEM_ROM);

    if (extboot_drive) {
        option_rom[nb_option_roms].name = qemu_strdup(EXTBOOT_FILENAME);
        option_rom[nb_option_roms].bootindex = 0;
        nb_option_roms++;
    }
    option_rom[nb_option_roms].name = qemu_strdup(VAPIC_FILENAME);
    option_rom[nb_option_roms].bootindex = -1;
    nb_option_roms++;

    option_rom_offset = qemu_ram_alloc(NULL, "pc.rom", PC_ROM_SIZE);
    cpu_register_physical_memory(PC_ROM_MIN_VGA, PC_ROM_SIZE, option_rom_offset);

    /* map all the bios at the top of memory */
    cpu_register_physical_memory((uint32_t)(-bios_size),
                                 bios_size, bios_offset | IO_MEM_ROM);

    fw_cfg = bochs_bios_init();
    rom_set_fw(fw_cfg);

    if (linux_boot) {
        load_linux(fw_cfg, kernel_filename, initrd_filename, kernel_cmdline, below_4g_mem_size);
    }

    for (i = 0; i < nb_option_roms; i++) {
        rom_add_option(option_rom[i].name, option_rom[i].bootindex);
    }
}

qemu_irq *pc_allocate_cpu_irq(void)
{
    return qemu_allocate_irqs(pic_irq_request, NULL, 1);
}

void pc_vga_init(PCIBus *pci_bus)
{
    if (cirrus_vga_enabled) {
        if (pci_bus) {
            pci_cirrus_vga_init(pci_bus);
        } else {
            isa_cirrus_vga_init();
        }
    } else if (vmsvga_enabled) {
        if (pci_bus)
            pci_vmsvga_init(pci_bus);
        else
            fprintf(stderr, "%s: vmware_vga: no PCI bus\n", __FUNCTION__);
#ifdef CONFIG_SPICE
    } else if (qxl_enabled) {
        if (pci_bus)
            pci_create_simple(pci_bus, -1, "qxl-vga");
        else
            fprintf(stderr, "%s: qxl: no PCI bus\n", __FUNCTION__);
#endif
    } else if (std_vga_enabled) {
        if (pci_bus) {
            pci_vga_init(pci_bus);
        } else {
            isa_vga_init();
        }
    }
}

static void cpu_request_exit(void *opaque, int irq, int level)
{
    CPUState *env = cpu_single_env;

    if (env && level) {
        cpu_exit(env);
    }
}

void pc_basic_device_init(qemu_irq *isa_irq,
                          FDCtrl **floppy_controller,
                          ISADevice **rtc_state)
{
    int i;
    DriveInfo *fd[MAX_FD];
    PITState *pit;
    qemu_irq rtc_irq = NULL;
    qemu_irq *a20_line;
    ISADevice *i8042, *port92;
    qemu_irq *cpu_exit_irq;

    register_ioport_write(0x80, 1, 1, ioport80_write, NULL);

    register_ioport_write(0xf0, 1, 1, ioportF0_write, NULL);

    if (!no_hpet) {
        DeviceState *hpet = sysbus_create_simple("hpet", HPET_BASE, NULL);

        for (i = 0; i < 24; i++) {
            sysbus_connect_irq(sysbus_from_qdev(hpet), i, isa_irq[i]);
        }
        rtc_irq = qdev_get_gpio_in(hpet, 0);
    }
    *rtc_state = rtc_init(2000, rtc_irq);

    qemu_register_boot_set(pc_boot_set, *rtc_state);

<<<<<<< HEAD
#ifdef CONFIG_KVM_PIT
    if (kvm_enabled() && kvm_pit_in_kernel())
	pit = kvm_pit_init(0x40, isa_reserve_irq(0));
    else
#endif

    pit = pit_init(0x40, isa_reserve_irq(0));

=======
    pit = pit_init(0x40, isa_get_irq(0));
>>>>>>> 57c864b1
    pcspk_init(pit);

    for(i = 0; i < MAX_SERIAL_PORTS; i++) {
        if (serial_hds[i]) {
            serial_isa_init(i, serial_hds[i]);
        }
    }

    for(i = 0; i < MAX_PARALLEL_PORTS; i++) {
        if (parallel_hds[i]) {
            parallel_init(i, parallel_hds[i]);
        }
    }

    a20_line = qemu_allocate_irqs(handle_a20_line_change, first_cpu, 2);
    i8042 = isa_create_simple("i8042");
    i8042_setup_a20_line(i8042, &a20_line[0]);
    vmmouse_init(i8042);
    port92 = isa_create_simple("port92");
    port92_init(port92, &a20_line[1]);

    cpu_exit_irq = qemu_allocate_irqs(cpu_request_exit, NULL, 1);
    DMA_init(0, cpu_exit_irq);

    for(i = 0; i < MAX_FD; i++) {
        fd[i] = drive_get(IF_FLOPPY, 0, i);
    }
    *floppy_controller = fdctrl_init_isa(fd);
}

void pc_pci_device_init(PCIBus *pci_bus)
{
    int max_bus;
    int bus;

    max_bus = drive_get_max_bus(IF_SCSI);
    for (bus = 0; bus <= max_bus; bus++) {
        pci_create_simple(pci_bus, -1, "lsi53c895a");
    }

    if (extboot_drive) {
        DriveInfo *info = extboot_drive;
        int cyls, heads, secs;

        if (info->type != IF_IDE && info->type != IF_VIRTIO) {
            bdrv_guess_geometry(info->bdrv, &cyls, &heads, &secs);
            bdrv_set_geometry_hint(info->bdrv, cyls, heads, secs);
        }

        extboot_init(info->bdrv);
    }
}<|MERGE_RESOLUTION|>--- conflicted
+++ resolved
@@ -1125,18 +1125,13 @@
 
     qemu_register_boot_set(pc_boot_set, *rtc_state);
 
-<<<<<<< HEAD
 #ifdef CONFIG_KVM_PIT
     if (kvm_enabled() && kvm_pit_in_kernel())
-	pit = kvm_pit_init(0x40, isa_reserve_irq(0));
+	pit = kvm_pit_init(0x40, isa_get_irq(0));
     else
 #endif
 
-    pit = pit_init(0x40, isa_reserve_irq(0));
-
-=======
     pit = pit_init(0x40, isa_get_irq(0));
->>>>>>> 57c864b1
     pcspk_init(pit);
 
     for(i = 0; i < MAX_SERIAL_PORTS; i++) {
