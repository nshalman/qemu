/*
 * ACPI implementation
 *
 * Copyright (c) 2006 Fabrice Bellard
 *
 * This library is free software; you can redistribute it and/or
 * modify it under the terms of the GNU Lesser General Public
 * License version 2 as published by the Free Software Foundation.
 *
 * This library is distributed in the hope that it will be useful,
 * but WITHOUT ANY WARRANTY; without even the implied warranty of
 * MERCHANTABILITY or FITNESS FOR A PARTICULAR PURPOSE.  See the GNU
 * Lesser General Public License for more details.
 *
 * You should have received a copy of the GNU Lesser General Public
 * License along with this library; if not, see <http://www.gnu.org/licenses/>
 *
 * Contributions after 2012-01-13 are licensed under the terms of the
 * GNU GPL, version 2 or (at your option) any later version.
 */
#include "hw.h"
#include "pc.h"
#include "apm.h"
#include "pm_smbus.h"
#include "pci.h"
#include "acpi.h"
#include "sysemu.h"
#include "range.h"
#include "ioport.h"

//#define DEBUG

#ifdef DEBUG
# define PIIX4_DPRINTF(format, ...)     printf(format, ## __VA_ARGS__)
#else
# define PIIX4_DPRINTF(format, ...)     do { } while (0)
#endif

#define ACPI_DBG_IO_ADDR  0xb044

#define GPE_BASE 0xafe0
#define PROC_BASE 0xaf00
#define GPE_LEN 4
#define PCI_UP_BASE 0xae00
#define PCI_DOWN_BASE 0xae04
#define PCI_EJ_BASE 0xae08
#define PCI_RMV_BASE 0xae0c

#define PIIX4_CPU_HOTPLUG_STATUS 4
#define PIIX4_PCI_HOTPLUG_STATUS 2

struct gpe_regs {
    uint8_t cpus_sts[32];
};

struct pci_status {
    uint32_t up;
    uint32_t down;
};

typedef struct PIIX4PMState {
    PCIDevice dev;
    IORange ioport;
    ACPIREGS ar;

    APMState apm;

    PMSMBus smb;
    uint32_t smb_io_base;

    qemu_irq irq;
    qemu_irq smi_irq;
    int kvm_enabled;
    Notifier machine_ready;

    /* for pci hotplug */
    struct gpe_regs gpe_cpu;
    struct pci_status pci0_status;
    uint32_t pci0_hotplug_enable;
} PIIX4PMState;

static void piix4_acpi_system_hot_add_init(PCIBus *bus, PIIX4PMState *s);

#define ACPI_ENABLE 0xf1
#define ACPI_DISABLE 0xf0

static void pm_update_sci(PIIX4PMState *s)
{
    int sci_level, pmsts;

    pmsts = acpi_pm1_evt_get_sts(&s->ar);
    sci_level = (((pmsts & s->ar.pm1.evt.en) &
                  (ACPI_BITMASK_RT_CLOCK_ENABLE |
                   ACPI_BITMASK_POWER_BUTTON_ENABLE |
                   ACPI_BITMASK_GLOBAL_LOCK_ENABLE |
                   ACPI_BITMASK_TIMER_ENABLE)) != 0) ||
        (((s->ar.gpe.sts[0] & s->ar.gpe.en[0])
          & PIIX4_PCI_HOTPLUG_STATUS) != 0);

    qemu_set_irq(s->irq, sci_level);
    /* schedule a timer interruption if needed */
    acpi_pm_tmr_update(&s->ar, (s->ar.pm1.evt.en & ACPI_BITMASK_TIMER_ENABLE) &&
                       !(pmsts & ACPI_BITMASK_TIMER_STATUS));
}

static void pm_tmr_timer(ACPIREGS *ar)
{
    PIIX4PMState *s = container_of(ar, PIIX4PMState, ar);
    pm_update_sci(s);
}

static void pm_ioport_write(IORange *ioport, uint64_t addr, unsigned width,
                            uint64_t val)
{
    PIIX4PMState *s = container_of(ioport, PIIX4PMState, ioport);

    if (width != 2) {
        PIIX4_DPRINTF("PM write port=0x%04x width=%d val=0x%08x\n",
                      (unsigned)addr, width, (unsigned)val);
    }

    switch(addr) {
    case 0x00:
        acpi_pm1_evt_write_sts(&s->ar, val);
        pm_update_sci(s);
        break;
    case 0x02:
        acpi_pm1_evt_write_en(&s->ar, val);
        pm_update_sci(s);
        break;
    case 0x04:
        acpi_pm1_cnt_write(&s->ar, val);
        break;
    default:
        break;
    }
    PIIX4_DPRINTF("PM writew port=0x%04x val=0x%04x\n", (unsigned int)addr,
                  (unsigned int)val);
}

static void pm_ioport_read(IORange *ioport, uint64_t addr, unsigned width,
                            uint64_t *data)
{
    PIIX4PMState *s = container_of(ioport, PIIX4PMState, ioport);
    uint32_t val;

    switch(addr) {
    case 0x00:
        val = acpi_pm1_evt_get_sts(&s->ar);
        break;
    case 0x02:
        val = s->ar.pm1.evt.en;
        break;
    case 0x04:
        val = s->ar.pm1.cnt.cnt;
        break;
    case 0x08:
        val = acpi_pm_tmr_get(&s->ar);
        break;
    default:
        val = 0;
        break;
    }
    PIIX4_DPRINTF("PM readw port=0x%04x val=0x%04x\n", (unsigned int)addr, val);
    *data = val;
}

static const IORangeOps pm_iorange_ops = {
    .read = pm_ioport_read,
    .write = pm_ioport_write,
};

static void apm_ctrl_changed(uint32_t val, void *arg)
{
    PIIX4PMState *s = arg;

    /* ACPI specs 3.0, 4.7.2.5 */
    acpi_pm1_cnt_update(&s->ar, val == ACPI_ENABLE, val == ACPI_DISABLE);

    if (s->dev.config[0x5b] & (1 << 1)) {
        if (s->smi_irq) {
            qemu_irq_raise(s->smi_irq);
        }
    }
}

static void acpi_dbg_writel(void *opaque, uint32_t addr, uint32_t val)
{
    PIIX4_DPRINTF("ACPI: DBG: 0x%08x\n", val);
}

static void pm_io_space_update(PIIX4PMState *s)
{
    uint32_t pm_io_base;

    if (s->dev.config[0x80] & 1) {
        pm_io_base = le32_to_cpu(*(uint32_t *)(s->dev.config + 0x40));
        pm_io_base &= 0xffc0;

        /* XXX: need to improve memory and ioport allocation */
        PIIX4_DPRINTF("PM: mapping to 0x%x\n", pm_io_base);
        iorange_init(&s->ioport, &pm_iorange_ops, pm_io_base, 64);
        ioport_register(&s->ioport);
    }
}

static void pm_write_config(PCIDevice *d,
                            uint32_t address, uint32_t val, int len)
{
    pci_default_write_config(d, address, val, len);
    if (range_covers_byte(address, len, 0x80))
        pm_io_space_update((PIIX4PMState *)d);
}

static int vmstate_acpi_post_load(void *opaque, int version_id)
{
    PIIX4PMState *s = opaque;

    pm_io_space_update(s);
    return 0;
}

#define VMSTATE_GPE_ARRAY(_field, _state)                            \
 {                                                                   \
     .name       = (stringify(_field)),                              \
     .version_id = 0,                                                \
     .info       = &vmstate_info_uint16,                             \
     .size       = sizeof(uint16_t),                                 \
     .flags      = VMS_SINGLE | VMS_POINTER,                         \
     .offset     = vmstate_offset_pointer(_state, _field, uint8_t),  \
 }

static const VMStateDescription vmstate_gpe = {
    .name = "gpe",
    .version_id = 1,
    .minimum_version_id = 1,
    .minimum_version_id_old = 1,
    .fields      = (VMStateField []) {
        VMSTATE_GPE_ARRAY(sts, ACPIGPE),
        VMSTATE_GPE_ARRAY(en, ACPIGPE),
        VMSTATE_END_OF_LIST()
    }
};

static const VMStateDescription vmstate_pci_status = {
    .name = "pci_status",
    .version_id = 1,
    .minimum_version_id = 1,
    .minimum_version_id_old = 1,
    .fields      = (VMStateField []) {
        VMSTATE_UINT32(up, struct pci_status),
        VMSTATE_UINT32(down, struct pci_status),
        VMSTATE_END_OF_LIST()
    }
};

static const VMStateDescription vmstate_acpi = {
    .name = "piix4_pm",
    .version_id = 2,
    .minimum_version_id = 1,
    .minimum_version_id_old = 1,
    .post_load = vmstate_acpi_post_load,
    .fields      = (VMStateField []) {
        VMSTATE_PCI_DEVICE(dev, PIIX4PMState),
        VMSTATE_UINT16(ar.pm1.evt.sts, PIIX4PMState),
        VMSTATE_UINT16(ar.pm1.evt.en, PIIX4PMState),
        VMSTATE_UINT16(ar.pm1.cnt.cnt, PIIX4PMState),
        VMSTATE_STRUCT(apm, PIIX4PMState, 0, vmstate_apm, APMState),
        VMSTATE_TIMER(ar.tmr.timer, PIIX4PMState),
        VMSTATE_INT64(ar.tmr.overflow_time, PIIX4PMState),
        VMSTATE_STRUCT(ar.gpe, PIIX4PMState, 2, vmstate_gpe, ACPIGPE),
        VMSTATE_STRUCT(pci0_status, PIIX4PMState, 2, vmstate_pci_status,
                       struct pci_status),
        VMSTATE_END_OF_LIST()
    }
};

static void piix4_update_hotplug(PIIX4PMState *s)
{
    PCIDevice *dev = &s->dev;
    BusState *bus = qdev_get_parent_bus(&dev->qdev);
    DeviceState *qdev, *next;

    s->pci0_hotplug_enable = ~0;

    QTAILQ_FOREACH_SAFE(qdev, &bus->children, sibling, next) {
        PCIDevice *pdev = PCI_DEVICE(qdev);
        PCIDeviceClass *pc = PCI_DEVICE_GET_CLASS(pdev);
        int slot = PCI_SLOT(pdev->devfn);

        if (pc->no_hotplug) {
            s->pci0_hotplug_enable &= ~(1 << slot);
        }
    }
}

static void piix4_reset(void *opaque)
{
    PIIX4PMState *s = opaque;
    uint8_t *pci_conf = s->dev.config;

    pci_conf[0x58] = 0;
    pci_conf[0x59] = 0;
    pci_conf[0x5a] = 0;
    pci_conf[0x5b] = 0;

    if (s->kvm_enabled) {
        /* Mark SMM as already inited (until KVM supports SMM). */
        pci_conf[0x5B] = 0x02;
    }
    piix4_update_hotplug(s);
}

static void piix4_powerdown(void *opaque, int irq, int power_failing)
{
    PIIX4PMState *s = opaque;

    assert(s != NULL);
    acpi_pm1_evt_power_down(&s->ar);
}

static void piix4_pm_machine_ready(Notifier *n, void *opaque)
{
    PIIX4PMState *s = container_of(n, PIIX4PMState, machine_ready);
    uint8_t *pci_conf;

    pci_conf = s->dev.config;
    pci_conf[0x5f] = (isa_is_ioport_assigned(0x378) ? 0x80 : 0) | 0x10;
    pci_conf[0x63] = 0x60;
    pci_conf[0x67] = (isa_is_ioport_assigned(0x3f8) ? 0x08 : 0) |
	(isa_is_ioport_assigned(0x2f8) ? 0x90 : 0);

}

static PIIX4PMState *global_piix4_pm_state; /* cpu hotadd */

static int piix4_pm_initfn(PCIDevice *dev)
{
    PIIX4PMState *s = DO_UPCAST(PIIX4PMState, dev, dev);
    uint8_t *pci_conf;

    /* for cpu hotadd */
    global_piix4_pm_state = s;

    pci_conf = s->dev.config;
    pci_conf[0x06] = 0x80;
    pci_conf[0x07] = 0x02;
    pci_conf[0x09] = 0x00;
    pci_conf[0x3d] = 0x01; // interrupt pin 1

    pci_conf[0x40] = 0x01; /* PM io base read only bit */

    /* APM */
    apm_init(&s->apm, apm_ctrl_changed, s);

    register_ioport_write(ACPI_DBG_IO_ADDR, 4, 4, acpi_dbg_writel, s);

    if (s->kvm_enabled) {
        /* Mark SMM as already inited to prevent SMM from running.  KVM does not
         * support SMM mode. */
        pci_conf[0x5B] = 0x02;
    }

    /* XXX: which specification is used ? The i82731AB has different
       mappings */
    pci_conf[0x90] = s->smb_io_base | 1;
    pci_conf[0x91] = s->smb_io_base >> 8;
    pci_conf[0xd2] = 0x09;
    register_ioport_write(s->smb_io_base, 64, 1, smb_ioport_writeb, &s->smb);
    register_ioport_read(s->smb_io_base, 64, 1, smb_ioport_readb, &s->smb);

    acpi_pm_tmr_init(&s->ar, pm_tmr_timer);
    acpi_gpe_init(&s->ar, GPE_LEN);

    qemu_system_powerdown = *qemu_allocate_irqs(piix4_powerdown, s, 1);

    pm_smbus_init(&s->dev.qdev, &s->smb);
    s->machine_ready.notify = piix4_pm_machine_ready;
    qemu_add_machine_init_done_notifier(&s->machine_ready);
    qemu_register_reset(piix4_reset, s);
    piix4_acpi_system_hot_add_init(dev->bus, s);

    return 0;
}

i2c_bus *piix4_pm_init(PCIBus *bus, int devfn, uint32_t smb_io_base,
                       qemu_irq sci_irq, qemu_irq smi_irq,
                       int kvm_enabled)
{
    PCIDevice *dev;
    PIIX4PMState *s;

    dev = pci_create(bus, devfn, "PIIX4_PM");
    qdev_prop_set_uint32(&dev->qdev, "smb_io_base", smb_io_base);

    s = DO_UPCAST(PIIX4PMState, dev, dev);
    s->irq = sci_irq;
    acpi_pm1_cnt_init(&s->ar);
    s->smi_irq = smi_irq;
    s->kvm_enabled = kvm_enabled;

    qdev_init_nofail(&dev->qdev);

    return s->smb.smbus;
}

static Property piix4_pm_properties[] = {
    DEFINE_PROP_UINT32("smb_io_base", PIIX4PMState, smb_io_base, 0),
    DEFINE_PROP_END_OF_LIST(),
};

static void piix4_pm_class_init(ObjectClass *klass, void *data)
{
    DeviceClass *dc = DEVICE_CLASS(klass);
    PCIDeviceClass *k = PCI_DEVICE_CLASS(klass);

    k->no_hotplug = 1;
    k->init = piix4_pm_initfn;
    k->config_write = pm_write_config;
    k->vendor_id = PCI_VENDOR_ID_INTEL;
    k->device_id = PCI_DEVICE_ID_INTEL_82371AB_3;
    k->revision = 0x03;
    k->class_id = PCI_CLASS_BRIDGE_OTHER;
    dc->desc = "PM";
    dc->no_user = 1;
    dc->vmsd = &vmstate_acpi;
    dc->props = piix4_pm_properties;
}

static TypeInfo piix4_pm_info = {
    .name          = "PIIX4_PM",
    .parent        = TYPE_PCI_DEVICE,
    .instance_size = sizeof(PIIX4PMState),
    .class_init    = piix4_pm_class_init,
};

static void piix4_pm_register_types(void)
{
    type_register_static(&piix4_pm_info);
}

type_init(piix4_pm_register_types)

static uint32_t gpe_readb(void *opaque, uint32_t addr)
{
    PIIX4PMState *s = opaque;
    uint32_t val = 0;
    struct gpe_regs *g = &s->gpe_cpu;

    switch (addr) {
        case PROC_BASE ... PROC_BASE+31:
            val = g->cpus_sts[addr - PROC_BASE];
            break;
        default:
            val = acpi_gpe_ioport_readb(&s->ar, addr);
    }

    PIIX4_DPRINTF("gpe read %x == %x\n", addr, val);
    return val;
}

static void gpe_writeb(void *opaque, uint32_t addr, uint32_t val)
{
    PIIX4PMState *s = opaque;

    acpi_gpe_ioport_writeb(&s->ar, addr, val);
    pm_update_sci(s);

    PIIX4_DPRINTF("gpe write %x <== %d\n", addr, val);
}

static uint32_t pci_up_read(void *opaque, uint32_t addr)
{
    PIIX4PMState *s = opaque;
    uint32_t val = s->pci0_status.up;

    PIIX4_DPRINTF("pci_up_read %x\n", val);
    return val;
}

static uint32_t pci_down_read(void *opaque, uint32_t addr)
{
    PIIX4PMState *s = opaque;
    uint32_t val = s->pci0_status.down;

    PIIX4_DPRINTF("pci_down_read %x\n", val);
    return val;
}

static uint32_t pciej_read(void *opaque, uint32_t addr)
{
    PIIX4_DPRINTF("pciej read %x\n", addr);
    return 0;
}

static void pciej_write(void *opaque, uint32_t addr, uint32_t val)
{
    BusState *bus = opaque;
    DeviceState *qdev, *next;
    int slot = ffs(val) - 1;

    QTAILQ_FOREACH_SAFE(qdev, &bus->children, sibling, next) {
        PCIDevice *dev = PCI_DEVICE(qdev);
        PCIDeviceClass *pc = PCI_DEVICE_GET_CLASS(dev);
        if (PCI_SLOT(dev->devfn) == slot && !pc->no_hotplug) {
            qdev_free(qdev);
        }
    }


    PIIX4_DPRINTF("pciej write %x <== %d\n", addr, val);
}

static uint32_t pcirmv_read(void *opaque, uint32_t addr)
{
    PIIX4PMState *s = opaque;

    return s->pci0_hotplug_enable;
}

static void pcirmv_write(void *opaque, uint32_t addr, uint32_t val)
{
    return;
}

extern const char *global_cpu_model;

static int piix4_device_hotplug(DeviceState *qdev, PCIDevice *dev,
                                PCIHotplugState state);

static void piix4_acpi_system_hot_add_init(PCIBus *bus, PIIX4PMState *s)
{
<<<<<<< HEAD
    struct pci_status *pci0_status = &s->pci0_status;
    int i = 0, cpus = smp_cpus;

    while (cpus > 0) {
        s->gpe_cpu.cpus_sts[i++] = (cpus < 8) ? (1 << cpus) - 1 : 0xff;
        cpus -= 8;
    }
=======
>>>>>>> ba737541

    register_ioport_write(GPE_BASE, GPE_LEN, 1, gpe_writeb, s);
    register_ioport_read(GPE_BASE, GPE_LEN, 1,  gpe_readb, s);
    acpi_gpe_blk(&s->ar, GPE_BASE);

<<<<<<< HEAD
    register_ioport_write(PROC_BASE, 32, 1, gpe_writeb, s);
    register_ioport_read(PROC_BASE, 32, 1,  gpe_readb, s);

    register_ioport_write(PCI_BASE, 8, 4, pcihotplug_write, pci0_status);
    register_ioport_read(PCI_BASE, 8, 4,  pcihotplug_read, pci0_status);
=======
    register_ioport_read(PCI_UP_BASE, 4, 4, pci_up_read, s);
    register_ioport_read(PCI_DOWN_BASE, 4, 4, pci_down_read, s);
>>>>>>> ba737541

    register_ioport_write(PCI_EJ_BASE, 4, 4, pciej_write, bus);
    register_ioport_read(PCI_EJ_BASE, 4, 4,  pciej_read, bus);

    register_ioport_write(PCI_RMV_BASE, 4, 4, pcirmv_write, s);
    register_ioport_read(PCI_RMV_BASE, 4, 4,  pcirmv_read, s);

    pci_bus_hotplug(bus, piix4_device_hotplug, &s->dev.qdev);
}

#if defined(TARGET_I386)
static void enable_processor(PIIX4PMState *s, int cpu)
{
    struct gpe_regs *g = &s->gpe_cpu;
    ACPIGPE *gpe = &s->ar.gpe;

    *gpe->sts = *gpe->sts | PIIX4_CPU_HOTPLUG_STATUS;
    g->cpus_sts[cpu/8] |= (1 << (cpu%8));
}

static void disable_processor(PIIX4PMState *s, int cpu)
{
    struct gpe_regs *g = &s->gpe_cpu;
    ACPIGPE *gpe = &s->ar.gpe;

    *gpe->sts = *gpe->sts | PIIX4_CPU_HOTPLUG_STATUS;
    g->cpus_sts[cpu/8] &= ~(1 << (cpu%8));
}

void qemu_system_cpu_hot_add(int cpu, int state)
{
    CPUArchState *env;
    PIIX4PMState *s = global_piix4_pm_state;

    if (state && !qemu_get_cpu(cpu)) {
        env = pc_new_cpu(global_cpu_model);
        if (!env) {
            fprintf(stderr, "cpu %d creation failed\n", cpu);
            return;
        }
        env->cpuid_apic_id = cpu;
    }

    if (state)
        enable_processor(s, cpu);
    else
        disable_processor(s, cpu);

    pm_update_sci(s);
}
#endif

static void enable_device(PIIX4PMState *s, int slot)
{
    s->ar.gpe.sts[0] |= PIIX4_PCI_HOTPLUG_STATUS;
    s->pci0_status.up |= (1 << slot);
}

static void disable_device(PIIX4PMState *s, int slot)
{
    s->ar.gpe.sts[0] |= PIIX4_PCI_HOTPLUG_STATUS;
    s->pci0_status.down |= (1 << slot);
}

static int piix4_device_hotplug(DeviceState *qdev, PCIDevice *dev,
				PCIHotplugState state)
{
    int slot = PCI_SLOT(dev->devfn);
    PIIX4PMState *s = DO_UPCAST(PIIX4PMState, dev,
                                PCI_DEVICE(qdev));

    /* Don't send event when device is enabled during qemu machine creation:
     * it is present on boot, no hotplug event is necessary. We do send an
     * event when the device is disabled later. */
    if (state == PCI_COLDPLUG_ENABLED) {
        return 0;
    }

    s->pci0_status.up = 0;
    s->pci0_status.down = 0;
    if (state == PCI_HOTPLUG_ENABLED) {
        enable_device(s, slot);
    } else {
        disable_device(s, slot);
    }

    pm_update_sci(s);

    return 0;
}<|MERGE_RESOLUTION|>--- conflicted
+++ resolved
@@ -530,31 +530,22 @@
 
 static void piix4_acpi_system_hot_add_init(PCIBus *bus, PIIX4PMState *s)
 {
-<<<<<<< HEAD
-    struct pci_status *pci0_status = &s->pci0_status;
     int i = 0, cpus = smp_cpus;
 
     while (cpus > 0) {
         s->gpe_cpu.cpus_sts[i++] = (cpus < 8) ? (1 << cpus) - 1 : 0xff;
         cpus -= 8;
     }
-=======
->>>>>>> ba737541
 
     register_ioport_write(GPE_BASE, GPE_LEN, 1, gpe_writeb, s);
     register_ioport_read(GPE_BASE, GPE_LEN, 1,  gpe_readb, s);
     acpi_gpe_blk(&s->ar, GPE_BASE);
 
-<<<<<<< HEAD
     register_ioport_write(PROC_BASE, 32, 1, gpe_writeb, s);
     register_ioport_read(PROC_BASE, 32, 1,  gpe_readb, s);
 
-    register_ioport_write(PCI_BASE, 8, 4, pcihotplug_write, pci0_status);
-    register_ioport_read(PCI_BASE, 8, 4,  pcihotplug_read, pci0_status);
-=======
     register_ioport_read(PCI_UP_BASE, 4, 4, pci_up_read, s);
     register_ioport_read(PCI_DOWN_BASE, 4, 4, pci_down_read, s);
->>>>>>> ba737541
 
     register_ioport_write(PCI_EJ_BASE, 4, 4, pciej_write, bus);
     register_ioport_read(PCI_EJ_BASE, 4, 4,  pciej_read, bus);
