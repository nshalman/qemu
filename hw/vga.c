--- conflicted
+++ resolved
@@ -28,11 +28,6 @@
 #include "vga_int.h"
 #include "pixel_ops.h"
 #include "qemu-timer.h"
-<<<<<<< HEAD
-#include "kvm.h"
-#include "qemu-kvm.h"
-=======
->>>>>>> 47d37dd9
 
 //#define DEBUG_VGA
 //#define DEBUG_VGA_MEM
@@ -2229,97 +2224,6 @@
     return 0;
 }
 
-<<<<<<< HEAD
-typedef struct PCIVGAState {
-    PCIDevice dev;
-    VGACommonState vga;
-} PCIVGAState;
-
-static int s1, s2;
-
-static void mark_dirty(target_phys_addr_t start, target_phys_addr_t len)
-{
-    target_phys_addr_t end = start + len;
-
-    while (start < end) {
-        cpu_physical_memory_set_dirty(cpu_get_physical_page_desc(start));
-        start += TARGET_PAGE_SIZE;
-    }
-}
-
-static void pci_vga_save(QEMUFile *f, void *opaque)
-{
-    PCIVGAState *s = opaque;
-
-    pci_device_save(&s->dev, f);
-    vga_common_save(f, &s->vga);
-}
-
-static int pci_vga_load(QEMUFile *f, void *opaque, int version_id)
-{
-    PCIVGAState *s = opaque;
-    int ret;
-
-    if (version_id > 2)
-        return -EINVAL;
-
-    if (version_id >= 2) {
-        ret = pci_device_load(&s->dev, f);
-        if (ret < 0)
-            return ret;
-    }
-    return vga_common_load(f, &s->vga, version_id);
-}
-
-void vga_dirty_log_start(VGAState *s)
-{
-    if (kvm_enabled() && s->map_addr)
-        if (!s1) {
-            kvm_log_start(s->map_addr, s->map_end - s->map_addr);
-            mark_dirty(s->map_addr, s->map_end - s->map_addr);
-            s1 = 1;
-        }
-    if (kvm_enabled() && s->lfb_vram_mapped) {
-        if (!s2) {
-            kvm_log_start(isa_mem_base + 0xa0000, 0x8000);
-            kvm_log_start(isa_mem_base + 0xa8000, 0x8000);
-            mark_dirty(isa_mem_base + 0xa0000, 0x10000);
-        }
-        s2 = 1;
-    }
-}
-
-void vga_dirty_log_stop(VGAState *s)
-{
-    if (kvm_enabled() && s->map_addr && s1)
-        kvm_log_stop(s->map_addr, s->map_end - s->map_addr);
-
-    if (kvm_enabled() && s->lfb_vram_mapped && s2) {
-        kvm_log_stop(isa_mem_base + 0xa0000, 0x8000);
-        kvm_log_stop(isa_mem_base + 0xa8000, 0x8000);
-    }
-    s1 = s2 = 0;
-}
-
-static void vga_map(PCIDevice *pci_dev, int region_num,
-                    uint32_t addr, uint32_t size, int type)
-{
-    PCIVGAState *d = (PCIVGAState *)pci_dev;
-    VGAState *s = &d->vga;
-    if (region_num == PCI_ROM_SLOT) {
-        cpu_register_physical_memory(addr, s->bios_size, s->bios_offset);
-    } else {
-        cpu_register_physical_memory(addr, s->vram_size, s->vram_offset);
-    }
-
-    s->map_addr = addr;
-    s->map_end = addr + VGA_RAM_SIZE;
-
-    vga_dirty_log_start(s);
-}
-
-=======
->>>>>>> 47d37dd9
 void vga_common_init(VGACommonState *s, int vga_ram_size)
 {
     int i, j, v, b;
@@ -2539,89 +2443,6 @@
     return 0;
 }
 
-<<<<<<< HEAD
-static void pci_vga_write_config(PCIDevice *d,
-                                 uint32_t address, uint32_t val, int len)
-{
-    PCIVGAState *pvs = container_of(d, PCIVGAState, dev);
-    VGAState *s = &pvs->vga;
-
-    vga_dirty_log_stop(s);
-    pci_default_write_config(d, address, val, len);
-    if (s->map_addr && pvs->dev.io_regions[0].addr == -1)
-        s->map_addr = 0;
-    vga_dirty_log_start(s);
-}
-
-static int pci_vga_initfn(PCIDevice *dev)
-{
-     PCIVGAState *d = DO_UPCAST(PCIVGAState, dev, dev);
-     VGAState *s = &d->vga;
-     uint8_t *pci_conf = d->dev.config;
-
-     // vga + console init
-     vga_common_init(s, VGA_RAM_SIZE);
-     vga_init(s);
-     register_savevm("vga", 0, 2, pci_vga_save, pci_vga_load, d);
-
-     s->ds = graphic_console_init(s->update, s->invalidate,
-                                  s->screen_dump, s->text_update, s);
-
-     // dummy VGA (same as Bochs ID)
-     pci_config_set_vendor_id(pci_conf, PCI_VENDOR_ID_QEMU);
-     pci_config_set_device_id(pci_conf, PCI_DEVICE_ID_QEMU_VGA);
-     pci_config_set_class(pci_conf, PCI_CLASS_DISPLAY_VGA);
-     pci_conf[PCI_HEADER_TYPE] = PCI_HEADER_TYPE_NORMAL; // header_type
-
-     /* XXX: VGA_RAM_SIZE must be a power of two */
-     pci_register_bar(&d->dev, 0, VGA_RAM_SIZE,
-                      PCI_ADDRESS_SPACE_MEM_PREFETCH, vga_map);
-
-     if (s->bios_size) {
-        unsigned int bios_total_size;
-        /* must be a power of two */
-        bios_total_size = 1;
-        while (bios_total_size < s->bios_size)
-            bios_total_size <<= 1;
-        pci_register_bar(&d->dev, PCI_ROM_SLOT, bios_total_size,
-                         PCI_ADDRESS_SPACE_MEM_PREFETCH, vga_map);
-     }
-     return 0;
-}
-
-int pci_vga_init(PCIBus *bus,
-                 unsigned long vga_bios_offset, int vga_bios_size)
-{
-    PCIDevice *dev;
-
-    dev = pci_create("VGA", NULL);
-    qdev_prop_set_uint32(&dev->qdev, "bios-offset", vga_bios_offset);
-    qdev_prop_set_uint32(&dev->qdev, "bios-size", vga_bios_offset);
-    qdev_init(&dev->qdev);
-
-    return 0;
-}
-
-static PCIDeviceInfo vga_info = {
-    .qdev.name    = "VGA",
-    .qdev.size    = sizeof(PCIVGAState),
-    .init         = pci_vga_initfn,
-    .config_write = pci_vga_write_config,
-    .qdev.props   = (Property[]) {
-        DEFINE_PROP_HEX32("bios-offset", PCIVGAState, vga.bios_offset, 0),
-        DEFINE_PROP_HEX32("bios-size",   PCIVGAState, vga.bios_size,   0),
-        DEFINE_PROP_END_OF_LIST(),
-    }
-};
-
-static void vga_register(void)
-{
-    pci_qdev_register(&vga_info);
-}
-device_init(vga_register);
-
-=======
->>>>>>> 47d37dd9
 /********************************************************/
 /* vga screen dump */
 
