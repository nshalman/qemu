#ifndef QEMU_PCI_H
#define QEMU_PCI_H

#include "qemu-common.h"

#include "qdev.h"

struct kvm_irq_routing_entry;

/* PCI includes legacy ISA access.  */
#include "isa.h"

/* imported from <linux/pci.h> */
#define PCI_SLOT(devfn)         (((devfn) >> 3) & 0x1f)
#define PCI_FUNC(devfn)         ((devfn) & 0x07)

/* PCI bus */
extern target_phys_addr_t pci_mem_base;

#define PCI_DEVFN(slot, func)   ((((slot) & 0x1f) << 3) | ((func) & 0x07))
#define PCI_SLOT(devfn)         (((devfn) >> 3) & 0x1f)
#define PCI_FUNC(devfn)         ((devfn) & 0x07)

/* Class, Vendor and Device IDs from Linux's pci_ids.h */
#include "pci_ids.h"

/* QEMU-specific Vendor and Device ID definitions */

/* IBM (0x1014) */
#define PCI_DEVICE_ID_IBM_440GX          0x027f
#define PCI_DEVICE_ID_IBM_OPENPIC2       0xffff

/* Hitachi (0x1054) */
#define PCI_VENDOR_ID_HITACHI            0x1054
#define PCI_DEVICE_ID_HITACHI_SH7751R    0x350e

/* Apple (0x106b) */
#define PCI_DEVICE_ID_APPLE_343S1201     0x0010
#define PCI_DEVICE_ID_APPLE_UNI_N_I_PCI  0x001e
#define PCI_DEVICE_ID_APPLE_UNI_N_PCI    0x001f
#define PCI_DEVICE_ID_APPLE_UNI_N_KEYL   0x0022
#define PCI_DEVICE_ID_APPLE_IPID_USB     0x003f

/* Realtek (0x10ec) */
#define PCI_DEVICE_ID_REALTEK_8029       0x8029

/* Xilinx (0x10ee) */
#define PCI_DEVICE_ID_XILINX_XC2VP30     0x0300

/* Marvell (0x11ab) */
#define PCI_DEVICE_ID_MARVELL_GT6412X    0x4620

/* QEMU/Bochs VGA (0x1234) */
#define PCI_VENDOR_ID_QEMU               0x1234
#define PCI_DEVICE_ID_QEMU_VGA           0x1111

/* VMWare (0x15ad) */
#define PCI_VENDOR_ID_VMWARE             0x15ad
#define PCI_DEVICE_ID_VMWARE_SVGA2       0x0405
#define PCI_DEVICE_ID_VMWARE_SVGA        0x0710
#define PCI_DEVICE_ID_VMWARE_NET         0x0720
#define PCI_DEVICE_ID_VMWARE_SCSI        0x0730
#define PCI_DEVICE_ID_VMWARE_IDE         0x1729

/* Intel (0x8086) */
#define PCI_DEVICE_ID_INTEL_82551IT      0x1209
#define PCI_DEVICE_ID_INTEL_82557        0x1229

/* Red Hat / Qumranet (for QEMU) -- see pci-ids.txt */
#define PCI_VENDOR_ID_REDHAT_QUMRANET    0x1af4
#define PCI_SUBVENDOR_ID_REDHAT_QUMRANET 0x1af4
#define PCI_SUBDEVICE_ID_QEMU            0x1100

#define PCI_DEVICE_ID_VIRTIO_NET         0x1000
#define PCI_DEVICE_ID_VIRTIO_BLOCK       0x1001
#define PCI_DEVICE_ID_VIRTIO_BALLOON     0x1002
#define PCI_DEVICE_ID_VIRTIO_CONSOLE     0x1003

typedef void PCIConfigWriteFunc(PCIDevice *pci_dev,
                                uint32_t address, uint32_t data, int len);
typedef uint32_t PCIConfigReadFunc(PCIDevice *pci_dev,
                                   uint32_t address, int len);
typedef void PCIMapIORegionFunc(PCIDevice *pci_dev, int region_num,
                                uint32_t addr, uint32_t size, int type);
typedef int PCIUnregisterFunc(PCIDevice *pci_dev);

typedef void PCICapConfigWriteFunc(PCIDevice *pci_dev,
                                   uint32_t address, uint32_t val, int len);
typedef uint32_t PCICapConfigReadFunc(PCIDevice *pci_dev,
                                      uint32_t address, int len);
typedef int PCICapConfigInitFunc(PCIDevice *pci_dev);

#define PCI_ADDRESS_SPACE_MEM		0x00
#define PCI_ADDRESS_SPACE_IO		0x01
#define PCI_ADDRESS_SPACE_MEM_PREFETCH	0x08

typedef struct PCIIORegion {
    uint32_t addr; /* current PCI mapping address. -1 means not mapped */
    uint32_t size;
    uint8_t type;
    PCIMapIORegionFunc *map_func;
} PCIIORegion;

#define PCI_ROM_SLOT 6
#define PCI_NUM_REGIONS 7

/* Declarations from linux/pci_regs.h */
#define PCI_VENDOR_ID		0x00	/* 16 bits */
#define PCI_DEVICE_ID		0x02	/* 16 bits */
#define PCI_COMMAND		0x04	/* 16 bits */
#define  PCI_COMMAND_IO		0x1	/* Enable response in I/O space */
#define  PCI_COMMAND_MEMORY	0x2	/* Enable response in Memory space */
#define  PCI_COMMAND_MASTER	0x4	/* Enable bus master */
#define PCI_STATUS              0x06    /* 16 bits */
#define PCI_REVISION_ID         0x08    /* 8 bits  */
#define PCI_CLASS_PROG		0x09	/* Reg. Level Programming Interface */
#define PCI_CLASS_DEVICE        0x0a    /* Device class */
#define PCI_CACHE_LINE_SIZE	0x0c	/* 8 bits */
#define PCI_LATENCY_TIMER	0x0d	/* 8 bits */
#define PCI_HEADER_TYPE         0x0e    /* 8 bits */
#define  PCI_HEADER_TYPE_NORMAL		0
#define  PCI_HEADER_TYPE_BRIDGE		1
#define  PCI_HEADER_TYPE_CARDBUS	2
#define  PCI_HEADER_TYPE_MULTI_FUNCTION 0x80
#define PCI_BASE_ADDRESS_0	0x10	/* 32 bits */
#define PCI_PRIMARY_BUS		0x18	/* Primary bus number */
#define PCI_SECONDARY_BUS	0x19	/* Secondary bus number */
#define PCI_SEC_STATUS		0x1e	/* Secondary status register, only bit 14 used */
#define PCI_SUBSYSTEM_VENDOR_ID 0x2c    /* 16 bits */
#define PCI_SUBSYSTEM_ID        0x2e    /* 16 bits */
#define PCI_CAPABILITY_LIST	0x34	/* Offset of first capability list entry */
#define PCI_INTERRUPT_LINE	0x3c	/* 8 bits */
#define PCI_INTERRUPT_PIN	0x3d	/* 8 bits */
#define PCI_MIN_GNT		0x3e	/* 8 bits */
#define PCI_MAX_LAT		0x3f	/* 8 bits */

/* Capability lists */
#define PCI_CAP_LIST_ID		0	/* Capability ID */
#define PCI_CAP_LIST_NEXT	1	/* Next capability in the list */

#define PCI_REVISION            0x08    /* obsolete, use PCI_REVISION_ID */
#define PCI_SUBVENDOR_ID        0x2c    /* obsolete, use PCI_SUBSYSTEM_VENDOR_ID */
#define PCI_SUBDEVICE_ID        0x2e    /* obsolete, use PCI_SUBSYSTEM_ID */

/* Bits in the PCI Status Register (PCI 2.3 spec) */
#define PCI_STATUS_RESERVED1	0x007
#define PCI_STATUS_INT_STATUS	0x008
#ifndef PCI_STATUS_CAP_LIST
#define PCI_STATUS_CAP_LIST	0x010
#endif
#ifndef PCI_STATUS_66MHZ
#define PCI_STATUS_66MHZ	0x020
#endif

#define PCI_STATUS_RESERVED2	0x040

#ifndef PCI_STATUS_FAST_BACK
#define PCI_STATUS_FAST_BACK	0x080
#endif

#define PCI_STATUS_DEVSEL	0x600

#define PCI_STATUS_RESERVED_MASK_LO (PCI_STATUS_RESERVED1 | \
                PCI_STATUS_INT_STATUS | PCI_STATUS_CAPABILITIES | \
                PCI_STATUS_66MHZ | PCI_STATUS_RESERVED2 | PCI_STATUS_FAST_BACK)

#define PCI_STATUS_RESERVED_MASK_HI (PCI_STATUS_DEVSEL >> 8)

/* Bits in the PCI Command Register (PCI 2.3 spec) */
#define PCI_COMMAND_RESERVED	0xf800

#define PCI_COMMAND_RESERVED_MASK_HI (PCI_COMMAND_RESERVED >> 8)

/* Size of the standard PCI config header */
#define PCI_CONFIG_HEADER_SIZE 0x40
/* Size of the standard PCI config space */
#define PCI_CONFIG_SPACE_SIZE 0x100

/* Bits in cap_present field. */
enum {
    QEMU_PCI_CAP_MSIX = 0x1,
};

#define PCI_CAPABILITY_CONFIG_MAX_LENGTH 0x60
#define PCI_CAPABILITY_CONFIG_DEFAULT_START_ADDR 0x40
#define PCI_CAPABILITY_CONFIG_MSI_LENGTH 0x10
#define PCI_CAPABILITY_CONFIG_MSIX_LENGTH 0x10

struct PCIDevice {
    DeviceState qdev;
    /* PCI config space */
    uint8_t config[PCI_CONFIG_SPACE_SIZE];

    /* Used to enable config checks on load. Note that writeable bits are
     * never checked even if set in cmask. */
    uint8_t cmask[PCI_CONFIG_SPACE_SIZE];

    /* Used to implement R/W bytes */
    uint8_t wmask[PCI_CONFIG_SPACE_SIZE];

    /* Used to allocate config space for capabilities. */
    uint8_t used[PCI_CONFIG_SPACE_SIZE];

    /* the following fields are read only */
    PCIBus *bus;
    uint32_t devfn;
    char name[64];
    PCIIORegion io_regions[PCI_NUM_REGIONS];

    /* do not access the following fields */
    PCIConfigReadFunc *config_read;
    PCIConfigWriteFunc *config_write;
    PCIUnregisterFunc *unregister;

    /* IRQ objects for the INTA-INTD pins.  */
    qemu_irq *irq;

    /* Current IRQ levels.  Used internally by the generic PCI code.  */
    int irq_state[4];

    /* Capability bits */
    uint32_t cap_present;

    /* Offset of MSI-X capability in config space */
    uint8_t msix_cap;

    /* MSI-X entries */
    int msix_entries_nr;

    /* Space to store MSIX table */
    uint8_t *msix_table_page;
    /* MMIO index used to map MSIX table and pending bit entries. */
    int msix_mmio_index;
    /* Reference-count for entries actually in use by driver. */
    unsigned *msix_entry_used;
    /* Region including the MSI-X table */
    uint32_t msix_bar_size;
    /* Version id needed for VMState */
    int32_t version_id;
<<<<<<< HEAD
    struct kvm_irq_routing_entry *msix_irq_entries;

    /* Device capability configuration space */
    struct {
        int supported;
        unsigned int start, length;
        PCICapConfigReadFunc *config_read;
        PCICapConfigWriteFunc *config_write;
    } cap;
=======
    /* How much space does an MSIX table need. */
    /* The spec requires giving the table structure
     * a 4K aligned region all by itself. Align it to
     * target pages so that drivers can do passthrough
     * on the rest of the region. */
    target_phys_addr_t msix_page_size;
>>>>>>> 5e520a7d
};

PCIDevice *pci_register_device(PCIBus *bus, const char *name,
                               int instance_size, int devfn,
                               PCIConfigReadFunc *config_read,
                               PCIConfigWriteFunc *config_write);
int pci_unregister_device(PCIDevice *pci_dev, int assigned);

void pci_register_bar(PCIDevice *pci_dev, int region_num,
                            uint32_t size, int type,
                            PCIMapIORegionFunc *map_func);

int pci_enable_capability_support(PCIDevice *pci_dev,
                                  uint32_t config_start,
                                  PCICapConfigReadFunc *config_read,
                                  PCICapConfigWriteFunc *config_write,
                                  PCICapConfigInitFunc *config_init);

int pci_map_irq(PCIDevice *pci_dev, int pin);

int pci_add_capability(PCIDevice *pci_dev, uint8_t cap_id, uint8_t cap_size);

void pci_del_capability(PCIDevice *pci_dev, uint8_t cap_id, uint8_t cap_size);

void pci_reserve_capability(PCIDevice *pci_dev, uint8_t offset, uint8_t size);

uint8_t pci_find_capability(PCIDevice *pci_dev, uint8_t cap_id);

uint32_t pci_default_read_config(PCIDevice *d,
                                 uint32_t address, int len);
void pci_default_write_config(PCIDevice *d,
                              uint32_t address, uint32_t val, int len);
void pci_device_save(PCIDevice *s, QEMUFile *f);
int pci_device_load(PCIDevice *s, QEMUFile *f);
uint32_t pci_default_cap_read_config(PCIDevice *pci_dev,
                                     uint32_t address, int len);
void pci_default_cap_write_config(PCIDevice *pci_dev,
                                  uint32_t address, uint32_t val, int len);
int pci_access_cap_config(PCIDevice *pci_dev, uint32_t address, int len);

typedef void (*pci_set_irq_fn)(void *opaque, int irq_num, int level);
typedef int (*pci_map_irq_fn)(PCIDevice *pci_dev, int irq_num);
PCIBus *pci_register_bus(DeviceState *parent, const char *name,
                         pci_set_irq_fn set_irq, pci_map_irq_fn map_irq,
                         void *irq_opaque, int devfn_min, int nirq);

PCIDevice *pci_nic_init(NICInfo *nd, const char *default_model,
                        const char *default_devaddr);
void pci_data_write(void *opaque, uint32_t addr, uint32_t val, int len);
uint32_t pci_data_read(void *opaque, uint32_t addr, int len);
int pci_bus_num(PCIBus *s);
void pci_for_each_device(int bus_num, void (*fn)(PCIDevice *d));
PCIBus *pci_find_bus(int bus_num);
PCIDevice *pci_find_device(int bus_num, int slot, int function);

int pci_read_devaddr(Monitor *mon, const char *addr, int *domp, int *busp,
                     unsigned *slotp);

int pci_parse_host_devaddr(const char *addr, int *busp,
                           int *slotp, int *funcp);
PCIBus *pci_get_bus_devfn(int *devfnp, const char *devaddr);

void pci_info(Monitor *mon);
PCIBus *pci_bridge_init(PCIBus *bus, int devfn, uint16_t vid, uint16_t did,
                        pci_map_irq_fn map_irq, const char *name);

static inline void
pci_set_byte(uint8_t *config, uint8_t val)
{
    *config = val;
}

static inline uint8_t
pci_get_byte(uint8_t *config)
{
    return *config;
}

static inline void
pci_set_word(uint8_t *config, uint16_t val)
{
    cpu_to_le16wu((uint16_t *)config, val);
}

static inline uint16_t
pci_get_word(uint8_t *config)
{
    return le16_to_cpupu((uint16_t *)config);
}

static inline void
pci_set_long(uint8_t *config, uint32_t val)
{
    cpu_to_le32wu((uint32_t *)config, val);
}

static inline uint32_t
pci_get_long(uint8_t *config)
{
    return le32_to_cpupu((uint32_t *)config);
}

static inline void
pci_config_set_vendor_id(uint8_t *pci_config, uint16_t val)
{
    pci_set_word(&pci_config[PCI_VENDOR_ID], val);
}

static inline void
pci_config_set_device_id(uint8_t *pci_config, uint16_t val)
{
    pci_set_word(&pci_config[PCI_DEVICE_ID], val);
}

static inline void
pci_config_set_class(uint8_t *pci_config, uint16_t val)
{
    pci_set_word(&pci_config[PCI_CLASS_DEVICE], val);
}

typedef int (*pci_qdev_initfn)(PCIDevice *dev);
typedef struct {
    DeviceInfo qdev;
    pci_qdev_initfn init;
    PCIConfigReadFunc *config_read;
    PCIConfigWriteFunc *config_write;
} PCIDeviceInfo;

void pci_qdev_register(PCIDeviceInfo *info);
void pci_qdev_register_many(PCIDeviceInfo *info);

PCIDevice *pci_create(const char *name, const char *devaddr);
PCIDevice *pci_create_noinit(PCIBus *bus, int devfn, const char *name);
PCIDevice *pci_create_simple(PCIBus *bus, int devfn, const char *name);

/* lsi53c895a.c */
#define LSI_MAX_DEVS 7

/* vmware_vga.c */
void pci_vmsvga_init(PCIBus *bus);

/* usb-uhci.c */
void usb_uhci_piix3_init(PCIBus *bus, int devfn);
void usb_uhci_piix4_init(PCIBus *bus, int devfn);

/* usb-ohci.c */
void usb_ohci_init_pci(struct PCIBus *bus, int devfn);

/* prep_pci.c */
PCIBus *pci_prep_init(qemu_irq *pic);

/* apb_pci.c */
PCIBus *pci_apb_init(target_phys_addr_t special_base,
                     target_phys_addr_t mem_base,
                     qemu_irq *pic, PCIBus **bus2, PCIBus **bus3);

/* sh_pci.c */
PCIBus *sh_pci_register_bus(pci_set_irq_fn set_irq, pci_map_irq_fn map_irq,
                            void *pic, int devfn_min, int nirq);

#endif<|MERGE_RESOLUTION|>--- conflicted
+++ resolved
@@ -237,7 +237,13 @@
     uint32_t msix_bar_size;
     /* Version id needed for VMState */
     int32_t version_id;
-<<<<<<< HEAD
+    /* How much space does an MSIX table need. */
+    /* The spec requires giving the table structure
+     * a 4K aligned region all by itself. Align it to
+     * target pages so that drivers can do passthrough
+     * on the rest of the region. */
+    target_phys_addr_t msix_page_size;
+
     struct kvm_irq_routing_entry *msix_irq_entries;
 
     /* Device capability configuration space */
@@ -247,14 +253,6 @@
         PCICapConfigReadFunc *config_read;
         PCICapConfigWriteFunc *config_write;
     } cap;
-=======
-    /* How much space does an MSIX table need. */
-    /* The spec requires giving the table structure
-     * a 4K aligned region all by itself. Align it to
-     * target pages so that drivers can do passthrough
-     * on the rest of the region. */
-    target_phys_addr_t msix_page_size;
->>>>>>> 5e520a7d
 };
 
 PCIDevice *pci_register_device(PCIBus *bus, const char *name,
