/*
 * QEMU 8253/8254 interval timer emulation
 *
 * Copyright (c) 2003-2004 Fabrice Bellard
 *
 * Permission is hereby granted, free of charge, to any person obtaining a copy
 * of this software and associated documentation files (the "Software"), to deal
 * in the Software without restriction, including without limitation the rights
 * to use, copy, modify, merge, publish, distribute, sublicense, and/or sell
 * copies of the Software, and to permit persons to whom the Software is
 * furnished to do so, subject to the following conditions:
 *
 * The above copyright notice and this permission notice shall be included in
 * all copies or substantial portions of the Software.
 *
 * THE SOFTWARE IS PROVIDED "AS IS", WITHOUT WARRANTY OF ANY KIND, EXPRESS OR
 * IMPLIED, INCLUDING BUT NOT LIMITED TO THE WARRANTIES OF MERCHANTABILITY,
 * FITNESS FOR A PARTICULAR PURPOSE AND NONINFRINGEMENT. IN NO EVENT SHALL
 * THE AUTHORS OR COPYRIGHT HOLDERS BE LIABLE FOR ANY CLAIM, DAMAGES OR OTHER
 * LIABILITY, WHETHER IN AN ACTION OF CONTRACT, TORT OR OTHERWISE, ARISING FROM,
 * OUT OF OR IN CONNECTION WITH THE SOFTWARE OR THE USE OR OTHER DEALINGS IN
 * THE SOFTWARE.
 */
#include "hw.h"
#include "pc.h"
#include "isa.h"
#include "qemu-timer.h"
#include "kvm.h"
#include "i8254.h"

//#define DEBUG_PIT

static PITState pit_state;

static void pit_irq_timer_update(PITChannelState *s, int64_t current_time);

static int pit_get_count(PITChannelState *s)
{
    uint64_t d;
    int counter;

    d = muldiv64(qemu_get_clock_ns(vm_clock) - s->count_load_time, PIT_FREQ,
                 get_ticks_per_sec());
    switch(s->mode) {
    case 0:
    case 1:
    case 4:
    case 5:
        counter = (s->count - d) & 0xffff;
        break;
    case 3:
        /* XXX: may be incorrect for odd counts */
        counter = s->count - ((2 * d) % s->count);
        break;
    default:
        counter = s->count - (d % s->count);
        break;
    }
    return counter;
}

/* get pit output bit */
static int pit_get_out1(PITChannelState *s, int64_t current_time)
{
    uint64_t d;
    int out;

    d = muldiv64(current_time - s->count_load_time, PIT_FREQ,
                 get_ticks_per_sec());
    switch(s->mode) {
    default:
    case 0:
        out = (d >= s->count);
        break;
    case 1:
        out = (d < s->count);
        break;
    case 2:
        if ((d % s->count) == 0 && d != 0)
            out = 1;
        else
            out = 0;
        break;
    case 3:
        out = (d % s->count) < ((s->count + 1) >> 1);
        break;
    case 4:
    case 5:
        out = (d == s->count);
        break;
    }
    return out;
}

int pit_get_out(ISADevice *dev, int channel, int64_t current_time)
{
    PITState *pit = DO_UPCAST(PITState, dev, dev);
    PITChannelState *s = &pit->channels[channel];
    return pit_get_out1(s, current_time);
}

/* return -1 if no transition will occur.  */
static int64_t pit_get_next_transition_time(PITChannelState *s,
                                            int64_t current_time)
{
    uint64_t d, next_time, base;
    int period2;

    d = muldiv64(current_time - s->count_load_time, PIT_FREQ,
                 get_ticks_per_sec());
    switch(s->mode) {
    default:
    case 0:
    case 1:
        if (d < s->count)
            next_time = s->count;
        else
            return -1;
        break;
    case 2:
        base = (d / s->count) * s->count;
        if ((d - base) == 0 && d != 0)
            next_time = base + s->count;
        else
            next_time = base + s->count + 1;
        break;
    case 3:
        base = (d / s->count) * s->count;
        period2 = ((s->count + 1) >> 1);
        if ((d - base) < period2)
            next_time = base + period2;
        else
            next_time = base + s->count;
        break;
    case 4:
    case 5:
        if (d < s->count)
            next_time = s->count;
        else if (d == s->count)
            next_time = s->count + 1;
        else
            return -1;
        break;
    }
    /* convert to timer units */
    next_time = s->count_load_time + muldiv64(next_time, get_ticks_per_sec(),
                                              PIT_FREQ);
    /* fix potential rounding problems */
    /* XXX: better solution: use a clock at PIT_FREQ Hz */
    if (next_time <= current_time)
        next_time = current_time + 1;
    return next_time;
}

/* val must be 0 or 1 */
void pit_set_gate(ISADevice *dev, int channel, int val)
{
    PITState *pit = DO_UPCAST(PITState, dev, dev);
    PITChannelState *s = &pit->channels[channel];

    switch(s->mode) {
    default:
    case 0:
    case 4:
        /* XXX: just disable/enable counting */
        break;
    case 1:
    case 5:
        if (s->gate < val) {
            /* restart counting on rising edge */
            s->count_load_time = qemu_get_clock_ns(vm_clock);
            pit_irq_timer_update(s, s->count_load_time);
        }
        break;
    case 2:
    case 3:
        if (s->gate < val) {
            /* restart counting on rising edge */
            s->count_load_time = qemu_get_clock_ns(vm_clock);
            pit_irq_timer_update(s, s->count_load_time);
        }
        /* XXX: disable/enable counting */
        break;
    }
    s->gate = val;
}

int pit_get_gate(ISADevice *dev, int channel)
{
    PITState *pit = DO_UPCAST(PITState, dev, dev);
    PITChannelState *s = &pit->channels[channel];
    return s->gate;
}

int pit_get_initial_count(ISADevice *dev, int channel)
{
    PITState *pit = DO_UPCAST(PITState, dev, dev);
    PITChannelState *s = &pit->channels[channel];
    return s->count;
}

int pit_get_mode(ISADevice *dev, int channel)
{
    PITState *pit = DO_UPCAST(PITState, dev, dev);
    PITChannelState *s = &pit->channels[channel];
    return s->mode;
}

static inline void pit_load_count(PITState *s, int val, int chan)
{
    if (val == 0)
        val = 0x10000;
    s->channels[chan].count_load_time = qemu_get_clock_ns(vm_clock);
    s->channels[chan].count = val;
#ifdef TARGET_I386
    if (chan == 0 && pit_state.flags & PIT_FLAGS_HPET_LEGACY) {
        return;
    }
#endif
    pit_irq_timer_update(&s->channels[chan], s->channels[chan].count_load_time);
}

/* if already latched, do not latch again */
static void pit_latch_count(PITChannelState *s)
{
    if (!s->count_latched) {
        s->latched_count = pit_get_count(s);
        s->count_latched = s->rw_mode;
    }
}

static void pit_ioport_write(void *opaque, uint32_t addr, uint32_t val)
{
    PITState *pit = opaque;
    int channel, access;
    PITChannelState *s;

    addr &= 3;
    if (addr == 3) {
        channel = val >> 6;
        if (channel == 3) {
            /* read back command */
            for(channel = 0; channel < 3; channel++) {
                s = &pit->channels[channel];
                if (val & (2 << channel)) {
                    if (!(val & 0x20)) {
                        pit_latch_count(s);
                    }
                    if (!(val & 0x10) && !s->status_latched) {
                        /* status latch */
                        /* XXX: add BCD and null count */
                        s->status =  (pit_get_out1(s, qemu_get_clock_ns(vm_clock)) << 7) |
                            (s->rw_mode << 4) |
                            (s->mode << 1) |
                            s->bcd;
                        s->status_latched = 1;
                    }
                }
            }
        } else {
            s = &pit->channels[channel];
            access = (val >> 4) & 3;
            if (access == 0) {
                pit_latch_count(s);
            } else {
                s->rw_mode = access;
                s->read_state = access;
                s->write_state = access;

                s->mode = (val >> 1) & 7;
                s->bcd = val & 1;
                /* XXX: update irq timer ? */
            }
        }
    } else {
        s = &pit->channels[addr];
        switch(s->write_state) {
        default:
        case RW_STATE_LSB:
            pit_load_count(pit, val, addr);
            break;
        case RW_STATE_MSB:
            pit_load_count(pit, val << 8, addr);
            break;
        case RW_STATE_WORD0:
            s->write_latch = val;
            s->write_state = RW_STATE_WORD1;
            break;
        case RW_STATE_WORD1:
            pit_load_count(pit, s->write_latch | (val << 8), addr);
            s->write_state = RW_STATE_WORD0;
            break;
        }
    }
}

static uint32_t pit_ioport_read(void *opaque, uint32_t addr)
{
    PITState *pit = opaque;
    int ret, count;
    PITChannelState *s;

    addr &= 3;
    s = &pit->channels[addr];
    if (s->status_latched) {
        s->status_latched = 0;
        ret = s->status;
    } else if (s->count_latched) {
        switch(s->count_latched) {
        default:
        case RW_STATE_LSB:
            ret = s->latched_count & 0xff;
            s->count_latched = 0;
            break;
        case RW_STATE_MSB:
            ret = s->latched_count >> 8;
            s->count_latched = 0;
            break;
        case RW_STATE_WORD0:
            ret = s->latched_count & 0xff;
            s->count_latched = RW_STATE_MSB;
            break;
        }
    } else {
        switch(s->read_state) {
        default:
        case RW_STATE_LSB:
            count = pit_get_count(s);
            ret = count & 0xff;
            break;
        case RW_STATE_MSB:
            count = pit_get_count(s);
            ret = (count >> 8) & 0xff;
            break;
        case RW_STATE_WORD0:
            count = pit_get_count(s);
            ret = count & 0xff;
            s->read_state = RW_STATE_WORD1;
            break;
        case RW_STATE_WORD1:
            count = pit_get_count(s);
            ret = (count >> 8) & 0xff;
            s->read_state = RW_STATE_WORD0;
            break;
        }
    }
    return ret;
}

static void pit_irq_timer_update(PITChannelState *s, int64_t current_time)
{
    int64_t expire_time;
    int irq_level;

    if (!s->irq_timer)
        return;
    expire_time = pit_get_next_transition_time(s, current_time);
    irq_level = pit_get_out1(s, current_time);
    qemu_set_irq(s->irq, irq_level);
#ifdef DEBUG_PIT
    printf("irq_level=%d next_delay=%f\n",
           irq_level,
           (double)(expire_time - current_time) / get_ticks_per_sec());
#endif
    s->next_transition_time = expire_time;
    if (expire_time != -1)
        qemu_mod_timer(s->irq_timer, expire_time);
    else
        qemu_del_timer(s->irq_timer);
}

static void pit_irq_timer(void *opaque)
{
    PITChannelState *s = opaque;

    pit_irq_timer_update(s, s->next_transition_time);
}

static const VMStateDescription vmstate_pit_channel = {
    .name = "pit channel",
    .version_id = 2,
    .minimum_version_id = 2,
    .minimum_version_id_old = 2,
    .fields      = (VMStateField []) {
        VMSTATE_INT32(count, PITChannelState),
        VMSTATE_UINT16(latched_count, PITChannelState),
        VMSTATE_UINT8(count_latched, PITChannelState),
        VMSTATE_UINT8(status_latched, PITChannelState),
        VMSTATE_UINT8(status, PITChannelState),
        VMSTATE_UINT8(read_state, PITChannelState),
        VMSTATE_UINT8(write_state, PITChannelState),
        VMSTATE_UINT8(write_latch, PITChannelState),
        VMSTATE_UINT8(rw_mode, PITChannelState),
        VMSTATE_UINT8(mode, PITChannelState),
        VMSTATE_UINT8(bcd, PITChannelState),
        VMSTATE_UINT8(gate, PITChannelState),
        VMSTATE_INT64(count_load_time, PITChannelState),
        VMSTATE_INT64(next_transition_time, PITChannelState),
        VMSTATE_END_OF_LIST()
    }
};

static int pit_load_old(QEMUFile *f, void *opaque, int version_id)
{
    PITState *pit = opaque;
    PITChannelState *s;
    int i;

    if (version_id != PIT_SAVEVM_VERSION)
        return -EINVAL;

    pit->flags = qemu_get_be32(f);
    for(i = 0; i < 3; i++) {
        s = &pit->channels[i];
        s->count=qemu_get_be32(f);
        qemu_get_be16s(f, &s->latched_count);
        qemu_get_8s(f, &s->count_latched);
        qemu_get_8s(f, &s->status_latched);
        qemu_get_8s(f, &s->status);
        qemu_get_8s(f, &s->read_state);
        qemu_get_8s(f, &s->write_state);
        qemu_get_8s(f, &s->write_latch);
        qemu_get_8s(f, &s->rw_mode);
        qemu_get_8s(f, &s->mode);
        qemu_get_8s(f, &s->bcd);
        qemu_get_8s(f, &s->gate);
        s->count_load_time=qemu_get_be64(f);
        if (s->irq_timer) {
            s->next_transition_time=qemu_get_be64(f);
            qemu_get_timer(f, s->irq_timer);
        }
    }

    return 0;
}

VMStateDescription vmstate_pit = {
    .name = "i8254",
    .version_id = 2,
    .minimum_version_id = 2,
    .minimum_version_id_old = 1,
    .load_state_old = pit_load_old,
    .fields      = (VMStateField []) {
        VMSTATE_UINT32(flags, PITState),
        VMSTATE_STRUCT_ARRAY(channels, PITState, 3, 2, vmstate_pit_channel, PITChannelState),
        VMSTATE_TIMER(channels[0].irq_timer, PITState),
        VMSTATE_END_OF_LIST()
    }
};

static void pit_reset(DeviceState *dev)
{
    PITState *pit = container_of(dev, PITState, dev.qdev);
    PITChannelState *s;
    int i;

#ifdef TARGET_I386
    pit->flags &= ~PIT_FLAGS_HPET_LEGACY;
#endif
    for(i = 0;i < 3; i++) {
        s = &pit->channels[i];
        s->mode = 3;
        s->gate = (i != 2);
<<<<<<< HEAD
        pit_load_count(pit, 0, i);
    }
    if (vmstate_pit.post_load) {
        vmstate_pit.post_load(pit, 2);
=======
        s->count_load_time = qemu_get_clock_ns(vm_clock);
        s->count = 0x10000;
        if (i == 0) {
            s->next_transition_time =
                pit_get_next_transition_time(s, s->count_load_time);
            qemu_mod_timer(s->irq_timer, s->next_transition_time);
        }
>>>>>>> 61b7b67d
    }
}

#ifdef TARGET_I386
/* When HPET is operating in legacy mode, i8254 timer0 is disabled */

void hpet_pit_disable(void)
{
    PITChannelState *s = &pit_state.channels[0];

    if (kvm_enabled() && kvm_irqchip_in_kernel()) {
        if (kvm_has_pit_state2()) {
            kvm_hpet_disable_kpit();
        } else {
             fprintf(stderr, "%s: kvm does not support pit_state2!\n", __FUNCTION__);
             exit(1);
        }
    } else {
        pit_state.flags |= PIT_FLAGS_HPET_LEGACY;
        if (s->irq_timer) {
            qemu_del_timer(s->irq_timer);
        }
    }
}

/* When HPET is reset or leaving legacy mode, it must reenable i8254
 * timer 0
 */

void hpet_pit_enable(void)
{
    PITState *pit = &pit_state;
    PITChannelState *s = &pit->channels[0];

    if (kvm_enabled() && kvm_irqchip_in_kernel()) {
        if (kvm_has_pit_state2()) {
            kvm_hpet_enable_kpit();
        } else {
             fprintf(stderr, "%s: kvm does not support pit_state2!\n", __FUNCTION__);
             exit(1);
        }
    } else {
        pit_state.flags &= ~PIT_FLAGS_HPET_LEGACY;
        pit_load_count(pit, s->count, 0);
    }
}
#endif

static const MemoryRegionPortio pit_portio[] = {
    { 0, 4, 1, .write = pit_ioport_write },
    { 0, 3, 1, .read = pit_ioport_read },
    PORTIO_END_OF_LIST()
};

static const MemoryRegionOps pit_ioport_ops = {
    .old_portio = pit_portio
};

static int pit_initfn(ISADevice *dev)
{
    PITState *pit = DO_UPCAST(PITState, dev, dev);
    PITChannelState *s;

#ifdef CONFIG_KVM_PIT
    if (kvm_enabled() && kvm_irqchip_in_kernel())
        kvm_pit_init(pit);
    else {
#endif

    s = &pit->channels[0];
    /* the timer 0 is connected to an IRQ */
    s->irq_timer = qemu_new_timer_ns(vm_clock, pit_irq_timer, s);
    s->irq = isa_get_irq(dev, pit->irq);

    memory_region_init_io(&pit->ioports, &pit_ioport_ops, pit, "pit", 4);
    isa_register_ioport(dev, &pit->ioports, pit->iobase);

#ifdef CONFIG_KVM_PIT
    }
#endif
    qdev_set_legacy_instance_id(&dev->qdev, pit->iobase, 2);

    return 0;
}

static Property pit_properties[] = {
    DEFINE_PROP_UINT32("irq", PITState, irq,  -1),
    DEFINE_PROP_HEX32("iobase", PITState, iobase,  -1),
    DEFINE_PROP_END_OF_LIST(),
};

static void pit_class_initfn(ObjectClass *klass, void *data)
{
    DeviceClass *dc = DEVICE_CLASS(klass);
    ISADeviceClass *ic = ISA_DEVICE_CLASS(klass);
    ic->init = pit_initfn;
    dc->no_user = 1;
    dc->reset = pit_reset;
    dc->vmsd = &vmstate_pit;
    dc->props = pit_properties;
}

static TypeInfo pit_info = {
    .name          = "isa-pit",
    .parent        = TYPE_ISA_DEVICE,
    .instance_size = sizeof(PITState),
    .class_init    = pit_class_initfn,
};

static void pit_register_types(void)
{
    type_register_static(&pit_info);
}

type_init(pit_register_types)<|MERGE_RESOLUTION|>--- conflicted
+++ resolved
@@ -461,12 +461,6 @@
         s = &pit->channels[i];
         s->mode = 3;
         s->gate = (i != 2);
-<<<<<<< HEAD
-        pit_load_count(pit, 0, i);
-    }
-    if (vmstate_pit.post_load) {
-        vmstate_pit.post_load(pit, 2);
-=======
         s->count_load_time = qemu_get_clock_ns(vm_clock);
         s->count = 0x10000;
         if (i == 0) {
@@ -474,7 +468,9 @@
                 pit_get_next_transition_time(s, s->count_load_time);
             qemu_mod_timer(s->irq_timer, s->next_transition_time);
         }
->>>>>>> 61b7b67d
+    }
+    if (vmstate_pit.post_load) {
+        vmstate_pit.post_load(pit, 2);
     }
 }
 
