--- conflicted
+++ resolved
@@ -209,11 +209,7 @@
 extern const uint8_t sr_mask[8];
 extern const uint8_t gr_mask[16];
 
-<<<<<<< HEAD
 #define VGA_RAM_SIZE (24 * 1024 * 1024)
-=======
-#define VGA_RAM_SIZE (16 * 1024 * 1024)
->>>>>>> 3505aa6b
 #define VGABIOS_FILENAME "vgabios.bin"
 #define VGABIOS_CIRRUS_FILENAME "vgabios-cirrus.bin"
 
