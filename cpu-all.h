/*
 * defines common to all virtual CPUs
 *
 *  Copyright (c) 2003 Fabrice Bellard
 *
 * This library is free software; you can redistribute it and/or
 * modify it under the terms of the GNU Lesser General Public
 * License as published by the Free Software Foundation; either
 * version 2 of the License, or (at your option) any later version.
 *
 * This library is distributed in the hope that it will be useful,
 * but WITHOUT ANY WARRANTY; without even the implied warranty of
 * MERCHANTABILITY or FITNESS FOR A PARTICULAR PURPOSE.  See the GNU
 * Lesser General Public License for more details.
 *
 * You should have received a copy of the GNU Lesser General Public
 * License along with this library; if not, see <http://www.gnu.org/licenses/>.
 */
#ifndef CPU_ALL_H
#define CPU_ALL_H

#include "qemu-common.h"
#include "cpu-common.h"

/* some important defines:
 *
 * WORDS_ALIGNED : if defined, the host cpu can only make word aligned
 * memory accesses.
 *
 * HOST_WORDS_BIGENDIAN : if defined, the host cpu is big endian and
 * otherwise little endian.
 *
 * (TARGET_WORDS_ALIGNED : same for target cpu (not supported yet))
 *
 * TARGET_WORDS_BIGENDIAN : same for target cpu
 */

#include "softfloat.h"

#if defined(HOST_WORDS_BIGENDIAN) != defined(TARGET_WORDS_BIGENDIAN)
#define BSWAP_NEEDED
#endif

#ifdef BSWAP_NEEDED

static inline uint16_t tswap16(uint16_t s)
{
    return bswap16(s);
}

static inline uint32_t tswap32(uint32_t s)
{
    return bswap32(s);
}

static inline uint64_t tswap64(uint64_t s)
{
    return bswap64(s);
}

static inline void tswap16s(uint16_t *s)
{
    *s = bswap16(*s);
}

static inline void tswap32s(uint32_t *s)
{
    *s = bswap32(*s);
}

static inline void tswap64s(uint64_t *s)
{
    *s = bswap64(*s);
}

#else

static inline uint16_t tswap16(uint16_t s)
{
    return s;
}

static inline uint32_t tswap32(uint32_t s)
{
    return s;
}

static inline uint64_t tswap64(uint64_t s)
{
    return s;
}

static inline void tswap16s(uint16_t *s)
{
}

static inline void tswap32s(uint32_t *s)
{
}

static inline void tswap64s(uint64_t *s)
{
}

#endif

#if TARGET_LONG_SIZE == 4
#define tswapl(s) tswap32(s)
#define tswapls(s) tswap32s((uint32_t *)(s))
#define bswaptls(s) bswap32s(s)
#else
#define tswapl(s) tswap64(s)
#define tswapls(s) tswap64s((uint64_t *)(s))
#define bswaptls(s) bswap64s(s)
#endif

typedef union {
    float32 f;
    uint32_t l;
} CPU_FloatU;

/* NOTE: arm FPA is horrible as double 32 bit words are stored in big
   endian ! */
typedef union {
    float64 d;
#if defined(HOST_WORDS_BIGENDIAN) \
    || (defined(__arm__) && !defined(__VFP_FP__) && !defined(CONFIG_SOFTFLOAT))
    struct {
        uint32_t upper;
        uint32_t lower;
    } l;
#else
    struct {
        uint32_t lower;
        uint32_t upper;
    } l;
#endif
    uint64_t ll;
} CPU_DoubleU;

#if defined(FLOATX80)
typedef union {
     floatx80 d;
     struct {
         uint64_t lower;
         uint16_t upper;
     } l;
} CPU_LDoubleU;
#endif

#if defined(CONFIG_SOFTFLOAT)
typedef union {
    float128 q;
#if defined(HOST_WORDS_BIGENDIAN)
    struct {
        uint32_t upmost;
        uint32_t upper;
        uint32_t lower;
        uint32_t lowest;
    } l;
    struct {
        uint64_t upper;
        uint64_t lower;
    } ll;
#else
    struct {
        uint32_t lowest;
        uint32_t lower;
        uint32_t upper;
        uint32_t upmost;
    } l;
    struct {
        uint64_t lower;
        uint64_t upper;
    } ll;
#endif
} CPU_QuadU;
#endif

/* CPU memory access without any memory or io remapping */

/*
 * the generic syntax for the memory accesses is:
 *
 * load: ld{type}{sign}{size}{endian}_{access_type}(ptr)
 *
 * store: st{type}{size}{endian}_{access_type}(ptr, val)
 *
 * type is:
 * (empty): integer access
 *   f    : float access
 *
 * sign is:
 * (empty): for floats or 32 bit size
 *   u    : unsigned
 *   s    : signed
 *
 * size is:
 *   b: 8 bits
 *   w: 16 bits
 *   l: 32 bits
 *   q: 64 bits
 *
 * endian is:
 * (empty): target cpu endianness or 8 bit access
 *   r    : reversed target cpu endianness (not implemented yet)
 *   be   : big endian (not implemented yet)
 *   le   : little endian (not implemented yet)
 *
 * access_type is:
 *   raw    : host memory access
 *   user   : user mode access using soft MMU
 *   kernel : kernel mode access using soft MMU
 */
static inline int ldub_p(const void *ptr)
{
    return *(uint8_t *)ptr;
}

static inline int ldsb_p(const void *ptr)
{
    return *(int8_t *)ptr;
}

static inline void stb_p(void *ptr, int v)
{
    *(uint8_t *)ptr = v;
}

/* NOTE: on arm, putting 2 in /proc/sys/debug/alignment so that the
   kernel handles unaligned load/stores may give better results, but
   it is a system wide setting : bad */
#if defined(HOST_WORDS_BIGENDIAN) || defined(WORDS_ALIGNED)

/* conservative code for little endian unaligned accesses */
static inline int lduw_le_p(const void *ptr)
{
#ifdef _ARCH_PPC
    int val;
    __asm__ __volatile__ ("lhbrx %0,0,%1" : "=r" (val) : "r" (ptr));
    return val;
#else
    const uint8_t *p = ptr;
    return p[0] | (p[1] << 8);
#endif
}

static inline int ldsw_le_p(const void *ptr)
{
#ifdef _ARCH_PPC
    int val;
    __asm__ __volatile__ ("lhbrx %0,0,%1" : "=r" (val) : "r" (ptr));
    return (int16_t)val;
#else
    const uint8_t *p = ptr;
    return (int16_t)(p[0] | (p[1] << 8));
#endif
}

static inline int ldl_le_p(const void *ptr)
{
#ifdef _ARCH_PPC
    int val;
    __asm__ __volatile__ ("lwbrx %0,0,%1" : "=r" (val) : "r" (ptr));
    return val;
#else
    const uint8_t *p = ptr;
    return p[0] | (p[1] << 8) | (p[2] << 16) | (p[3] << 24);
#endif
}

static inline uint64_t ldq_le_p(const void *ptr)
{
    const uint8_t *p = ptr;
    uint32_t v1, v2;
    v1 = ldl_le_p(p);
    v2 = ldl_le_p(p + 4);
    return v1 | ((uint64_t)v2 << 32);
}

static inline void stw_le_p(void *ptr, int v)
{
#ifdef _ARCH_PPC
    __asm__ __volatile__ ("sthbrx %1,0,%2" : "=m" (*(uint16_t *)ptr) : "r" (v), "r" (ptr));
#else
    uint8_t *p = ptr;
    p[0] = v;
    p[1] = v >> 8;
#endif
}

static inline void stl_le_p(void *ptr, int v)
{
#ifdef _ARCH_PPC
    __asm__ __volatile__ ("stwbrx %1,0,%2" : "=m" (*(uint32_t *)ptr) : "r" (v), "r" (ptr));
#else
    uint8_t *p = ptr;
    p[0] = v;
    p[1] = v >> 8;
    p[2] = v >> 16;
    p[3] = v >> 24;
#endif
}

static inline void stq_le_p(void *ptr, uint64_t v)
{
    uint8_t *p = ptr;
    stl_le_p(p, (uint32_t)v);
    stl_le_p(p + 4, v >> 32);
}

/* float access */

static inline float32 ldfl_le_p(const void *ptr)
{
    union {
        float32 f;
        uint32_t i;
    } u;
    u.i = ldl_le_p(ptr);
    return u.f;
}

static inline void stfl_le_p(void *ptr, float32 v)
{
    union {
        float32 f;
        uint32_t i;
    } u;
    u.f = v;
    stl_le_p(ptr, u.i);
}

static inline float64 ldfq_le_p(const void *ptr)
{
    CPU_DoubleU u;
    u.l.lower = ldl_le_p(ptr);
    u.l.upper = ldl_le_p(ptr + 4);
    return u.d;
}

static inline void stfq_le_p(void *ptr, float64 v)
{
    CPU_DoubleU u;
    u.d = v;
    stl_le_p(ptr, u.l.lower);
    stl_le_p(ptr + 4, u.l.upper);
}

#else

static inline int lduw_le_p(const void *ptr)
{
    return *(uint16_t *)ptr;
}

static inline int ldsw_le_p(const void *ptr)
{
    return *(int16_t *)ptr;
}

static inline int ldl_le_p(const void *ptr)
{
    return *(uint32_t *)ptr;
}

static inline uint64_t ldq_le_p(const void *ptr)
{
    return *(uint64_t *)ptr;
}

static inline void stw_le_p(void *ptr, int v)
{
    *(uint16_t *)ptr = v;
}

static inline void stl_le_p(void *ptr, int v)
{
    *(uint32_t *)ptr = v;
}

static inline void stq_le_p(void *ptr, uint64_t v)
{
    *(uint64_t *)ptr = v;
}

/* float access */

static inline float32 ldfl_le_p(const void *ptr)
{
    return *(float32 *)ptr;
}

static inline float64 ldfq_le_p(const void *ptr)
{
    return *(float64 *)ptr;
}

static inline void stfl_le_p(void *ptr, float32 v)
{
    *(float32 *)ptr = v;
}

static inline void stfq_le_p(void *ptr, float64 v)
{
    *(float64 *)ptr = v;
}
#endif

#if !defined(HOST_WORDS_BIGENDIAN) || defined(WORDS_ALIGNED)

static inline int lduw_be_p(const void *ptr)
{
#if defined(__i386__)
    int val;
    asm volatile ("movzwl %1, %0\n"
                  "xchgb %b0, %h0\n"
                  : "=q" (val)
                  : "m" (*(uint16_t *)ptr));
    return val;
#else
    const uint8_t *b = ptr;
    return ((b[0] << 8) | b[1]);
#endif
}

static inline int ldsw_be_p(const void *ptr)
{
#if defined(__i386__)
    int val;
    asm volatile ("movzwl %1, %0\n"
                  "xchgb %b0, %h0\n"
                  : "=q" (val)
                  : "m" (*(uint16_t *)ptr));
    return (int16_t)val;
#else
    const uint8_t *b = ptr;
    return (int16_t)((b[0] << 8) | b[1]);
#endif
}

static inline int ldl_be_p(const void *ptr)
{
#if defined(__i386__) || defined(__x86_64__)
    int val;
    asm volatile ("movl %1, %0\n"
                  "bswap %0\n"
                  : "=r" (val)
                  : "m" (*(uint32_t *)ptr));
    return val;
#else
    const uint8_t *b = ptr;
    return (b[0] << 24) | (b[1] << 16) | (b[2] << 8) | b[3];
#endif
}

static inline uint64_t ldq_be_p(const void *ptr)
{
    uint32_t a,b;
    a = ldl_be_p(ptr);
    b = ldl_be_p((uint8_t *)ptr + 4);
    return (((uint64_t)a<<32)|b);
}

static inline void stw_be_p(void *ptr, int v)
{
#if defined(__i386__)
    asm volatile ("xchgb %b0, %h0\n"
                  "movw %w0, %1\n"
                  : "=q" (v)
                  : "m" (*(uint16_t *)ptr), "0" (v));
#else
    uint8_t *d = (uint8_t *) ptr;
    d[0] = v >> 8;
    d[1] = v;
#endif
}

static inline void stl_be_p(void *ptr, int v)
{
#if defined(__i386__) || defined(__x86_64__)
    asm volatile ("bswap %0\n"
                  "movl %0, %1\n"
                  : "=r" (v)
                  : "m" (*(uint32_t *)ptr), "0" (v));
#else
    uint8_t *d = (uint8_t *) ptr;
    d[0] = v >> 24;
    d[1] = v >> 16;
    d[2] = v >> 8;
    d[3] = v;
#endif
}

static inline void stq_be_p(void *ptr, uint64_t v)
{
    stl_be_p(ptr, v >> 32);
    stl_be_p((uint8_t *)ptr + 4, v);
}

/* float access */

static inline float32 ldfl_be_p(const void *ptr)
{
    union {
        float32 f;
        uint32_t i;
    } u;
    u.i = ldl_be_p(ptr);
    return u.f;
}

static inline void stfl_be_p(void *ptr, float32 v)
{
    union {
        float32 f;
        uint32_t i;
    } u;
    u.f = v;
    stl_be_p(ptr, u.i);
}

static inline float64 ldfq_be_p(const void *ptr)
{
    CPU_DoubleU u;
    u.l.upper = ldl_be_p(ptr);
    u.l.lower = ldl_be_p((uint8_t *)ptr + 4);
    return u.d;
}

static inline void stfq_be_p(void *ptr, float64 v)
{
    CPU_DoubleU u;
    u.d = v;
    stl_be_p(ptr, u.l.upper);
    stl_be_p((uint8_t *)ptr + 4, u.l.lower);
}

#else

static inline int lduw_be_p(const void *ptr)
{
    return *(uint16_t *)ptr;
}

static inline int ldsw_be_p(const void *ptr)
{
    return *(int16_t *)ptr;
}

static inline int ldl_be_p(const void *ptr)
{
    return *(uint32_t *)ptr;
}

static inline uint64_t ldq_be_p(const void *ptr)
{
    return *(uint64_t *)ptr;
}

static inline void stw_be_p(void *ptr, int v)
{
    *(uint16_t *)ptr = v;
}

static inline void stl_be_p(void *ptr, int v)
{
    *(uint32_t *)ptr = v;
}

static inline void stq_be_p(void *ptr, uint64_t v)
{
    *(uint64_t *)ptr = v;
}

/* float access */

static inline float32 ldfl_be_p(const void *ptr)
{
    return *(float32 *)ptr;
}

static inline float64 ldfq_be_p(const void *ptr)
{
    return *(float64 *)ptr;
}

static inline void stfl_be_p(void *ptr, float32 v)
{
    *(float32 *)ptr = v;
}

static inline void stfq_be_p(void *ptr, float64 v)
{
    *(float64 *)ptr = v;
}

#endif

/* target CPU memory access functions */
#if defined(TARGET_WORDS_BIGENDIAN)
#define lduw_p(p) lduw_be_p(p)
#define ldsw_p(p) ldsw_be_p(p)
#define ldl_p(p) ldl_be_p(p)
#define ldq_p(p) ldq_be_p(p)
#define ldfl_p(p) ldfl_be_p(p)
#define ldfq_p(p) ldfq_be_p(p)
#define stw_p(p, v) stw_be_p(p, v)
#define stl_p(p, v) stl_be_p(p, v)
#define stq_p(p, v) stq_be_p(p, v)
#define stfl_p(p, v) stfl_be_p(p, v)
#define stfq_p(p, v) stfq_be_p(p, v)
#else
#define lduw_p(p) lduw_le_p(p)
#define ldsw_p(p) ldsw_le_p(p)
#define ldl_p(p) ldl_le_p(p)
#define ldq_p(p) ldq_le_p(p)
#define ldfl_p(p) ldfl_le_p(p)
#define ldfq_p(p) ldfq_le_p(p)
#define stw_p(p, v) stw_le_p(p, v)
#define stl_p(p, v) stl_le_p(p, v)
#define stq_p(p, v) stq_le_p(p, v)
#define stfl_p(p, v) stfl_le_p(p, v)
#define stfq_p(p, v) stfq_le_p(p, v)
#endif

/* MMU memory access macros */

#if defined(CONFIG_USER_ONLY)
#include <assert.h>
#include "qemu-types.h"

/* On some host systems the guest address space is reserved on the host.
 * This allows the guest address space to be offset to a convenient location.
 */
#if defined(CONFIG_USE_GUEST_BASE)
extern unsigned long guest_base;
extern int have_guest_base;
extern unsigned long reserved_va;
#define GUEST_BASE guest_base
#define RESERVED_VA reserved_va
#else
#define GUEST_BASE 0ul
#define RESERVED_VA 0ul
#endif

/* All direct uses of g2h and h2g need to go away for usermode softmmu.  */
#define g2h(x) ((void *)((unsigned long)(x) + GUEST_BASE))

#if HOST_LONG_BITS <= TARGET_VIRT_ADDR_SPACE_BITS
#define h2g_valid(x) 1
#else
#define h2g_valid(x) ({ \
    unsigned long __guest = (unsigned long)(x) - GUEST_BASE; \
    __guest < (1ul << TARGET_VIRT_ADDR_SPACE_BITS); \
})
#endif

#define h2g(x) ({ \
    unsigned long __ret = (unsigned long)(x) - GUEST_BASE; \
    /* Check if given address fits target address space */ \
    assert(h2g_valid(x)); \
    (abi_ulong)__ret; \
})

#define saddr(x) g2h(x)
#define laddr(x) g2h(x)

#else /* !CONFIG_USER_ONLY */
/* NOTE: we use double casts if pointers and target_ulong have
   different sizes */
#define saddr(x) (uint8_t *)(long)(x)
#define laddr(x) (uint8_t *)(long)(x)
#endif

#define ldub_raw(p) ldub_p(laddr((p)))
#define ldsb_raw(p) ldsb_p(laddr((p)))
#define lduw_raw(p) lduw_p(laddr((p)))
#define ldsw_raw(p) ldsw_p(laddr((p)))
#define ldl_raw(p) ldl_p(laddr((p)))
#define ldq_raw(p) ldq_p(laddr((p)))
#define ldfl_raw(p) ldfl_p(laddr((p)))
#define ldfq_raw(p) ldfq_p(laddr((p)))
#define stb_raw(p, v) stb_p(saddr((p)), v)
#define stw_raw(p, v) stw_p(saddr((p)), v)
#define stl_raw(p, v) stl_p(saddr((p)), v)
#define stq_raw(p, v) stq_p(saddr((p)), v)
#define stfl_raw(p, v) stfl_p(saddr((p)), v)
#define stfq_raw(p, v) stfq_p(saddr((p)), v)


#if defined(CONFIG_USER_ONLY)

/* if user mode, no other memory access functions */
#define ldub(p) ldub_raw(p)
#define ldsb(p) ldsb_raw(p)
#define lduw(p) lduw_raw(p)
#define ldsw(p) ldsw_raw(p)
#define ldl(p) ldl_raw(p)
#define ldq(p) ldq_raw(p)
#define ldfl(p) ldfl_raw(p)
#define ldfq(p) ldfq_raw(p)
#define stb(p, v) stb_raw(p, v)
#define stw(p, v) stw_raw(p, v)
#define stl(p, v) stl_raw(p, v)
#define stq(p, v) stq_raw(p, v)
#define stfl(p, v) stfl_raw(p, v)
#define stfq(p, v) stfq_raw(p, v)

#define ldub_code(p) ldub_raw(p)
#define ldsb_code(p) ldsb_raw(p)
#define lduw_code(p) lduw_raw(p)
#define ldsw_code(p) ldsw_raw(p)
#define ldl_code(p) ldl_raw(p)
#define ldq_code(p) ldq_raw(p)

#define ldub_kernel(p) ldub_raw(p)
#define ldsb_kernel(p) ldsb_raw(p)
#define lduw_kernel(p) lduw_raw(p)
#define ldsw_kernel(p) ldsw_raw(p)
#define ldl_kernel(p) ldl_raw(p)
#define ldq_kernel(p) ldq_raw(p)
#define ldfl_kernel(p) ldfl_raw(p)
#define ldfq_kernel(p) ldfq_raw(p)
#define stb_kernel(p, v) stb_raw(p, v)
#define stw_kernel(p, v) stw_raw(p, v)
#define stl_kernel(p, v) stl_raw(p, v)
#define stq_kernel(p, v) stq_raw(p, v)
#define stfl_kernel(p, v) stfl_raw(p, v)
#define stfq_kernel(p, vt) stfq_raw(p, v)

#endif /* defined(CONFIG_USER_ONLY) */

/* page related stuff */

#define TARGET_PAGE_SIZE (1 << TARGET_PAGE_BITS)
#define TARGET_PAGE_MASK ~(TARGET_PAGE_SIZE - 1)
#define TARGET_PAGE_ALIGN(addr) (((addr) + TARGET_PAGE_SIZE - 1) & TARGET_PAGE_MASK)

/* ??? These should be the larger of unsigned long and target_ulong.  */
extern unsigned long qemu_real_host_page_size;
extern unsigned long qemu_host_page_bits;
extern unsigned long qemu_host_page_size;
extern unsigned long qemu_host_page_mask;

#define HOST_PAGE_ALIGN(addr) (((addr) + qemu_host_page_size - 1) & qemu_host_page_mask)

/* same as PROT_xxx */
#define PAGE_READ      0x0001
#define PAGE_WRITE     0x0002
#define PAGE_EXEC      0x0004
#define PAGE_BITS      (PAGE_READ | PAGE_WRITE | PAGE_EXEC)
#define PAGE_VALID     0x0008
/* original state of the write flag (used when tracking self-modifying
   code */
#define PAGE_WRITE_ORG 0x0010
#if defined(CONFIG_BSD) && defined(CONFIG_USER_ONLY)
/* FIXME: Code that sets/uses this is broken and needs to go away.  */
#define PAGE_RESERVED  0x0020
#endif

#if defined(CONFIG_USER_ONLY)
void page_dump(FILE *f);

typedef int (*walk_memory_regions_fn)(void *, abi_ulong,
                                      abi_ulong, unsigned long);
int walk_memory_regions(void *, walk_memory_regions_fn);

int page_get_flags(target_ulong address);
void page_set_flags(target_ulong start, target_ulong end, int flags);
int page_check_range(target_ulong start, target_ulong len, int flags);
#endif

CPUState *cpu_copy(CPUState *env);
CPUState *qemu_get_cpu(int cpu);

#define CPU_DUMP_CODE 0x00010000

void cpu_dump_state(CPUState *env, FILE *f, fprintf_function cpu_fprintf,
                    int flags);
void cpu_dump_statistics(CPUState *env, FILE *f, fprintf_function cpu_fprintf,
                         int flags);

void QEMU_NORETURN cpu_abort(CPUState *env, const char *fmt, ...)
    GCC_FMT_ATTR(2, 3);
extern CPUState *first_cpu;
extern CPUState *cpu_single_env;

<<<<<<< HEAD
#define CPU_INTERRUPT_HARD   0x02 /* hardware interrupt pending */
#define CPU_INTERRUPT_EXITTB 0x04 /* exit the current TB (use for x86 a20 case) */
#define CPU_INTERRUPT_TIMER  0x08 /* internal timer exception pending */
#define CPU_INTERRUPT_FIQ    0x10 /* Fast interrupt pending.  */
#define CPU_INTERRUPT_HALT   0x20 /* CPU halt wanted */
#define CPU_INTERRUPT_SMI    0x40 /* (x86 only) SMI interrupt pending */
#define CPU_INTERRUPT_DEBUG  0x80 /* Debug event occured.  */
#define CPU_INTERRUPT_VIRQ   0x100 /* virtual interrupt pending.  */
#define CPU_INTERRUPT_NMI    0x200 /* NMI pending. */
#define CPU_INTERRUPT_INIT   0x400 /* INIT pending. */
#define CPU_INTERRUPT_SIPI   0x800 /* SIPI pending. */
#define CPU_INTERRUPT_MCE    0x1000 /* (x86 only) MCE pending. */
=======
/* Flags for use in ENV->INTERRUPT_PENDING.

   The numbers assigned here are non-sequential in order to preserve
   binary compatibility with the vmstate dump.  Bit 0 (0x0001) was
   previously used for CPU_INTERRUPT_EXIT, and is cleared when loading
   the vmstate dump.  */

/* External hardware interrupt pending.  This is typically used for
   interrupts from devices.  */
#define CPU_INTERRUPT_HARD        0x0002

/* Exit the current TB.  This is typically used when some system-level device
   makes some change to the memory mapping.  E.g. the a20 line change.  */
#define CPU_INTERRUPT_EXITTB      0x0004

/* Halt the CPU.  */
#define CPU_INTERRUPT_HALT        0x0020

/* Debug event pending.  */
#define CPU_INTERRUPT_DEBUG       0x0080

/* Several target-specific external hardware interrupts.  Each target/cpu.h
   should define proper names based on these defines.  */
#define CPU_INTERRUPT_TGT_EXT_0   0x0008
#define CPU_INTERRUPT_TGT_EXT_1   0x0010
#define CPU_INTERRUPT_TGT_EXT_2   0x0040
#define CPU_INTERRUPT_TGT_EXT_3   0x0200
#define CPU_INTERRUPT_TGT_EXT_4   0x1000

/* Several target-specific internal interrupts.  These differ from the
   preceeding target-specific interrupts in that they are intended to
   originate from within the cpu itself, typically in response to some
   instruction being executed.  These, therefore, are not masked while
   single-stepping within the debugger.  */
#define CPU_INTERRUPT_TGT_INT_0   0x0100
#define CPU_INTERRUPT_TGT_INT_1   0x0400
#define CPU_INTERRUPT_TGT_INT_2   0x0800

/* First unused bit: 0x2000.  */

/* The set of all bits that should be masked when single-stepping.  */
#define CPU_INTERRUPT_SSTEP_MASK \
    (CPU_INTERRUPT_HARD          \
     | CPU_INTERRUPT_TGT_EXT_0   \
     | CPU_INTERRUPT_TGT_EXT_1   \
     | CPU_INTERRUPT_TGT_EXT_2   \
     | CPU_INTERRUPT_TGT_EXT_3   \
     | CPU_INTERRUPT_TGT_EXT_4)
>>>>>>> 303d4e86

#ifndef CONFIG_USER_ONLY
typedef void (*CPUInterruptHandler)(CPUState *, int);

extern CPUInterruptHandler cpu_interrupt_handler;

static inline void cpu_interrupt(CPUState *s, int mask)
{
    cpu_interrupt_handler(s, mask);
}
#else /* USER_ONLY */
void cpu_interrupt(CPUState *env, int mask);
#endif /* USER_ONLY */

void cpu_reset_interrupt(CPUState *env, int mask);

void cpu_exit(CPUState *s);

int qemu_cpu_has_work(CPUState *env);

/* Breakpoint/watchpoint flags */
#define BP_MEM_READ           0x01
#define BP_MEM_WRITE          0x02
#define BP_MEM_ACCESS         (BP_MEM_READ | BP_MEM_WRITE)
#define BP_STOP_BEFORE_ACCESS 0x04
#define BP_WATCHPOINT_HIT     0x08
#define BP_GDB                0x10
#define BP_CPU                0x20

int cpu_breakpoint_insert(CPUState *env, target_ulong pc, int flags,
                          CPUBreakpoint **breakpoint);
int cpu_breakpoint_remove(CPUState *env, target_ulong pc, int flags);
void cpu_breakpoint_remove_by_ref(CPUState *env, CPUBreakpoint *breakpoint);
void cpu_breakpoint_remove_all(CPUState *env, int mask);
int cpu_watchpoint_insert(CPUState *env, target_ulong addr, target_ulong len,
                          int flags, CPUWatchpoint **watchpoint);
int cpu_watchpoint_remove(CPUState *env, target_ulong addr,
                          target_ulong len, int flags);
void cpu_watchpoint_remove_by_ref(CPUState *env, CPUWatchpoint *watchpoint);
void cpu_watchpoint_remove_all(CPUState *env, int mask);

#define SSTEP_ENABLE  0x1  /* Enable simulated HW single stepping */
#define SSTEP_NOIRQ   0x2  /* Do not use IRQ while single stepping */
#define SSTEP_NOTIMER 0x4  /* Do not Timers while single stepping */

void cpu_single_step(CPUState *env, int enabled);
void cpu_reset(CPUState *s);
int cpu_is_stopped(CPUState *env);
void run_on_cpu(CPUState *env, void (*func)(void *data), void *data);

#define CPU_LOG_TB_OUT_ASM (1 << 0)
#define CPU_LOG_TB_IN_ASM  (1 << 1)
#define CPU_LOG_TB_OP      (1 << 2)
#define CPU_LOG_TB_OP_OPT  (1 << 3)
#define CPU_LOG_INT        (1 << 4)
#define CPU_LOG_EXEC       (1 << 5)
#define CPU_LOG_PCALL      (1 << 6)
#define CPU_LOG_IOPORT     (1 << 7)
#define CPU_LOG_TB_CPU     (1 << 8)
#define CPU_LOG_RESET      (1 << 9)

/* define log items */
typedef struct CPULogItem {
    int mask;
    const char *name;
    const char *help;
} CPULogItem;

extern const CPULogItem cpu_log_items[];

void cpu_set_log(int log_flags);
void cpu_set_log_filename(const char *filename);
int cpu_str_to_log_mask(const char *str);

#if !defined(CONFIG_USER_ONLY)

/* Return the physical page corresponding to a virtual one. Use it
   only for debugging because no protection checks are done. Return -1
   if no page found. */
target_phys_addr_t cpu_get_phys_page_debug(CPUState *env, target_ulong addr);

/* memory API */

extern int phys_ram_fd;
extern ram_addr_t ram_size;

/* RAM is pre-allocated and passed into qemu_ram_alloc_from_ptr */
#define RAM_PREALLOC_MASK   (1 << 0)

typedef struct RAMBlock {
    uint8_t *host;
    ram_addr_t offset;
    ram_addr_t length;
    uint32_t flags;
    char idstr[256];
    QLIST_ENTRY(RAMBlock) next;
#if defined(__linux__) && !defined(TARGET_S390X)
    int fd;
#endif
} RAMBlock;

typedef struct RAMList {
    uint8_t *phys_dirty;
    QLIST_HEAD(ram, RAMBlock) blocks;
} RAMList;
extern RAMList ram_list;

extern const char *mem_path;
extern int mem_prealloc;

/* physical memory access */

/* MMIO pages are identified by a combination of an IO device index and
   3 flags.  The ROMD code stores the page ram offset in iotlb entry, 
   so only a limited number of ids are avaiable.  */

#define IO_MEM_NB_ENTRIES  (1 << (TARGET_PAGE_BITS  - IO_MEM_SHIFT))

/* Flags stored in the low bits of the TLB virtual address.  These are
   defined so that fast path ram access is all zeros.  */
/* Zero if TLB entry is valid.  */
#define TLB_INVALID_MASK   (1 << 3)
/* Set if TLB entry references a clean RAM page.  The iotlb entry will
   contain the page physical address.  */
#define TLB_NOTDIRTY    (1 << 4)
/* Set if TLB entry is an IO callback.  */
#define TLB_MMIO        (1 << 5)

#define VGA_DIRTY_FLAG       0x01
#define CODE_DIRTY_FLAG      0x02
#define MIGRATION_DIRTY_FLAG 0x08

/* read dirty bit (return 0 or 1) */
static inline int cpu_physical_memory_is_dirty(ram_addr_t addr)
{
    return ram_list.phys_dirty[addr >> TARGET_PAGE_BITS] == 0xff;
}

static inline int cpu_physical_memory_get_dirty_flags(ram_addr_t addr)
{
    return ram_list.phys_dirty[addr >> TARGET_PAGE_BITS];
}

static inline int cpu_physical_memory_get_dirty(ram_addr_t addr,
                                                int dirty_flags)
{
    return ram_list.phys_dirty[addr >> TARGET_PAGE_BITS] & dirty_flags;
}

static inline void cpu_physical_memory_set_dirty(ram_addr_t addr)
{
    ram_list.phys_dirty[addr >> TARGET_PAGE_BITS] = 0xff;
}

static inline int cpu_physical_memory_set_dirty_flags(ram_addr_t addr,
                                                      int dirty_flags)
{
    return ram_list.phys_dirty[addr >> TARGET_PAGE_BITS] |= dirty_flags;
}

static inline void cpu_physical_memory_mask_dirty_range(ram_addr_t start,
                                                        int length,
                                                        int dirty_flags)
{
    int i, mask, len;
    uint8_t *p;

    len = length >> TARGET_PAGE_BITS;
    mask = ~dirty_flags;
    p = ram_list.phys_dirty + (start >> TARGET_PAGE_BITS);
    for (i = 0; i < len; i++) {
        p[i] &= mask;
    }
}

void cpu_physical_memory_reset_dirty(ram_addr_t start, ram_addr_t end,
                                     int dirty_flags);
void cpu_tlb_update_dirty(CPUState *env);

int cpu_physical_memory_set_dirty_tracking(int enable);

int cpu_physical_memory_get_dirty_tracking(void);

int cpu_physical_sync_dirty_bitmap(target_phys_addr_t start_addr,
                                   target_phys_addr_t end_addr);

int cpu_physical_log_start(target_phys_addr_t start_addr,
                           ram_addr_t size);

int cpu_physical_log_stop(target_phys_addr_t start_addr,
                          ram_addr_t size);

void dump_exec_info(FILE *f, fprintf_function cpu_fprintf);
#endif /* !CONFIG_USER_ONLY */

int cpu_memory_rw_debug(CPUState *env, target_ulong addr,
                        uint8_t *buf, int len, int is_write);

#endif /* CPU_ALL_H */<|MERGE_RESOLUTION|>--- conflicted
+++ resolved
@@ -786,20 +786,6 @@
 extern CPUState *first_cpu;
 extern CPUState *cpu_single_env;
 
-<<<<<<< HEAD
-#define CPU_INTERRUPT_HARD   0x02 /* hardware interrupt pending */
-#define CPU_INTERRUPT_EXITTB 0x04 /* exit the current TB (use for x86 a20 case) */
-#define CPU_INTERRUPT_TIMER  0x08 /* internal timer exception pending */
-#define CPU_INTERRUPT_FIQ    0x10 /* Fast interrupt pending.  */
-#define CPU_INTERRUPT_HALT   0x20 /* CPU halt wanted */
-#define CPU_INTERRUPT_SMI    0x40 /* (x86 only) SMI interrupt pending */
-#define CPU_INTERRUPT_DEBUG  0x80 /* Debug event occured.  */
-#define CPU_INTERRUPT_VIRQ   0x100 /* virtual interrupt pending.  */
-#define CPU_INTERRUPT_NMI    0x200 /* NMI pending. */
-#define CPU_INTERRUPT_INIT   0x400 /* INIT pending. */
-#define CPU_INTERRUPT_SIPI   0x800 /* SIPI pending. */
-#define CPU_INTERRUPT_MCE    0x1000 /* (x86 only) MCE pending. */
-=======
 /* Flags for use in ENV->INTERRUPT_PENDING.
 
    The numbers assigned here are non-sequential in order to preserve
@@ -848,7 +834,6 @@
      | CPU_INTERRUPT_TGT_EXT_2   \
      | CPU_INTERRUPT_TGT_EXT_3   \
      | CPU_INTERRUPT_TGT_EXT_4)
->>>>>>> 303d4e86
 
 #ifndef CONFIG_USER_ONLY
 typedef void (*CPUInterruptHandler)(CPUState *, int);
