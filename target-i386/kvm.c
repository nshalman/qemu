/*
 * QEMU KVM support
 *
 * Copyright (C) 2006-2008 Qumranet Technologies
 * Copyright IBM, Corp. 2008
 *
 * Authors:
 *  Anthony Liguori   <aliguori@us.ibm.com>
 *
 * This work is licensed under the terms of the GNU GPL, version 2 or later.
 * See the COPYING file in the top-level directory.
 *
 */

#include <sys/types.h>
#include <sys/ioctl.h>
#include <sys/mman.h>
#include <sys/utsname.h>

#include <linux/kvm.h>
#include <linux/kvm_para.h>

#include "qemu-common.h"
#include "sysemu.h"
#include "kvm.h"
#include "cpu.h"
#include "gdbstub.h"
#include "host-utils.h"
#include "hw/pc.h"
#include "hw/apic.h"
#include "ioport.h"

//#define DEBUG_KVM

#ifdef DEBUG_KVM
#define DPRINTF(fmt, ...) \
    do { fprintf(stderr, fmt, ## __VA_ARGS__); } while (0)
#else
#define DPRINTF(fmt, ...) \
    do { } while (0)
#endif

#define MSR_KVM_WALL_CLOCK  0x11
#define MSR_KVM_SYSTEM_TIME 0x12

#ifndef BUS_MCEERR_AR
#define BUS_MCEERR_AR 4
#endif
#ifndef BUS_MCEERR_AO
#define BUS_MCEERR_AO 5
#endif

const KVMCapabilityInfo kvm_arch_required_capabilities[] = {
    KVM_CAP_INFO(SET_TSS_ADDR),
    KVM_CAP_INFO(EXT_CPUID),
    KVM_CAP_INFO(MP_STATE),
    KVM_CAP_LAST_INFO
};

static bool has_msr_star;
static bool has_msr_hsave_pa;
static bool has_msr_async_pf_en;
static int lm_capable_kernel;

static struct kvm_cpuid2 *try_get_cpuid(KVMState *s, int max)
{
    struct kvm_cpuid2 *cpuid;
    int r, size;

    size = sizeof(*cpuid) + max * sizeof(*cpuid->entries);
    cpuid = (struct kvm_cpuid2 *)qemu_mallocz(size);
    cpuid->nent = max;
    r = kvm_ioctl(s, KVM_GET_SUPPORTED_CPUID, cpuid);
    if (r == 0 && cpuid->nent >= max) {
        r = -E2BIG;
    }
    if (r < 0) {
        if (r == -E2BIG) {
            qemu_free(cpuid);
            return NULL;
        } else {
            fprintf(stderr, "KVM_GET_SUPPORTED_CPUID failed: %s\n",
                    strerror(-r));
            exit(1);
        }
    }
    return cpuid;
}

struct kvm_para_features {
    int cap;
    int feature;
} para_features[] = {
    { KVM_CAP_CLOCKSOURCE, KVM_FEATURE_CLOCKSOURCE },
    { KVM_CAP_NOP_IO_DELAY, KVM_FEATURE_NOP_IO_DELAY },
    { KVM_CAP_PV_MMU, KVM_FEATURE_MMU_OP },
    { KVM_CAP_ASYNC_PF, KVM_FEATURE_ASYNC_PF },
    { -1, -1 }
};

static int get_para_features(KVMState *s)
{
    int i, features = 0;

    for (i = 0; i < ARRAY_SIZE(para_features) - 1; i++) {
        if (kvm_check_extension(s, para_features[i].cap)) {
            features |= (1 << para_features[i].feature);
        }
    }

    return features;
}


uint32_t kvm_arch_get_supported_cpuid(KVMState *s, uint32_t function,
                                      uint32_t index, int reg)
{
    struct kvm_cpuid2 *cpuid;
    int i, max;
    uint32_t ret = 0;
    uint32_t cpuid_1_edx;
    int has_kvm_features = 0;

    max = 1;
    while ((cpuid = try_get_cpuid(s, max)) == NULL) {
        max *= 2;
    }

    for (i = 0; i < cpuid->nent; ++i) {
        if (cpuid->entries[i].function == function &&
            cpuid->entries[i].index == index) {
            if (cpuid->entries[i].function == KVM_CPUID_FEATURES) {
                has_kvm_features = 1;
            }
            switch (reg) {
            case R_EAX:
                ret = cpuid->entries[i].eax;
                break;
            case R_EBX:
                ret = cpuid->entries[i].ebx;
                break;
            case R_ECX:
                ret = cpuid->entries[i].ecx;
                break;
            case R_EDX:
                ret = cpuid->entries[i].edx;
                switch (function) {
                case 1:
                    /* KVM before 2.6.30 misreports the following features */
                    ret |= CPUID_MTRR | CPUID_PAT | CPUID_MCE | CPUID_MCA;
                    break;
                case 0x80000001:
                    /* On Intel, kvm returns cpuid according to the Intel spec,
                     * so add missing bits according to the AMD spec:
                     */
                    cpuid_1_edx = kvm_arch_get_supported_cpuid(s, 1, 0, R_EDX);
                    ret |= cpuid_1_edx & 0x183f7ff;
                    break;
                }
                break;
            }
        }
    }

    qemu_free(cpuid);

    /* fallback for older kernels */
    if (!has_kvm_features && (function == KVM_CPUID_FEATURES)) {
        ret = get_para_features(s);
    }

    return ret;
}

typedef struct HWPoisonPage {
    ram_addr_t ram_addr;
    QLIST_ENTRY(HWPoisonPage) list;
} HWPoisonPage;

static QLIST_HEAD(, HWPoisonPage) hwpoison_page_list =
    QLIST_HEAD_INITIALIZER(hwpoison_page_list);

static void kvm_unpoison_all(void *param)
{
    HWPoisonPage *page, *next_page;

    QLIST_FOREACH_SAFE(page, &hwpoison_page_list, list, next_page) {
        QLIST_REMOVE(page, list);
        qemu_ram_remap(page->ram_addr, TARGET_PAGE_SIZE);
        qemu_free(page);
    }
}

static void kvm_hwpoison_page_add(ram_addr_t ram_addr)
{
    HWPoisonPage *page;

    QLIST_FOREACH(page, &hwpoison_page_list, list) {
        if (page->ram_addr == ram_addr) {
            return;
        }
    }
    page = qemu_malloc(sizeof(HWPoisonPage));
    page->ram_addr = ram_addr;
    QLIST_INSERT_HEAD(&hwpoison_page_list, page, list);
}

static int kvm_get_mce_cap_supported(KVMState *s, uint64_t *mce_cap,
                                     int *max_banks)
{
    int r;

    r = kvm_check_extension(s, KVM_CAP_MCE);
    if (r > 0) {
        *max_banks = r;
        return kvm_ioctl(s, KVM_X86_GET_MCE_CAP_SUPPORTED, mce_cap);
    }
    return -ENOSYS;
}

static void kvm_mce_inject(CPUState *env, target_phys_addr_t paddr, int code)
{
    uint64_t status = MCI_STATUS_VAL | MCI_STATUS_UC | MCI_STATUS_EN |
                      MCI_STATUS_MISCV | MCI_STATUS_ADDRV | MCI_STATUS_S;
    uint64_t mcg_status = MCG_STATUS_MCIP;

    if (code == BUS_MCEERR_AR) {
        status |= MCI_STATUS_AR | 0x134;
        mcg_status |= MCG_STATUS_EIPV;
    } else {
        status |= 0xc0;
        mcg_status |= MCG_STATUS_RIPV;
    }
    cpu_x86_inject_mce(NULL, env, 9, status, mcg_status, paddr,
                       (MCM_ADDR_PHYS << 6) | 0xc,
                       cpu_x86_support_mca_broadcast(env) ?
                       MCE_INJECT_BROADCAST : 0);
}

static void hardware_memory_error(void)
{
    fprintf(stderr, "Hardware memory error!\n");
    exit(1);
}

int kvm_arch_on_sigbus_vcpu(CPUState *env, int code, void *addr)
{
    ram_addr_t ram_addr;
    target_phys_addr_t paddr;

    if ((env->mcg_cap & MCG_SER_P) && addr
        && (code == BUS_MCEERR_AR || code == BUS_MCEERR_AO)) {
        if (qemu_ram_addr_from_host(addr, &ram_addr) ||
            !kvm_physical_memory_addr_from_ram(env->kvm_state, ram_addr,
                                               &paddr)) {
            fprintf(stderr, "Hardware memory error for memory used by "
                    "QEMU itself instead of guest system!\n");
            /* Hope we are lucky for AO MCE */
            if (code == BUS_MCEERR_AO) {
                return 0;
            } else {
                hardware_memory_error();
            }
        }
        kvm_hwpoison_page_add(ram_addr);
        kvm_mce_inject(env, paddr, code);
    } else {
        if (code == BUS_MCEERR_AO) {
            return 0;
        } else if (code == BUS_MCEERR_AR) {
            hardware_memory_error();
        } else {
            return 1;
        }
    }
    return 0;
}

int kvm_arch_on_sigbus(int code, void *addr)
{
    if ((first_cpu->mcg_cap & MCG_SER_P) && addr && code == BUS_MCEERR_AO) {
        ram_addr_t ram_addr;
        target_phys_addr_t paddr;

        /* Hope we are lucky for AO MCE */
        if (qemu_ram_addr_from_host(addr, &ram_addr) ||
            !kvm_physical_memory_addr_from_ram(first_cpu->kvm_state, ram_addr,
                                               &paddr)) {
            fprintf(stderr, "Hardware memory error for memory used by "
                    "QEMU itself instead of guest system!: %p\n", addr);
            return 0;
        }
        kvm_hwpoison_page_add(ram_addr);
        kvm_mce_inject(first_cpu, paddr, code);
    } else {
        if (code == BUS_MCEERR_AO) {
            return 0;
        } else if (code == BUS_MCEERR_AR) {
            hardware_memory_error();
        } else {
            return 1;
        }
    }
    return 0;
}

static int kvm_inject_mce_oldstyle(CPUState *env)
{
    if (!kvm_has_vcpu_events() && env->exception_injected == EXCP12_MCHK) {
        unsigned int bank, bank_num = env->mcg_cap & 0xff;
        struct kvm_x86_mce mce;

        env->exception_injected = -1;

        /*
         * There must be at least one bank in use if an MCE is pending.
         * Find it and use its values for the event injection.
         */
        for (bank = 0; bank < bank_num; bank++) {
            if (env->mce_banks[bank * 4 + 1] & MCI_STATUS_VAL) {
                break;
            }
        }
        assert(bank < bank_num);

        mce.bank = bank;
        mce.status = env->mce_banks[bank * 4 + 1];
        mce.mcg_status = env->mcg_status;
        mce.addr = env->mce_banks[bank * 4 + 2];
        mce.misc = env->mce_banks[bank * 4 + 3];

        return kvm_vcpu_ioctl(env, KVM_X86_SET_MCE, &mce);
    }
    return 0;
}

static void cpu_update_state(void *opaque, int running, int reason)
{
    CPUState *env = opaque;

    if (running) {
        env->tsc_valid = false;
    }
}

static int _kvm_arch_init_vcpu(CPUState *env);

int kvm_arch_init_vcpu(CPUState *env)
{
    int r;
    struct {
        struct kvm_cpuid2 cpuid;
        struct kvm_cpuid_entry2 entries[100];
    } __attribute__((packed)) cpuid_data;
    KVMState *s = env->kvm_state;
    uint32_t limit, i, j, cpuid_i;
    uint32_t unused;
    struct kvm_cpuid_entry2 *c;
    uint32_t signature[3];

<<<<<<< HEAD
    r = _kvm_arch_init_vcpu(env);
    if (r < 0) {
        return r;
    }

=======
>>>>>>> 48e2faf2
    env->cpuid_features &= kvm_arch_get_supported_cpuid(s, 1, 0, R_EDX);

    i = env->cpuid_ext_features & CPUID_EXT_HYPERVISOR;
    env->cpuid_ext_features &= kvm_arch_get_supported_cpuid(s, 1, 0, R_ECX);
    env->cpuid_ext_features |= i;

    env->cpuid_ext2_features &= kvm_arch_get_supported_cpuid(s, 0x80000001,
                                                             0, R_EDX);
    env->cpuid_ext3_features &= kvm_arch_get_supported_cpuid(s, 0x80000001,
                                                             0, R_ECX);
    env->cpuid_svm_features  &= kvm_arch_get_supported_cpuid(s, 0x8000000A,
                                                             0, R_EDX);

    cpuid_i = 0;

    /* Paravirtualization CPUIDs */
    memcpy(signature, "KVMKVMKVM\0\0\0", 12);
    c = &cpuid_data.entries[cpuid_i++];
    memset(c, 0, sizeof(*c));
    c->function = KVM_CPUID_SIGNATURE;
    c->eax = 0;
    c->ebx = signature[0];
    c->ecx = signature[1];
    c->edx = signature[2];

    c = &cpuid_data.entries[cpuid_i++];
    memset(c, 0, sizeof(*c));
    c->function = KVM_CPUID_FEATURES;
    c->eax = env->cpuid_kvm_features &
        kvm_arch_get_supported_cpuid(s, KVM_CPUID_FEATURES, 0, R_EAX);

    has_msr_async_pf_en = c->eax & (1 << KVM_FEATURE_ASYNC_PF);

    cpu_x86_cpuid(env, 0, 0, &limit, &unused, &unused, &unused);

    for (i = 0; i <= limit; i++) {
        c = &cpuid_data.entries[cpuid_i++];

        switch (i) {
        case 2: {
            /* Keep reading function 2 till all the input is received */
            int times;

            c->function = i;
            c->flags = KVM_CPUID_FLAG_STATEFUL_FUNC |
                       KVM_CPUID_FLAG_STATE_READ_NEXT;
            cpu_x86_cpuid(env, i, 0, &c->eax, &c->ebx, &c->ecx, &c->edx);
            times = c->eax & 0xff;

            for (j = 1; j < times; ++j) {
                c = &cpuid_data.entries[cpuid_i++];
                c->function = i;
                c->flags = KVM_CPUID_FLAG_STATEFUL_FUNC;
                cpu_x86_cpuid(env, i, 0, &c->eax, &c->ebx, &c->ecx, &c->edx);
            }
            break;
        }
        case 4:
        case 0xb:
        case 0xd:
            for (j = 0; ; j++) {
                if (i == 0xd && j == 64) {
                    break;
                }
                c->function = i;
                c->flags = KVM_CPUID_FLAG_SIGNIFCANT_INDEX;
                c->index = j;
                cpu_x86_cpuid(env, i, j, &c->eax, &c->ebx, &c->ecx, &c->edx);

                if (i == 4 && c->eax == 0) {
                    break;
                }
                if (i == 0xb && !(c->ecx & 0xff00)) {
                    break;
                }
                if (i == 0xd && c->eax == 0) {
                    continue;
                }
                c = &cpuid_data.entries[cpuid_i++];
            }
            break;
        default:
            c->function = i;
            c->flags = 0;
            cpu_x86_cpuid(env, i, 0, &c->eax, &c->ebx, &c->ecx, &c->edx);
            break;
        }
    }
    cpu_x86_cpuid(env, 0x80000000, 0, &limit, &unused, &unused, &unused);

    for (i = 0x80000000; i <= limit; i++) {
        c = &cpuid_data.entries[cpuid_i++];

        c->function = i;
        c->flags = 0;
        cpu_x86_cpuid(env, i, 0, &c->eax, &c->ebx, &c->ecx, &c->edx);
    }

    /* Call Centaur's CPUID instructions they are supported. */
    if (env->cpuid_xlevel2 > 0) {
        env->cpuid_ext4_features &=
            kvm_arch_get_supported_cpuid(s, 0xC0000001, 0, R_EDX);
        cpu_x86_cpuid(env, 0xC0000000, 0, &limit, &unused, &unused, &unused);

        for (i = 0xC0000000; i <= limit; i++) {
            c = &cpuid_data.entries[cpuid_i++];

            c->function = i;
            c->flags = 0;
            cpu_x86_cpuid(env, i, 0, &c->eax, &c->ebx, &c->ecx, &c->edx);
        }
    }

    cpuid_data.cpuid.nent = cpuid_i;

    if (((env->cpuid_version >> 8)&0xF) >= 6
        && (env->cpuid_features&(CPUID_MCE|CPUID_MCA)) == (CPUID_MCE|CPUID_MCA)
        && kvm_check_extension(env->kvm_state, KVM_CAP_MCE) > 0) {
        uint64_t mcg_cap;
        int banks;
        int ret;

        ret = kvm_get_mce_cap_supported(env->kvm_state, &mcg_cap, &banks);
        if (ret < 0) {
            fprintf(stderr, "kvm_get_mce_cap_supported: %s", strerror(-ret));
            return ret;
        }

        if (banks > MCE_BANKS_DEF) {
            banks = MCE_BANKS_DEF;
        }
        mcg_cap &= MCE_CAP_DEF;
        mcg_cap |= banks;
        ret = kvm_vcpu_ioctl(env, KVM_X86_SETUP_MCE, &mcg_cap);
        if (ret < 0) {
            fprintf(stderr, "KVM_X86_SETUP_MCE: %s", strerror(-ret));
            return ret;
        }

        env->mcg_cap = mcg_cap;
    }

    qemu_add_vm_change_state_handler(cpu_update_state, env);

    return kvm_vcpu_ioctl(env, KVM_SET_CPUID2, &cpuid_data);
}

static void kvm_clear_vapic(CPUState *env)
{
#ifdef KVM_SET_VAPIC_ADDR
    struct kvm_vapic_addr va = {
        .vapic_addr = 0,
    };

    kvm_vcpu_ioctl(env, KVM_SET_VAPIC_ADDR, &va);
#endif
}

void kvm_arch_reset_vcpu(CPUState *env)
{
    kvm_clear_vapic(env);
    env->exception_injected = -1;
    env->interrupt_injected = -1;
    env->xcr0 = 1;
    if (kvm_irqchip_in_kernel()) {
        env->mp_state = cpu_is_bsp(env) ? KVM_MP_STATE_RUNNABLE :
                                          KVM_MP_STATE_UNINITIALIZED;
    } else {
        env->mp_state = KVM_MP_STATE_RUNNABLE;
    }
}

static int kvm_get_supported_msrs(KVMState *s)
{
    static int kvm_supported_msrs;
    int ret = 0;

    /* first time */
    if (kvm_supported_msrs == 0) {
        struct kvm_msr_list msr_list, *kvm_msr_list;

        kvm_supported_msrs = -1;

        /* Obtain MSR list from KVM.  These are the MSRs that we must
         * save/restore */
        msr_list.nmsrs = 0;
        ret = kvm_ioctl(s, KVM_GET_MSR_INDEX_LIST, &msr_list);
        if (ret < 0 && ret != -E2BIG) {
            return ret;
        }
        /* Old kernel modules had a bug and could write beyond the provided
           memory. Allocate at least a safe amount of 1K. */
        kvm_msr_list = qemu_mallocz(MAX(1024, sizeof(msr_list) +
                                              msr_list.nmsrs *
                                              sizeof(msr_list.indices[0])));

        kvm_msr_list->nmsrs = msr_list.nmsrs;
        ret = kvm_ioctl(s, KVM_GET_MSR_INDEX_LIST, kvm_msr_list);
        if (ret >= 0) {
            int i;

            for (i = 0; i < kvm_msr_list->nmsrs; i++) {
                if (kvm_msr_list->indices[i] == MSR_STAR) {
                    has_msr_star = true;
                    continue;
                }
                if (kvm_msr_list->indices[i] == MSR_VM_HSAVE_PA) {
                    has_msr_hsave_pa = true;
                    continue;
                }
            }
        }

        qemu_free(kvm_msr_list);
    }

    return ret;
}

static int kvm_create_pit(KVMState *s);

int kvm_arch_init(KVMState *s)
{
    uint64_t identity_base = 0xfffbc000;
    int ret;
    struct utsname utsname;

    ret = kvm_get_supported_msrs(s);
    if (ret < 0) {
        return ret;
    }

    uname(&utsname);
    lm_capable_kernel = strcmp(utsname.machine, "x86_64") == 0;

    /*
     * On older Intel CPUs, KVM uses vm86 mode to emulate 16-bit code directly.
     * In order to use vm86 mode, an EPT identity map and a TSS  are needed.
     * Since these must be part of guest physical memory, we need to allocate
     * them, both by setting their start addresses in the kernel and by
     * creating a corresponding e820 entry. We need 4 pages before the BIOS.
     *
     * Older KVM versions may not support setting the identity map base. In
     * that case we need to stick with the default, i.e. a 256K maximum BIOS
     * size.
     */
    if (kvm_check_extension(s, KVM_CAP_SET_IDENTITY_MAP_ADDR)) {
        /* Allows up to 16M BIOSes. */
        identity_base = 0xfeffc000;

        ret = kvm_vm_ioctl(s, KVM_SET_IDENTITY_MAP_ADDR, &identity_base);
        if (ret < 0) {
            return ret;
        }
    }

    /* Set TSS base one page after EPT identity map. */
    ret = kvm_vm_ioctl(s, KVM_SET_TSS_ADDR, identity_base + 0x1000);
    if (ret < 0) {
        return ret;
    }

    /* Tell fw_cfg to notify the BIOS to reserve the range. */
    ret = e820_add_entry(identity_base, 0x4000, E820_RESERVED);
    if (ret < 0) {
        fprintf(stderr, "e820_add_entry() table is full\n");
        return ret;
    }
    qemu_register_reset(kvm_unpoison_all, NULL);

    ret = kvm_create_pit(s);
    if (ret < 0) {
        return ret;
    }

    if (kvm_shadow_memory) {
        ret = kvm_vm_ioctl(s, KVM_SET_NR_MMU_PAGES, kvm_shadow_memory);
        if (ret < 0) {
            return ret;
        }
    }

    return 0;
}

static void set_v8086_seg(struct kvm_segment *lhs, const SegmentCache *rhs)
{
    lhs->selector = rhs->selector;
    lhs->base = rhs->base;
    lhs->limit = rhs->limit;
    lhs->type = 3;
    lhs->present = 1;
    lhs->dpl = 3;
    lhs->db = 0;
    lhs->s = 1;
    lhs->l = 0;
    lhs->g = 0;
    lhs->avl = 0;
    lhs->unusable = 0;
}

static void set_seg(struct kvm_segment *lhs, const SegmentCache *rhs)
{
    unsigned flags = rhs->flags;
    lhs->selector = rhs->selector;
    lhs->base = rhs->base;
    lhs->limit = rhs->limit;
    lhs->type = (flags >> DESC_TYPE_SHIFT) & 15;
    lhs->present = (flags & DESC_P_MASK) != 0;
    lhs->dpl = (flags >> DESC_DPL_SHIFT) & 3;
    lhs->db = (flags >> DESC_B_SHIFT) & 1;
    lhs->s = (flags & DESC_S_MASK) != 0;
    lhs->l = (flags >> DESC_L_SHIFT) & 1;
    lhs->g = (flags & DESC_G_MASK) != 0;
    lhs->avl = (flags & DESC_AVL_MASK) != 0;
    lhs->unusable = 0;
}

static void get_seg(SegmentCache *lhs, const struct kvm_segment *rhs)
{
    lhs->selector = rhs->selector;
    lhs->base = rhs->base;
    lhs->limit = rhs->limit;
    lhs->flags = (rhs->type << DESC_TYPE_SHIFT) |
                 (rhs->present * DESC_P_MASK) |
                 (rhs->dpl << DESC_DPL_SHIFT) |
                 (rhs->db << DESC_B_SHIFT) |
                 (rhs->s * DESC_S_MASK) |
                 (rhs->l << DESC_L_SHIFT) |
                 (rhs->g * DESC_G_MASK) |
                 (rhs->avl * DESC_AVL_MASK);
}


static void kvm_getput_reg(__u64 *kvm_reg, target_ulong *qemu_reg, int set)
{
    if (set) {
        *kvm_reg = *qemu_reg;
    } else {
        *qemu_reg = *kvm_reg;
    }
}

static int kvm_getput_regs(CPUState *env, int set)
{
    struct kvm_regs regs;
    int ret = 0;

    if (!set) {
        ret = kvm_vcpu_ioctl(env, KVM_GET_REGS, &regs);
        if (ret < 0) {
            return ret;
        }
    }

    kvm_getput_reg(&regs.rax, &env->regs[R_EAX], set);
    kvm_getput_reg(&regs.rbx, &env->regs[R_EBX], set);
    kvm_getput_reg(&regs.rcx, &env->regs[R_ECX], set);
    kvm_getput_reg(&regs.rdx, &env->regs[R_EDX], set);
    kvm_getput_reg(&regs.rsi, &env->regs[R_ESI], set);
    kvm_getput_reg(&regs.rdi, &env->regs[R_EDI], set);
    kvm_getput_reg(&regs.rsp, &env->regs[R_ESP], set);
    kvm_getput_reg(&regs.rbp, &env->regs[R_EBP], set);
#ifdef TARGET_X86_64
    kvm_getput_reg(&regs.r8, &env->regs[8], set);
    kvm_getput_reg(&regs.r9, &env->regs[9], set);
    kvm_getput_reg(&regs.r10, &env->regs[10], set);
    kvm_getput_reg(&regs.r11, &env->regs[11], set);
    kvm_getput_reg(&regs.r12, &env->regs[12], set);
    kvm_getput_reg(&regs.r13, &env->regs[13], set);
    kvm_getput_reg(&regs.r14, &env->regs[14], set);
    kvm_getput_reg(&regs.r15, &env->regs[15], set);
#endif

    kvm_getput_reg(&regs.rflags, &env->eflags, set);
    kvm_getput_reg(&regs.rip, &env->eip, set);

    if (set) {
        ret = kvm_vcpu_ioctl(env, KVM_SET_REGS, &regs);
    }

    return ret;
}

static int kvm_put_fpu(CPUState *env)
{
    struct kvm_fpu fpu;
    int i;

    memset(&fpu, 0, sizeof fpu);
    fpu.fsw = env->fpus & ~(7 << 11);
    fpu.fsw |= (env->fpstt & 7) << 11;
    fpu.fcw = env->fpuc;
    fpu.last_opcode = env->fpop;
    fpu.last_ip = env->fpip;
    fpu.last_dp = env->fpdp;
    for (i = 0; i < 8; ++i) {
        fpu.ftwx |= (!env->fptags[i]) << i;
    }
    memcpy(fpu.fpr, env->fpregs, sizeof env->fpregs);
    memcpy(fpu.xmm, env->xmm_regs, sizeof env->xmm_regs);
    fpu.mxcsr = env->mxcsr;

    return kvm_vcpu_ioctl(env, KVM_SET_FPU, &fpu);
}

#define XSAVE_CWD_RIP     2
#define XSAVE_CWD_RDP     4
#define XSAVE_MXCSR       6
#define XSAVE_ST_SPACE    8
#define XSAVE_XMM_SPACE   40
#define XSAVE_XSTATE_BV   128
#define XSAVE_YMMH_SPACE  144

static int kvm_put_xsave(CPUState *env)
{
    int i, r;
    struct kvm_xsave* xsave;
    uint16_t cwd, swd, twd;

    if (!kvm_has_xsave()) {
        return kvm_put_fpu(env);
    }

    xsave = qemu_memalign(4096, sizeof(struct kvm_xsave));
    memset(xsave, 0, sizeof(struct kvm_xsave));
    cwd = swd = twd = 0;
    swd = env->fpus & ~(7 << 11);
    swd |= (env->fpstt & 7) << 11;
    cwd = env->fpuc;
    for (i = 0; i < 8; ++i) {
        twd |= (!env->fptags[i]) << i;
    }
    xsave->region[0] = (uint32_t)(swd << 16) + cwd;
    xsave->region[1] = (uint32_t)(env->fpop << 16) + twd;
    memcpy(&xsave->region[XSAVE_CWD_RIP], &env->fpip, sizeof(env->fpip));
    memcpy(&xsave->region[XSAVE_CWD_RDP], &env->fpdp, sizeof(env->fpdp));
    memcpy(&xsave->region[XSAVE_ST_SPACE], env->fpregs,
            sizeof env->fpregs);
    memcpy(&xsave->region[XSAVE_XMM_SPACE], env->xmm_regs,
            sizeof env->xmm_regs);
    xsave->region[XSAVE_MXCSR] = env->mxcsr;
    *(uint64_t *)&xsave->region[XSAVE_XSTATE_BV] = env->xstate_bv;
    memcpy(&xsave->region[XSAVE_YMMH_SPACE], env->ymmh_regs,
            sizeof env->ymmh_regs);
    r = kvm_vcpu_ioctl(env, KVM_SET_XSAVE, xsave);
    qemu_free(xsave);
    return r;
}

static int kvm_put_xcrs(CPUState *env)
{
    struct kvm_xcrs xcrs;

    if (!kvm_has_xcrs()) {
        return 0;
    }

    xcrs.nr_xcrs = 1;
    xcrs.flags = 0;
    xcrs.xcrs[0].xcr = 0;
    xcrs.xcrs[0].value = env->xcr0;
    return kvm_vcpu_ioctl(env, KVM_SET_XCRS, &xcrs);
}

static int kvm_put_sregs(CPUState *env)
{
    struct kvm_sregs sregs;

    memset(sregs.interrupt_bitmap, 0, sizeof(sregs.interrupt_bitmap));
    if (env->interrupt_injected >= 0) {
        sregs.interrupt_bitmap[env->interrupt_injected / 64] |=
                (uint64_t)1 << (env->interrupt_injected % 64);
    }

    if ((env->eflags & VM_MASK)) {
        set_v8086_seg(&sregs.cs, &env->segs[R_CS]);
        set_v8086_seg(&sregs.ds, &env->segs[R_DS]);
        set_v8086_seg(&sregs.es, &env->segs[R_ES]);
        set_v8086_seg(&sregs.fs, &env->segs[R_FS]);
        set_v8086_seg(&sregs.gs, &env->segs[R_GS]);
        set_v8086_seg(&sregs.ss, &env->segs[R_SS]);
    } else {
        set_seg(&sregs.cs, &env->segs[R_CS]);
        set_seg(&sregs.ds, &env->segs[R_DS]);
        set_seg(&sregs.es, &env->segs[R_ES]);
        set_seg(&sregs.fs, &env->segs[R_FS]);
        set_seg(&sregs.gs, &env->segs[R_GS]);
        set_seg(&sregs.ss, &env->segs[R_SS]);
    }

    set_seg(&sregs.tr, &env->tr);
    set_seg(&sregs.ldt, &env->ldt);

    sregs.idt.limit = env->idt.limit;
    sregs.idt.base = env->idt.base;
    sregs.gdt.limit = env->gdt.limit;
    sregs.gdt.base = env->gdt.base;

    sregs.cr0 = env->cr[0];
    sregs.cr2 = env->cr[2];
    sregs.cr3 = env->cr[3];
    sregs.cr4 = env->cr[4];

    sregs.cr8 = cpu_get_apic_tpr(env->apic_state);
    sregs.apic_base = cpu_get_apic_base(env->apic_state);

    sregs.efer = env->efer;

    return kvm_vcpu_ioctl(env, KVM_SET_SREGS, &sregs);
}

static void kvm_msr_entry_set(struct kvm_msr_entry *entry,
                              uint32_t index, uint64_t value)
{
    entry->index = index;
    entry->data = value;
}

static int kvm_put_msrs(CPUState *env, int level)
{
    struct {
        struct kvm_msrs info;
        struct kvm_msr_entry entries[100];
    } msr_data;
    struct kvm_msr_entry *msrs = msr_data.entries;
    int n = 0;

    kvm_msr_entry_set(&msrs[n++], MSR_IA32_SYSENTER_CS, env->sysenter_cs);
    kvm_msr_entry_set(&msrs[n++], MSR_IA32_SYSENTER_ESP, env->sysenter_esp);
    kvm_msr_entry_set(&msrs[n++], MSR_IA32_SYSENTER_EIP, env->sysenter_eip);
    kvm_msr_entry_set(&msrs[n++], MSR_PAT, env->pat);
    if (has_msr_star) {
        kvm_msr_entry_set(&msrs[n++], MSR_STAR, env->star);
    }
    if (has_msr_hsave_pa) {
        kvm_msr_entry_set(&msrs[n++], MSR_VM_HSAVE_PA, env->vm_hsave);
    }
#ifdef TARGET_X86_64
    if (lm_capable_kernel) {
        kvm_msr_entry_set(&msrs[n++], MSR_CSTAR, env->cstar);
        kvm_msr_entry_set(&msrs[n++], MSR_KERNELGSBASE, env->kernelgsbase);
        kvm_msr_entry_set(&msrs[n++], MSR_FMASK, env->fmask);
        kvm_msr_entry_set(&msrs[n++], MSR_LSTAR, env->lstar);
    }
#endif
    if (level == KVM_PUT_FULL_STATE) {
        /*
         * KVM is yet unable to synchronize TSC values of multiple VCPUs on
         * writeback. Until this is fixed, we only write the offset to SMP
         * guests after migration, desynchronizing the VCPUs, but avoiding
         * huge jump-backs that would occur without any writeback at all.
         */
        if (smp_cpus == 1 || env->tsc != 0) {
            kvm_msr_entry_set(&msrs[n++], MSR_IA32_TSC, env->tsc);
        }
    }
    /*
     * The following paravirtual MSRs have side effects on the guest or are
     * too heavy for normal writeback. Limit them to reset or full state
     * updates.
     */
    if (level >= KVM_PUT_RESET_STATE) {
        kvm_msr_entry_set(&msrs[n++], MSR_KVM_SYSTEM_TIME,
                          env->system_time_msr);
        kvm_msr_entry_set(&msrs[n++], MSR_KVM_WALL_CLOCK, env->wall_clock_msr);
        if (has_msr_async_pf_en) {
            kvm_msr_entry_set(&msrs[n++], MSR_KVM_ASYNC_PF_EN,
                              env->async_pf_en_msr);
        }
    }
    if (env->mcg_cap) {
        int i;

        kvm_msr_entry_set(&msrs[n++], MSR_MCG_STATUS, env->mcg_status);
        kvm_msr_entry_set(&msrs[n++], MSR_MCG_CTL, env->mcg_ctl);
        for (i = 0; i < (env->mcg_cap & 0xff) * 4; i++) {
            kvm_msr_entry_set(&msrs[n++], MSR_MC0_CTL + i, env->mce_banks[i]);
        }
    }

    msr_data.info.nmsrs = n;

    return kvm_vcpu_ioctl(env, KVM_SET_MSRS, &msr_data);

}


static int kvm_get_fpu(CPUState *env)
{
    struct kvm_fpu fpu;
    int i, ret;

    ret = kvm_vcpu_ioctl(env, KVM_GET_FPU, &fpu);
    if (ret < 0) {
        return ret;
    }

    env->fpstt = (fpu.fsw >> 11) & 7;
    env->fpus = fpu.fsw;
    env->fpuc = fpu.fcw;
    env->fpop = fpu.last_opcode;
    env->fpip = fpu.last_ip;
    env->fpdp = fpu.last_dp;
    for (i = 0; i < 8; ++i) {
        env->fptags[i] = !((fpu.ftwx >> i) & 1);
    }
    memcpy(env->fpregs, fpu.fpr, sizeof env->fpregs);
    memcpy(env->xmm_regs, fpu.xmm, sizeof env->xmm_regs);
    env->mxcsr = fpu.mxcsr;

    return 0;
}

static int kvm_get_xsave(CPUState *env)
{
    struct kvm_xsave* xsave;
    int ret, i;
    uint16_t cwd, swd, twd;

    if (!kvm_has_xsave()) {
        return kvm_get_fpu(env);
    }

    xsave = qemu_memalign(4096, sizeof(struct kvm_xsave));
    ret = kvm_vcpu_ioctl(env, KVM_GET_XSAVE, xsave);
    if (ret < 0) {
        qemu_free(xsave);
        return ret;
    }

    cwd = (uint16_t)xsave->region[0];
    swd = (uint16_t)(xsave->region[0] >> 16);
    twd = (uint16_t)xsave->region[1];
    env->fpop = (uint16_t)(xsave->region[1] >> 16);
    env->fpstt = (swd >> 11) & 7;
    env->fpus = swd;
    env->fpuc = cwd;
    for (i = 0; i < 8; ++i) {
        env->fptags[i] = !((twd >> i) & 1);
    }
    memcpy(&env->fpip, &xsave->region[XSAVE_CWD_RIP], sizeof(env->fpip));
    memcpy(&env->fpdp, &xsave->region[XSAVE_CWD_RDP], sizeof(env->fpdp));
    env->mxcsr = xsave->region[XSAVE_MXCSR];
    memcpy(env->fpregs, &xsave->region[XSAVE_ST_SPACE],
            sizeof env->fpregs);
    memcpy(env->xmm_regs, &xsave->region[XSAVE_XMM_SPACE],
            sizeof env->xmm_regs);
    env->xstate_bv = *(uint64_t *)&xsave->region[XSAVE_XSTATE_BV];
    memcpy(env->ymmh_regs, &xsave->region[XSAVE_YMMH_SPACE],
            sizeof env->ymmh_regs);
    qemu_free(xsave);
    return 0;
}

static int kvm_get_xcrs(CPUState *env)
{
    int i, ret;
    struct kvm_xcrs xcrs;

    if (!kvm_has_xcrs()) {
        return 0;
    }

    ret = kvm_vcpu_ioctl(env, KVM_GET_XCRS, &xcrs);
    if (ret < 0) {
        return ret;
    }

    for (i = 0; i < xcrs.nr_xcrs; i++) {
        /* Only support xcr0 now */
        if (xcrs.xcrs[0].xcr == 0) {
            env->xcr0 = xcrs.xcrs[0].value;
            break;
        }
    }
    return 0;
}

static int kvm_get_sregs(CPUState *env)
{
    struct kvm_sregs sregs;
    uint32_t hflags;
    int bit, i, ret;

    ret = kvm_vcpu_ioctl(env, KVM_GET_SREGS, &sregs);
    if (ret < 0) {
        return ret;
    }

    /* There can only be one pending IRQ set in the bitmap at a time, so try
       to find it and save its number instead (-1 for none). */
    env->interrupt_injected = -1;
    for (i = 0; i < ARRAY_SIZE(sregs.interrupt_bitmap); i++) {
        if (sregs.interrupt_bitmap[i]) {
            bit = ctz64(sregs.interrupt_bitmap[i]);
            env->interrupt_injected = i * 64 + bit;
            break;
        }
    }

    get_seg(&env->segs[R_CS], &sregs.cs);
    get_seg(&env->segs[R_DS], &sregs.ds);
    get_seg(&env->segs[R_ES], &sregs.es);
    get_seg(&env->segs[R_FS], &sregs.fs);
    get_seg(&env->segs[R_GS], &sregs.gs);
    get_seg(&env->segs[R_SS], &sregs.ss);

    get_seg(&env->tr, &sregs.tr);
    get_seg(&env->ldt, &sregs.ldt);

    env->idt.limit = sregs.idt.limit;
    env->idt.base = sregs.idt.base;
    env->gdt.limit = sregs.gdt.limit;
    env->gdt.base = sregs.gdt.base;

    env->cr[0] = sregs.cr0;
    env->cr[2] = sregs.cr2;
    env->cr[3] = sregs.cr3;
    env->cr[4] = sregs.cr4;

    cpu_set_apic_base(env->apic_state, sregs.apic_base);

    env->efer = sregs.efer;
    //cpu_set_apic_tpr(env->apic_state, sregs.cr8);

#define HFLAG_COPY_MASK \
    ~( HF_CPL_MASK | HF_PE_MASK | HF_MP_MASK | HF_EM_MASK | \
       HF_TS_MASK | HF_TF_MASK | HF_VM_MASK | HF_IOPL_MASK | \
       HF_OSFXSR_MASK | HF_LMA_MASK | HF_CS32_MASK | \
       HF_SS32_MASK | HF_CS64_MASK | HF_ADDSEG_MASK)

    hflags = (env->segs[R_CS].flags >> DESC_DPL_SHIFT) & HF_CPL_MASK;
    hflags |= (env->cr[0] & CR0_PE_MASK) << (HF_PE_SHIFT - CR0_PE_SHIFT);
    hflags |= (env->cr[0] << (HF_MP_SHIFT - CR0_MP_SHIFT)) &
                (HF_MP_MASK | HF_EM_MASK | HF_TS_MASK);
    hflags |= (env->eflags & (HF_TF_MASK | HF_VM_MASK | HF_IOPL_MASK));
    hflags |= (env->cr[4] & CR4_OSFXSR_MASK) <<
                (HF_OSFXSR_SHIFT - CR4_OSFXSR_SHIFT);

    if (env->efer & MSR_EFER_LMA) {
        hflags |= HF_LMA_MASK;
    }

    if ((hflags & HF_LMA_MASK) && (env->segs[R_CS].flags & DESC_L_MASK)) {
        hflags |= HF_CS32_MASK | HF_SS32_MASK | HF_CS64_MASK;
    } else {
        hflags |= (env->segs[R_CS].flags & DESC_B_MASK) >>
                    (DESC_B_SHIFT - HF_CS32_SHIFT);
        hflags |= (env->segs[R_SS].flags & DESC_B_MASK) >>
                    (DESC_B_SHIFT - HF_SS32_SHIFT);
        if (!(env->cr[0] & CR0_PE_MASK) || (env->eflags & VM_MASK) ||
            !(hflags & HF_CS32_MASK)) {
            hflags |= HF_ADDSEG_MASK;
        } else {
            hflags |= ((env->segs[R_DS].base | env->segs[R_ES].base |
                        env->segs[R_SS].base) != 0) << HF_ADDSEG_SHIFT;
        }
    }
    env->hflags = (env->hflags & HFLAG_COPY_MASK) | hflags;

    return 0;
}

static int kvm_get_msrs(CPUState *env)
{
    struct {
        struct kvm_msrs info;
        struct kvm_msr_entry entries[100];
    } msr_data;
    struct kvm_msr_entry *msrs = msr_data.entries;
    int ret, i, n;

    n = 0;
    msrs[n++].index = MSR_IA32_SYSENTER_CS;
    msrs[n++].index = MSR_IA32_SYSENTER_ESP;
    msrs[n++].index = MSR_IA32_SYSENTER_EIP;
    msrs[n++].index = MSR_PAT;
    if (has_msr_star) {
        msrs[n++].index = MSR_STAR;
    }
    if (has_msr_hsave_pa) {
        msrs[n++].index = MSR_VM_HSAVE_PA;
    }

    if (!env->tsc_valid) {
        msrs[n++].index = MSR_IA32_TSC;
        env->tsc_valid = !vm_running;
    }

#ifdef TARGET_X86_64
    if (lm_capable_kernel) {
        msrs[n++].index = MSR_CSTAR;
        msrs[n++].index = MSR_KERNELGSBASE;
        msrs[n++].index = MSR_FMASK;
        msrs[n++].index = MSR_LSTAR;
    }
#endif
    msrs[n++].index = MSR_KVM_SYSTEM_TIME;
    msrs[n++].index = MSR_KVM_WALL_CLOCK;
    if (has_msr_async_pf_en) {
        msrs[n++].index = MSR_KVM_ASYNC_PF_EN;
    }

    if (env->mcg_cap) {
        msrs[n++].index = MSR_MCG_STATUS;
        msrs[n++].index = MSR_MCG_CTL;
        for (i = 0; i < (env->mcg_cap & 0xff) * 4; i++) {
            msrs[n++].index = MSR_MC0_CTL + i;
        }
    }

    msr_data.info.nmsrs = n;
    ret = kvm_vcpu_ioctl(env, KVM_GET_MSRS, &msr_data);
    if (ret < 0) {
        return ret;
    }

    for (i = 0; i < ret; i++) {
        switch (msrs[i].index) {
        case MSR_IA32_SYSENTER_CS:
            env->sysenter_cs = msrs[i].data;
            break;
        case MSR_IA32_SYSENTER_ESP:
            env->sysenter_esp = msrs[i].data;
            break;
        case MSR_IA32_SYSENTER_EIP:
            env->sysenter_eip = msrs[i].data;
            break;
        case MSR_PAT:
            env->pat = msrs[i].data;
            break;
        case MSR_STAR:
            env->star = msrs[i].data;
            break;
#ifdef TARGET_X86_64
        case MSR_CSTAR:
            env->cstar = msrs[i].data;
            break;
        case MSR_KERNELGSBASE:
            env->kernelgsbase = msrs[i].data;
            break;
        case MSR_FMASK:
            env->fmask = msrs[i].data;
            break;
        case MSR_LSTAR:
            env->lstar = msrs[i].data;
            break;
#endif
        case MSR_IA32_TSC:
            env->tsc = msrs[i].data;
            break;
        case MSR_VM_HSAVE_PA:
            env->vm_hsave = msrs[i].data;
            break;
        case MSR_KVM_SYSTEM_TIME:
            env->system_time_msr = msrs[i].data;
            break;
        case MSR_KVM_WALL_CLOCK:
            env->wall_clock_msr = msrs[i].data;
            break;
        case MSR_MCG_STATUS:
            env->mcg_status = msrs[i].data;
            break;
        case MSR_MCG_CTL:
            env->mcg_ctl = msrs[i].data;
            break;
        default:
            if (msrs[i].index >= MSR_MC0_CTL &&
                msrs[i].index < MSR_MC0_CTL + (env->mcg_cap & 0xff) * 4) {
                env->mce_banks[msrs[i].index - MSR_MC0_CTL] = msrs[i].data;
            }
            break;
        case MSR_KVM_ASYNC_PF_EN:
            env->async_pf_en_msr = msrs[i].data;
            break;
        }
    }

    return 0;
}

static int kvm_put_mp_state(CPUState *env)
{
    struct kvm_mp_state mp_state = { .mp_state = env->mp_state };

    return kvm_vcpu_ioctl(env, KVM_SET_MP_STATE, &mp_state);
}

static int kvm_get_mp_state(CPUState *env)
{
    struct kvm_mp_state mp_state;
    int ret;

    ret = kvm_vcpu_ioctl(env, KVM_GET_MP_STATE, &mp_state);
    if (ret < 0) {
        return ret;
    }
    env->mp_state = mp_state.mp_state;
    if (kvm_irqchip_in_kernel()) {
        env->halted = (mp_state.mp_state == KVM_MP_STATE_HALTED);
    }
    return 0;
}

static int kvm_put_vcpu_events(CPUState *env, int level)
{
    struct kvm_vcpu_events events;

    if (!kvm_has_vcpu_events()) {
        return 0;
    }

    events.exception.injected = (env->exception_injected >= 0);
    events.exception.nr = env->exception_injected;
    events.exception.has_error_code = env->has_error_code;
    events.exception.error_code = env->error_code;

    events.interrupt.injected = (env->interrupt_injected >= 0);
    events.interrupt.nr = env->interrupt_injected;
    events.interrupt.soft = env->soft_interrupt;

    events.nmi.injected = env->nmi_injected;
    events.nmi.pending = env->nmi_pending;
    events.nmi.masked = !!(env->hflags2 & HF2_NMI_MASK);

    events.sipi_vector = env->sipi_vector;

    events.flags = 0;
    if (level >= KVM_PUT_RESET_STATE) {
        events.flags |=
            KVM_VCPUEVENT_VALID_NMI_PENDING | KVM_VCPUEVENT_VALID_SIPI_VECTOR;
    }

    return kvm_vcpu_ioctl(env, KVM_SET_VCPU_EVENTS, &events);
}

static int kvm_get_vcpu_events(CPUState *env)
{
    struct kvm_vcpu_events events;
    int ret;

    if (!kvm_has_vcpu_events()) {
        return 0;
    }

    ret = kvm_vcpu_ioctl(env, KVM_GET_VCPU_EVENTS, &events);
    if (ret < 0) {
       return ret;
    }
    env->exception_injected =
       events.exception.injected ? events.exception.nr : -1;
    env->has_error_code = events.exception.has_error_code;
    env->error_code = events.exception.error_code;

    env->interrupt_injected =
        events.interrupt.injected ? events.interrupt.nr : -1;
    env->soft_interrupt = events.interrupt.soft;

    env->nmi_injected = events.nmi.injected;
    env->nmi_pending = events.nmi.pending;
    if (events.nmi.masked) {
        env->hflags2 |= HF2_NMI_MASK;
    } else {
        env->hflags2 &= ~HF2_NMI_MASK;
    }

    env->sipi_vector = events.sipi_vector;

    return 0;
}

static int kvm_guest_debug_workarounds(CPUState *env)
{
    int ret = 0;
    unsigned long reinject_trap = 0;

    if (!kvm_has_vcpu_events()) {
        if (env->exception_injected == 1) {
            reinject_trap = KVM_GUESTDBG_INJECT_DB;
        } else if (env->exception_injected == 3) {
            reinject_trap = KVM_GUESTDBG_INJECT_BP;
        }
        env->exception_injected = -1;
    }

    /*
     * Kernels before KVM_CAP_X86_ROBUST_SINGLESTEP overwrote flags.TF
     * injected via SET_GUEST_DEBUG while updating GP regs. Work around this
     * by updating the debug state once again if single-stepping is on.
     * Another reason to call kvm_update_guest_debug here is a pending debug
     * trap raise by the guest. On kernels without SET_VCPU_EVENTS we have to
     * reinject them via SET_GUEST_DEBUG.
     */
    if (reinject_trap ||
        (!kvm_has_robust_singlestep() && env->singlestep_enabled)) {
        ret = kvm_update_guest_debug(env, reinject_trap);
    }
    return ret;
}

static int kvm_put_debugregs(CPUState *env)
{
    struct kvm_debugregs dbgregs;
    int i;

    if (!kvm_has_debugregs()) {
        return 0;
    }

    for (i = 0; i < 4; i++) {
        dbgregs.db[i] = env->dr[i];
    }
    dbgregs.dr6 = env->dr[6];
    dbgregs.dr7 = env->dr[7];
    dbgregs.flags = 0;

    return kvm_vcpu_ioctl(env, KVM_SET_DEBUGREGS, &dbgregs);
}

static int kvm_get_debugregs(CPUState *env)
{
    struct kvm_debugregs dbgregs;
    int i, ret;

    if (!kvm_has_debugregs()) {
        return 0;
    }

    ret = kvm_vcpu_ioctl(env, KVM_GET_DEBUGREGS, &dbgregs);
    if (ret < 0) {
        return ret;
    }
    for (i = 0; i < 4; i++) {
        env->dr[i] = dbgregs.db[i];
    }
    env->dr[4] = env->dr[6] = dbgregs.dr6;
    env->dr[5] = env->dr[7] = dbgregs.dr7;

    return 0;
}

int kvm_arch_put_registers(CPUState *env, int level)
{
    int ret;

    assert(cpu_is_stopped(env) || qemu_cpu_is_self(env));

    ret = kvm_getput_regs(env, 1);
    if (ret < 0) {
        return ret;
    }
    ret = kvm_put_xsave(env);
    if (ret < 0) {
        return ret;
    }
    ret = kvm_put_xcrs(env);
    if (ret < 0) {
        return ret;
    }
    ret = kvm_put_sregs(env);
    if (ret < 0) {
        return ret;
    }
    /* must be before kvm_put_msrs */
    ret = kvm_inject_mce_oldstyle(env);
    if (ret < 0) {
        return ret;
    }
    ret = kvm_put_msrs(env, level);
    if (ret < 0) {
        return ret;
    }
    if (level >= KVM_PUT_RESET_STATE) {
        ret = kvm_put_mp_state(env);
        if (ret < 0) {
            return ret;
        }

        kvm_load_lapic(env);
    }
    ret = kvm_put_vcpu_events(env, level);
    if (ret < 0) {
        return ret;
    }
    ret = kvm_put_debugregs(env);
    if (ret < 0) {
        return ret;
    }
    if (level == KVM_PUT_FULL_STATE) {
        if (env->kvm_vcpu_update_vapic) {
            kvm_tpr_enable_vapic(env);
        }
    }
    /* must be last */
    ret = kvm_guest_debug_workarounds(env);
    if (ret < 0) {
        return ret;
    }
    return 0;
}

int kvm_arch_get_registers(CPUState *env)
{
    int ret;

    assert(cpu_is_stopped(env) || qemu_cpu_is_self(env));

    ret = kvm_getput_regs(env, 0);
    if (ret < 0) {
        return ret;
    }
    ret = kvm_get_xsave(env);
    if (ret < 0) {
        return ret;
    }
    ret = kvm_get_xcrs(env);
    if (ret < 0) {
        return ret;
    }
    ret = kvm_get_sregs(env);
    if (ret < 0) {
        return ret;
    }
    ret = kvm_get_msrs(env);
    if (ret < 0) {
        return ret;
    }
    ret = kvm_get_mp_state(env);
    if (ret < 0) {
        return ret;
    }
    kvm_save_lapic(env);
    ret = kvm_get_vcpu_events(env);
    if (ret < 0) {
        return ret;
    }
    ret = kvm_get_debugregs(env);
    if (ret < 0) {
        return ret;
    }
    return 0;
}

void kvm_arch_pre_run(CPUState *env, struct kvm_run *run)
{
    int ret;

    /* Inject NMI */
    if (env->interrupt_request & CPU_INTERRUPT_NMI) {
        env->interrupt_request &= ~CPU_INTERRUPT_NMI;
        DPRINTF("injected NMI\n");
        ret = kvm_vcpu_ioctl(env, KVM_NMI);
        if (ret < 0) {
            fprintf(stderr, "KVM: injection failed, NMI lost (%s)\n",
                    strerror(-ret));
        }
    }

    if (!kvm_irqchip_in_kernel()) {
        /* Force the VCPU out of its inner loop to process the INIT request */
        if (env->interrupt_request & CPU_INTERRUPT_INIT) {
            env->exit_request = 1;
        }

        /* Try to inject an interrupt if the guest can accept it */
        if (run->ready_for_interrupt_injection &&
            (env->interrupt_request & CPU_INTERRUPT_HARD) &&
            (env->eflags & IF_MASK)) {
            int irq;

            env->interrupt_request &= ~CPU_INTERRUPT_HARD;
            irq = cpu_get_pic_interrupt(env);
            if (irq >= 0) {
                struct kvm_interrupt intr;

                intr.irq = irq;
                DPRINTF("injected interrupt %d\n", irq);
                ret = kvm_vcpu_ioctl(env, KVM_INTERRUPT, &intr);
                if (ret < 0) {
                    fprintf(stderr,
                            "KVM: injection failed, interrupt lost (%s)\n",
                            strerror(-ret));
                }
            }
        }

        /* If we have an interrupt but the guest is not ready to receive an
         * interrupt, request an interrupt window exit.  This will
         * cause a return to userspace as soon as the guest is ready to
         * receive interrupts. */
        if ((env->interrupt_request & CPU_INTERRUPT_HARD)) {
            run->request_interrupt_window = 1;
        } else {
            run->request_interrupt_window = 0;
        }

        DPRINTF("setting tpr\n");
        run->cr8 = cpu_get_apic_tpr(env->apic_state);
    }
}

void kvm_arch_post_run(CPUState *env, struct kvm_run *run)
{
    if (run->if_flag) {
        env->eflags |= IF_MASK;
    } else {
        env->eflags &= ~IF_MASK;
    }
    cpu_set_apic_tpr(env->apic_state, run->cr8);
    cpu_set_apic_base(env->apic_state, run->apic_base);
}

int kvm_arch_process_async_events(CPUState *env)
{
    if (env->interrupt_request & CPU_INTERRUPT_MCE) {
        /* We must not raise CPU_INTERRUPT_MCE if it's not supported. */
        assert(env->mcg_cap);

        env->interrupt_request &= ~CPU_INTERRUPT_MCE;

        kvm_cpu_synchronize_state(env);

        if (env->exception_injected == EXCP08_DBLE) {
            /* this means triple fault */
            qemu_system_reset_request();
            env->exit_request = 1;
            return 0;
        }
        env->exception_injected = EXCP12_MCHK;
        env->has_error_code = 0;

        env->halted = 0;
        if (kvm_irqchip_in_kernel() && env->mp_state == KVM_MP_STATE_HALTED) {
            env->mp_state = KVM_MP_STATE_RUNNABLE;
        }
    }

    if (kvm_irqchip_in_kernel()) {
        return 0;
    }

    if (((env->interrupt_request & CPU_INTERRUPT_HARD) &&
         (env->eflags & IF_MASK)) ||
        (env->interrupt_request & CPU_INTERRUPT_NMI)) {
        env->halted = 0;
    }
    if (env->interrupt_request & CPU_INTERRUPT_INIT) {
        kvm_cpu_synchronize_state(env);
        do_cpu_init(env);
    }
    if (env->interrupt_request & CPU_INTERRUPT_SIPI) {
        kvm_cpu_synchronize_state(env);
        do_cpu_sipi(env);
    }

    return env->halted;
}

static int kvm_handle_halt(CPUState *env)
{
    if (!((env->interrupt_request & CPU_INTERRUPT_HARD) &&
          (env->eflags & IF_MASK)) &&
        !(env->interrupt_request & CPU_INTERRUPT_NMI)) {
        env->halted = 1;
        return EXCP_HLT;
    }

    return 0;
}

int kvm_arch_insert_sw_breakpoint(CPUState *env, struct kvm_sw_breakpoint *bp)
{
    static const uint8_t int3 = 0xcc;

    if (cpu_memory_rw_debug(env, bp->pc, (uint8_t *)&bp->saved_insn, 1, 0) ||
        cpu_memory_rw_debug(env, bp->pc, (uint8_t *)&int3, 1, 1)) {
        return -EINVAL;
    }
    return 0;
}

int kvm_arch_remove_sw_breakpoint(CPUState *env, struct kvm_sw_breakpoint *bp)
{
    uint8_t int3;

    if (cpu_memory_rw_debug(env, bp->pc, &int3, 1, 0) || int3 != 0xcc ||
        cpu_memory_rw_debug(env, bp->pc, (uint8_t *)&bp->saved_insn, 1, 1)) {
        return -EINVAL;
    }
    return 0;
}

static struct {
    target_ulong addr;
    int len;
    int type;
} hw_breakpoint[4];

static int nb_hw_breakpoint;

static int find_hw_breakpoint(target_ulong addr, int len, int type)
{
    int n;

    for (n = 0; n < nb_hw_breakpoint; n++) {
        if (hw_breakpoint[n].addr == addr && hw_breakpoint[n].type == type &&
            (hw_breakpoint[n].len == len || len == -1)) {
            return n;
        }
    }
    return -1;
}

int kvm_arch_insert_hw_breakpoint(target_ulong addr,
                                  target_ulong len, int type)
{
    switch (type) {
    case GDB_BREAKPOINT_HW:
        len = 1;
        break;
    case GDB_WATCHPOINT_WRITE:
    case GDB_WATCHPOINT_ACCESS:
        switch (len) {
        case 1:
            break;
        case 2:
        case 4:
        case 8:
            if (addr & (len - 1)) {
                return -EINVAL;
            }
            break;
        default:
            return -EINVAL;
        }
        break;
    default:
        return -ENOSYS;
    }

    if (nb_hw_breakpoint == 4) {
        return -ENOBUFS;
    }
    if (find_hw_breakpoint(addr, len, type) >= 0) {
        return -EEXIST;
    }
    hw_breakpoint[nb_hw_breakpoint].addr = addr;
    hw_breakpoint[nb_hw_breakpoint].len = len;
    hw_breakpoint[nb_hw_breakpoint].type = type;
    nb_hw_breakpoint++;

    return 0;
}

int kvm_arch_remove_hw_breakpoint(target_ulong addr,
                                  target_ulong len, int type)
{
    int n;

    n = find_hw_breakpoint(addr, (type == GDB_BREAKPOINT_HW) ? 1 : len, type);
    if (n < 0) {
        return -ENOENT;
    }
    nb_hw_breakpoint--;
    hw_breakpoint[n] = hw_breakpoint[nb_hw_breakpoint];

    return 0;
}

void kvm_arch_remove_all_hw_breakpoints(void)
{
    nb_hw_breakpoint = 0;
}

static CPUWatchpoint hw_watchpoint;

static int kvm_handle_debug(struct kvm_debug_exit_arch *arch_info)
{
    int ret = 0;
    int n;

    if (arch_info->exception == 1) {
        if (arch_info->dr6 & (1 << 14)) {
            if (cpu_single_env->singlestep_enabled) {
                ret = EXCP_DEBUG;
            }
        } else {
            for (n = 0; n < 4; n++) {
                if (arch_info->dr6 & (1 << n)) {
                    switch ((arch_info->dr7 >> (16 + n*4)) & 0x3) {
                    case 0x0:
                        ret = EXCP_DEBUG;
                        break;
                    case 0x1:
                        ret = EXCP_DEBUG;
                        cpu_single_env->watchpoint_hit = &hw_watchpoint;
                        hw_watchpoint.vaddr = hw_breakpoint[n].addr;
                        hw_watchpoint.flags = BP_MEM_WRITE;
                        break;
                    case 0x3:
                        ret = EXCP_DEBUG;
                        cpu_single_env->watchpoint_hit = &hw_watchpoint;
                        hw_watchpoint.vaddr = hw_breakpoint[n].addr;
                        hw_watchpoint.flags = BP_MEM_ACCESS;
                        break;
                    }
                }
            }
        }
    } else if (kvm_find_sw_breakpoint(cpu_single_env, arch_info->pc)) {
        ret = EXCP_DEBUG;
    }
    if (ret == 0) {
        cpu_synchronize_state(cpu_single_env);
        assert(cpu_single_env->exception_injected == -1);

        /* pass to guest */
        cpu_single_env->exception_injected = arch_info->exception;
        cpu_single_env->has_error_code = 0;
    }

    return ret;
}

void kvm_arch_update_guest_debug(CPUState *env, struct kvm_guest_debug *dbg)
{
    const uint8_t type_code[] = {
        [GDB_BREAKPOINT_HW] = 0x0,
        [GDB_WATCHPOINT_WRITE] = 0x1,
        [GDB_WATCHPOINT_ACCESS] = 0x3
    };
    const uint8_t len_code[] = {
        [1] = 0x0, [2] = 0x1, [4] = 0x3, [8] = 0x2
    };
    int n;

    if (kvm_sw_breakpoints_active(env)) {
        dbg->control |= KVM_GUESTDBG_ENABLE | KVM_GUESTDBG_USE_SW_BP;
    }
    if (nb_hw_breakpoint > 0) {
        dbg->control |= KVM_GUESTDBG_ENABLE | KVM_GUESTDBG_USE_HW_BP;
        dbg->arch.debugreg[7] = 0x0600;
        for (n = 0; n < nb_hw_breakpoint; n++) {
            dbg->arch.debugreg[n] = hw_breakpoint[n].addr;
            dbg->arch.debugreg[7] |= (2 << (n * 2)) |
                (type_code[hw_breakpoint[n].type] << (16 + n*4)) |
                ((uint32_t)len_code[hw_breakpoint[n].len] << (18 + n*4));
        }
    }
}

static bool host_supports_vmx(void)
{
    uint32_t ecx, unused;

    host_cpuid(1, 0, &unused, &unused, &ecx, &unused);
    return ecx & CPUID_EXT_VMX;
}

#define VMX_INVALID_GUEST_STATE 0x80000021

int kvm_arch_handle_exit(CPUState *env, struct kvm_run *run)
{
    uint64_t code;
    int ret;

    switch (run->exit_reason) {
    case KVM_EXIT_HLT:
        DPRINTF("handle_hlt\n");
        ret = kvm_handle_halt(env);
        break;
    case KVM_EXIT_SET_TPR:
        ret = 0;
        break;
    case KVM_EXIT_FAIL_ENTRY:
        code = run->fail_entry.hardware_entry_failure_reason;
        fprintf(stderr, "KVM: entry failed, hardware error 0x%" PRIx64 "\n",
                code);
        if (host_supports_vmx() && code == VMX_INVALID_GUEST_STATE) {
            fprintf(stderr,
                    "\nIf you're runnning a guest on an Intel machine without "
                        "unrestricted mode\n"
                    "support, the failure can be most likely due to the guest "
                        "entering an invalid\n"
                    "state for Intel VT. For example, the guest maybe running "
                        "in big real mode\n"
                    "which is not supported on less recent Intel processors."
                        "\n\n");
        }
        ret = -1;
        break;
    case KVM_EXIT_EXCEPTION:
        fprintf(stderr, "KVM: exception %d exit (error code 0x%x)\n",
                run->ex.exception, run->ex.error_code);
        ret = -1;
        break;
    case KVM_EXIT_DEBUG:
        DPRINTF("kvm_exit_debug\n");
        ret = kvm_handle_debug(&run->debug.arch);
        break;
<<<<<<< HEAD
    case KVM_EXIT_TPR_ACCESS:
        ret = kvm_handle_tpr_access(env);
        break;
=======
>>>>>>> 48e2faf2
    default:
        fprintf(stderr, "KVM: unknown exit reason %d\n", run->exit_reason);
        ret = -1;
        break;
    }

    return ret;
}

bool kvm_arch_stop_on_emulation_error(CPUState *env)
{
    return !(env->cr[0] & CR0_PE_MASK) ||
           ((env->segs[R_CS].selector  & 3) != 3);
}

#include "qemu-kvm-x86.c"<|MERGE_RESOLUTION|>--- conflicted
+++ resolved
@@ -358,14 +358,11 @@
     struct kvm_cpuid_entry2 *c;
     uint32_t signature[3];
 
-<<<<<<< HEAD
     r = _kvm_arch_init_vcpu(env);
     if (r < 0) {
         return r;
     }
 
-=======
->>>>>>> 48e2faf2
     env->cpuid_features &= kvm_arch_get_supported_cpuid(s, 1, 0, R_EDX);
 
     i = env->cpuid_ext_features & CPUID_EXT_HYPERVISOR;
@@ -1867,12 +1864,9 @@
         DPRINTF("kvm_exit_debug\n");
         ret = kvm_handle_debug(&run->debug.arch);
         break;
-<<<<<<< HEAD
     case KVM_EXIT_TPR_ACCESS:
         ret = kvm_handle_tpr_access(env);
         break;
-=======
->>>>>>> 48e2faf2
     default:
         fprintf(stderr, "KVM: unknown exit reason %d\n", run->exit_reason);
         ret = -1;
