/*
 *  i386 helpers (without register variable usage)
 *
 *  Copyright (c) 2003 Fabrice Bellard
 *
 * This library is free software; you can redistribute it and/or
 * modify it under the terms of the GNU Lesser General Public
 * License as published by the Free Software Foundation; either
 * version 2 of the License, or (at your option) any later version.
 *
 * This library is distributed in the hope that it will be useful,
 * but WITHOUT ANY WARRANTY; without even the implied warranty of
 * MERCHANTABILITY or FITNESS FOR A PARTICULAR PURPOSE.  See the GNU
 * Lesser General Public License for more details.
 *
 * You should have received a copy of the GNU Lesser General Public
 * License along with this library; if not, see <http://www.gnu.org/licenses/>.
 */
#include <stdarg.h>
#include <stdlib.h>
#include <stdio.h>
#include <string.h>
#include <inttypes.h>
#include <signal.h>

#include "cpu.h"
#include "exec-all.h"
#include "qemu-common.h"
#include "kvm.h"

<<<<<<< HEAD
#include "qemu-kvm.h"

=======
>>>>>>> 7a5e5838
//#define DEBUG_MMU

/* NOTE: must be called outside the CPU execute loop */
void cpu_reset(CPUX86State *env)
{
    int i;

    if (qemu_loglevel_mask(CPU_LOG_RESET)) {
        qemu_log("CPU Reset (CPU %d)\n", env->cpu_index);
        log_cpu_state(env, X86_DUMP_FPU | X86_DUMP_CCOP);
    }

    memset(env, 0, offsetof(CPUX86State, breakpoints));

    tlb_flush(env, 1);

    env->old_exception = -1;

    /* init to reset state */

#ifdef CONFIG_SOFTMMU
    env->hflags |= HF_SOFTMMU_MASK;
#endif
    env->hflags2 |= HF2_GIF_MASK;

    cpu_x86_update_cr0(env, 0x60000010);
    env->a20_mask = ~0x0;
    env->smbase = 0x30000;

    env->idt.limit = 0xffff;
    env->gdt.limit = 0xffff;
    env->ldt.limit = 0xffff;
    env->ldt.flags = DESC_P_MASK | (2 << DESC_TYPE_SHIFT);
    env->tr.limit = 0xffff;
    env->tr.flags = DESC_P_MASK | (11 << DESC_TYPE_SHIFT);

    cpu_x86_load_seg_cache(env, R_CS, 0xf000, 0xffff0000, 0xffff,
                           DESC_P_MASK | DESC_S_MASK | DESC_CS_MASK |
                           DESC_R_MASK | DESC_A_MASK);
    cpu_x86_load_seg_cache(env, R_DS, 0, 0, 0xffff,
                           DESC_P_MASK | DESC_S_MASK | DESC_W_MASK |
                           DESC_A_MASK);
    cpu_x86_load_seg_cache(env, R_ES, 0, 0, 0xffff,
                           DESC_P_MASK | DESC_S_MASK | DESC_W_MASK |
                           DESC_A_MASK);
    cpu_x86_load_seg_cache(env, R_SS, 0, 0, 0xffff,
                           DESC_P_MASK | DESC_S_MASK | DESC_W_MASK |
                           DESC_A_MASK);
    cpu_x86_load_seg_cache(env, R_FS, 0, 0, 0xffff,
                           DESC_P_MASK | DESC_S_MASK | DESC_W_MASK |
                           DESC_A_MASK);
    cpu_x86_load_seg_cache(env, R_GS, 0, 0, 0xffff,
                           DESC_P_MASK | DESC_S_MASK | DESC_W_MASK |
                           DESC_A_MASK);

    env->eip = 0xfff0;
    env->regs[R_EDX] = env->cpuid_version;

    env->eflags = 0x2;

    /* FPU init */
    for(i = 0;i < 8; i++)
        env->fptags[i] = 1;
    env->fpuc = 0x37f;

    env->mxcsr = 0x1f80;

    memset(env->dr, 0, sizeof(env->dr));
    env->dr[6] = DR6_FIXED_1;
    env->dr[7] = DR7_FIXED_1;
    cpu_breakpoint_remove_all(env, BP_CPU);
    cpu_watchpoint_remove_all(env, BP_CPU);

    env->mcg_status = 0;
}

void cpu_x86_close(CPUX86State *env)
{
    qemu_free(env);
}

/***********************************************************/
/* x86 debug */

static const char *cc_op_str[] = {
    "DYNAMIC",
    "EFLAGS",

    "MULB",
    "MULW",
    "MULL",
    "MULQ",

    "ADDB",
    "ADDW",
    "ADDL",
    "ADDQ",

    "ADCB",
    "ADCW",
    "ADCL",
    "ADCQ",

    "SUBB",
    "SUBW",
    "SUBL",
    "SUBQ",

    "SBBB",
    "SBBW",
    "SBBL",
    "SBBQ",

    "LOGICB",
    "LOGICW",
    "LOGICL",
    "LOGICQ",

    "INCB",
    "INCW",
    "INCL",
    "INCQ",

    "DECB",
    "DECW",
    "DECL",
    "DECQ",

    "SHLB",
    "SHLW",
    "SHLL",
    "SHLQ",

    "SARB",
    "SARW",
    "SARL",
    "SARQ",
};

static void
cpu_x86_dump_seg_cache(CPUState *env, FILE *f,
                       int (*cpu_fprintf)(FILE *f, const char *fmt, ...),
                       const char *name, struct SegmentCache *sc)
{
#ifdef TARGET_X86_64
    if (env->hflags & HF_CS64_MASK) {
        cpu_fprintf(f, "%-3s=%04x %016" PRIx64 " %08x %08x", name,
                    sc->selector, sc->base, sc->limit, sc->flags);
    } else
#endif
    {
        cpu_fprintf(f, "%-3s=%04x %08x %08x %08x", name, sc->selector,
                    (uint32_t)sc->base, sc->limit, sc->flags);
    }

    if (!(env->hflags & HF_PE_MASK) || !(sc->flags & DESC_P_MASK))
        goto done;

    cpu_fprintf(f, " DPL=%d ", (sc->flags & DESC_DPL_MASK) >> DESC_DPL_SHIFT);
    if (sc->flags & DESC_S_MASK) {
        if (sc->flags & DESC_CS_MASK) {
            cpu_fprintf(f, (sc->flags & DESC_L_MASK) ? "CS64" :
                           ((sc->flags & DESC_B_MASK) ? "CS32" : "CS16"));
            cpu_fprintf(f, " [%c%c", (sc->flags & DESC_C_MASK) ? 'C' : '-',
                        (sc->flags & DESC_R_MASK) ? 'R' : '-');
        } else {
            cpu_fprintf(f, (sc->flags & DESC_B_MASK) ? "DS  " : "DS16");
            cpu_fprintf(f, " [%c%c", (sc->flags & DESC_E_MASK) ? 'E' : '-',
                        (sc->flags & DESC_W_MASK) ? 'W' : '-');
        }
        cpu_fprintf(f, "%c]", (sc->flags & DESC_A_MASK) ? 'A' : '-');
    } else {
        static const char *sys_type_name[2][16] = {
            { /* 32 bit mode */
                "Reserved", "TSS16-avl", "LDT", "TSS16-busy",
                "CallGate16", "TaskGate", "IntGate16", "TrapGate16",
                "Reserved", "TSS32-avl", "Reserved", "TSS32-busy",
                "CallGate32", "Reserved", "IntGate32", "TrapGate32"
            },
            { /* 64 bit mode */
                "<hiword>", "Reserved", "LDT", "Reserved", "Reserved",
                "Reserved", "Reserved", "Reserved", "Reserved",
                "TSS64-avl", "Reserved", "TSS64-busy", "CallGate64",
                "Reserved", "IntGate64", "TrapGate64"
            }
        };
        cpu_fprintf(f, sys_type_name[(env->hflags & HF_LMA_MASK) ? 1 : 0]
                                    [(sc->flags & DESC_TYPE_MASK)
                                     >> DESC_TYPE_SHIFT]);
    }
done:
    cpu_fprintf(f, "\n");
}

void cpu_dump_state(CPUState *env, FILE *f,
                    int (*cpu_fprintf)(FILE *f, const char *fmt, ...),
                    int flags)
{
    int eflags, i, nb;
    char cc_op_name[32];
    static const char *seg_name[6] = { "ES", "CS", "SS", "DS", "FS", "GS" };

    cpu_synchronize_state(env);

    eflags = env->eflags;
#ifdef TARGET_X86_64
    if (env->hflags & HF_CS64_MASK) {
        cpu_fprintf(f,
                    "RAX=%016" PRIx64 " RBX=%016" PRIx64 " RCX=%016" PRIx64 " RDX=%016" PRIx64 "\n"
                    "RSI=%016" PRIx64 " RDI=%016" PRIx64 " RBP=%016" PRIx64 " RSP=%016" PRIx64 "\n"
                    "R8 =%016" PRIx64 " R9 =%016" PRIx64 " R10=%016" PRIx64 " R11=%016" PRIx64 "\n"
                    "R12=%016" PRIx64 " R13=%016" PRIx64 " R14=%016" PRIx64 " R15=%016" PRIx64 "\n"
                    "RIP=%016" PRIx64 " RFL=%08x [%c%c%c%c%c%c%c] CPL=%d II=%d A20=%d SMM=%d HLT=%d\n",
                    env->regs[R_EAX],
                    env->regs[R_EBX],
                    env->regs[R_ECX],
                    env->regs[R_EDX],
                    env->regs[R_ESI],
                    env->regs[R_EDI],
                    env->regs[R_EBP],
                    env->regs[R_ESP],
                    env->regs[8],
                    env->regs[9],
                    env->regs[10],
                    env->regs[11],
                    env->regs[12],
                    env->regs[13],
                    env->regs[14],
                    env->regs[15],
                    env->eip, eflags,
                    eflags & DF_MASK ? 'D' : '-',
                    eflags & CC_O ? 'O' : '-',
                    eflags & CC_S ? 'S' : '-',
                    eflags & CC_Z ? 'Z' : '-',
                    eflags & CC_A ? 'A' : '-',
                    eflags & CC_P ? 'P' : '-',
                    eflags & CC_C ? 'C' : '-',
                    env->hflags & HF_CPL_MASK,
                    (env->hflags >> HF_INHIBIT_IRQ_SHIFT) & 1,
                    (env->a20_mask >> 20) & 1,
                    (env->hflags >> HF_SMM_SHIFT) & 1,
                    env->halted);
    } else
#endif
    {
        cpu_fprintf(f, "EAX=%08x EBX=%08x ECX=%08x EDX=%08x\n"
                    "ESI=%08x EDI=%08x EBP=%08x ESP=%08x\n"
                    "EIP=%08x EFL=%08x [%c%c%c%c%c%c%c] CPL=%d II=%d A20=%d SMM=%d HLT=%d\n",
                    (uint32_t)env->regs[R_EAX],
                    (uint32_t)env->regs[R_EBX],
                    (uint32_t)env->regs[R_ECX],
                    (uint32_t)env->regs[R_EDX],
                    (uint32_t)env->regs[R_ESI],
                    (uint32_t)env->regs[R_EDI],
                    (uint32_t)env->regs[R_EBP],
                    (uint32_t)env->regs[R_ESP],
                    (uint32_t)env->eip, eflags,
                    eflags & DF_MASK ? 'D' : '-',
                    eflags & CC_O ? 'O' : '-',
                    eflags & CC_S ? 'S' : '-',
                    eflags & CC_Z ? 'Z' : '-',
                    eflags & CC_A ? 'A' : '-',
                    eflags & CC_P ? 'P' : '-',
                    eflags & CC_C ? 'C' : '-',
                    env->hflags & HF_CPL_MASK,
                    (env->hflags >> HF_INHIBIT_IRQ_SHIFT) & 1,
                    (env->a20_mask >> 20) & 1,
                    (env->hflags >> HF_SMM_SHIFT) & 1,
                    env->halted);
    }

    for(i = 0; i < 6; i++) {
        cpu_x86_dump_seg_cache(env, f, cpu_fprintf, seg_name[i],
                               &env->segs[i]);
    }
    cpu_x86_dump_seg_cache(env, f, cpu_fprintf, "LDT", &env->ldt);
    cpu_x86_dump_seg_cache(env, f, cpu_fprintf, "TR", &env->tr);

#ifdef TARGET_X86_64
    if (env->hflags & HF_LMA_MASK) {
        cpu_fprintf(f, "GDT=     %016" PRIx64 " %08x\n",
                    env->gdt.base, env->gdt.limit);
        cpu_fprintf(f, "IDT=     %016" PRIx64 " %08x\n",
                    env->idt.base, env->idt.limit);
        cpu_fprintf(f, "CR0=%08x CR2=%016" PRIx64 " CR3=%016" PRIx64 " CR4=%08x\n",
                    (uint32_t)env->cr[0],
                    env->cr[2],
                    env->cr[3],
                    (uint32_t)env->cr[4]);
        for(i = 0; i < 4; i++)
            cpu_fprintf(f, "DR%d=%016" PRIx64 " ", i, env->dr[i]);
        cpu_fprintf(f, "\nDR6=%016" PRIx64 " DR7=%016" PRIx64 "\n",
                    env->dr[6], env->dr[7]);
    } else
#endif
    {
        cpu_fprintf(f, "GDT=     %08x %08x\n",
                    (uint32_t)env->gdt.base, env->gdt.limit);
        cpu_fprintf(f, "IDT=     %08x %08x\n",
                    (uint32_t)env->idt.base, env->idt.limit);
        cpu_fprintf(f, "CR0=%08x CR2=%08x CR3=%08x CR4=%08x\n",
                    (uint32_t)env->cr[0],
                    (uint32_t)env->cr[2],
                    (uint32_t)env->cr[3],
                    (uint32_t)env->cr[4]);
        for(i = 0; i < 4; i++)
            cpu_fprintf(f, "DR%d=%08x ", i, env->dr[i]);
        cpu_fprintf(f, "\nDR6=%08x DR7=%08x\n", env->dr[6], env->dr[7]);
    }
    if (flags & X86_DUMP_CCOP) {
        if ((unsigned)env->cc_op < CC_OP_NB)
            snprintf(cc_op_name, sizeof(cc_op_name), "%s", cc_op_str[env->cc_op]);
        else
            snprintf(cc_op_name, sizeof(cc_op_name), "[%d]", env->cc_op);
#ifdef TARGET_X86_64
        if (env->hflags & HF_CS64_MASK) {
            cpu_fprintf(f, "CCS=%016" PRIx64 " CCD=%016" PRIx64 " CCO=%-8s\n",
                        env->cc_src, env->cc_dst,
                        cc_op_name);
        } else
#endif
        {
            cpu_fprintf(f, "CCS=%08x CCD=%08x CCO=%-8s\n",
                        (uint32_t)env->cc_src, (uint32_t)env->cc_dst,
                        cc_op_name);
        }
    }
    if (flags & X86_DUMP_FPU) {
        int fptag;
        fptag = 0;
        for(i = 0; i < 8; i++) {
            fptag |= ((!env->fptags[i]) << i);
        }
        cpu_fprintf(f, "FCW=%04x FSW=%04x [ST=%d] FTW=%02x MXCSR=%08x\n",
                    env->fpuc,
                    (env->fpus & ~0x3800) | (env->fpstt & 0x7) << 11,
                    env->fpstt,
                    fptag,
                    env->mxcsr);
        for(i=0;i<8;i++) {
#if defined(USE_X86LDOUBLE)
            union {
                long double d;
                struct {
                    uint64_t lower;
                    uint16_t upper;
                } l;
            } tmp;
            tmp.d = env->fpregs[i].d;
            cpu_fprintf(f, "FPR%d=%016" PRIx64 " %04x",
                        i, tmp.l.lower, tmp.l.upper);
#else
            cpu_fprintf(f, "FPR%d=%016" PRIx64,
                        i, env->fpregs[i].mmx.q);
#endif
            if ((i & 1) == 1)
                cpu_fprintf(f, "\n");
            else
                cpu_fprintf(f, " ");
        }
        if (env->hflags & HF_CS64_MASK)
            nb = 16;
        else
            nb = 8;
        for(i=0;i<nb;i++) {
            cpu_fprintf(f, "XMM%02d=%08x%08x%08x%08x",
                        i,
                        env->xmm_regs[i].XMM_L(3),
                        env->xmm_regs[i].XMM_L(2),
                        env->xmm_regs[i].XMM_L(1),
                        env->xmm_regs[i].XMM_L(0));
            if ((i & 1) == 1)
                cpu_fprintf(f, "\n");
            else
                cpu_fprintf(f, " ");
        }
    }
}

/***********************************************************/
/* x86 mmu */
/* XXX: add PGE support */

void cpu_x86_set_a20(CPUX86State *env, int a20_state)
{
    a20_state = (a20_state != 0);
    if (a20_state != ((env->a20_mask >> 20) & 1)) {
#if defined(DEBUG_MMU)
        printf("A20 update: a20=%d\n", a20_state);
#endif
        /* if the cpu is currently executing code, we must unlink it and
           all the potentially executing TB */
        cpu_interrupt(env, CPU_INTERRUPT_EXITTB);

        /* when a20 is changed, all the MMU mappings are invalid, so
           we must flush everything */
        tlb_flush(env, 1);
        env->a20_mask = ~(1 << 20) | (a20_state << 20);
    }
}

void cpu_x86_update_cr0(CPUX86State *env, uint32_t new_cr0)
{
    int pe_state;

#if defined(DEBUG_MMU)
    printf("CR0 update: CR0=0x%08x\n", new_cr0);
#endif
    if ((new_cr0 & (CR0_PG_MASK | CR0_WP_MASK | CR0_PE_MASK)) !=
        (env->cr[0] & (CR0_PG_MASK | CR0_WP_MASK | CR0_PE_MASK))) {
        tlb_flush(env, 1);
    }

#ifdef TARGET_X86_64
    if (!(env->cr[0] & CR0_PG_MASK) && (new_cr0 & CR0_PG_MASK) &&
        (env->efer & MSR_EFER_LME)) {
        /* enter in long mode */
        /* XXX: generate an exception */
        if (!(env->cr[4] & CR4_PAE_MASK))
            return;
        env->efer |= MSR_EFER_LMA;
        env->hflags |= HF_LMA_MASK;
    } else if ((env->cr[0] & CR0_PG_MASK) && !(new_cr0 & CR0_PG_MASK) &&
               (env->efer & MSR_EFER_LMA)) {
        /* exit long mode */
        env->efer &= ~MSR_EFER_LMA;
        env->hflags &= ~(HF_LMA_MASK | HF_CS64_MASK);
        env->eip &= 0xffffffff;
    }
#endif
    env->cr[0] = new_cr0 | CR0_ET_MASK;

    /* update PE flag in hidden flags */
    pe_state = (env->cr[0] & CR0_PE_MASK);
    env->hflags = (env->hflags & ~HF_PE_MASK) | (pe_state << HF_PE_SHIFT);
    /* ensure that ADDSEG is always set in real mode */
    env->hflags |= ((pe_state ^ 1) << HF_ADDSEG_SHIFT);
    /* update FPU flags */
    env->hflags = (env->hflags & ~(HF_MP_MASK | HF_EM_MASK | HF_TS_MASK)) |
        ((new_cr0 << (HF_MP_SHIFT - 1)) & (HF_MP_MASK | HF_EM_MASK | HF_TS_MASK));
}

/* XXX: in legacy PAE mode, generate a GPF if reserved bits are set in
   the PDPT */
void cpu_x86_update_cr3(CPUX86State *env, target_ulong new_cr3)
{
    env->cr[3] = new_cr3;
    if (env->cr[0] & CR0_PG_MASK) {
#if defined(DEBUG_MMU)
        printf("CR3 update: CR3=" TARGET_FMT_lx "\n", new_cr3);
#endif
        tlb_flush(env, 0);
    }
}

void cpu_x86_update_cr4(CPUX86State *env, uint32_t new_cr4)
{
#if defined(DEBUG_MMU)
    printf("CR4 update: CR4=%08x\n", (uint32_t)env->cr[4]);
#endif
    if ((new_cr4 & (CR4_PGE_MASK | CR4_PAE_MASK | CR4_PSE_MASK)) !=
        (env->cr[4] & (CR4_PGE_MASK | CR4_PAE_MASK | CR4_PSE_MASK))) {
        tlb_flush(env, 1);
    }
    /* SSE handling */
    if (!(env->cpuid_features & CPUID_SSE))
        new_cr4 &= ~CR4_OSFXSR_MASK;
    if (new_cr4 & CR4_OSFXSR_MASK)
        env->hflags |= HF_OSFXSR_MASK;
    else
        env->hflags &= ~HF_OSFXSR_MASK;

    env->cr[4] = new_cr4;
}

#if defined(CONFIG_USER_ONLY)

int cpu_x86_handle_mmu_fault(CPUX86State *env, target_ulong addr,
                             int is_write, int mmu_idx, int is_softmmu)
{
    /* user mode only emulation */
    is_write &= 1;
    env->cr[2] = addr;
    env->error_code = (is_write << PG_ERROR_W_BIT);
    env->error_code |= PG_ERROR_U_MASK;
    env->exception_index = EXCP0E_PAGE;
    return 1;
}

#else

/* XXX: This value should match the one returned by CPUID
 * and in exec.c */
# if defined(TARGET_X86_64)
# define PHYS_ADDR_MASK 0xfffffff000LL
# else
# define PHYS_ADDR_MASK 0xffffff000LL
# endif

/* return value:
   -1 = cannot handle fault
   0  = nothing more to do
   1  = generate PF fault
*/
int cpu_x86_handle_mmu_fault(CPUX86State *env, target_ulong addr,
                             int is_write1, int mmu_idx, int is_softmmu)
{
    uint64_t ptep, pte;
    target_ulong pde_addr, pte_addr;
    int error_code, is_dirty, prot, page_size, is_write, is_user;
    target_phys_addr_t paddr;
    uint32_t page_offset;
    target_ulong vaddr, virt_addr;

    is_user = mmu_idx == MMU_USER_IDX;
#if defined(DEBUG_MMU)
    printf("MMU fault: addr=" TARGET_FMT_lx " w=%d u=%d eip=" TARGET_FMT_lx "\n",
           addr, is_write1, is_user, env->eip);
#endif
    is_write = is_write1 & 1;

    if (!(env->cr[0] & CR0_PG_MASK)) {
        pte = addr;
        virt_addr = addr & TARGET_PAGE_MASK;
        prot = PAGE_READ | PAGE_WRITE | PAGE_EXEC;
        page_size = 4096;
        goto do_mapping;
    }

    if (env->cr[4] & CR4_PAE_MASK) {
        uint64_t pde, pdpe;
        target_ulong pdpe_addr;

#ifdef TARGET_X86_64
        if (env->hflags & HF_LMA_MASK) {
            uint64_t pml4e_addr, pml4e;
            int32_t sext;

            /* test virtual address sign extension */
            sext = (int64_t)addr >> 47;
            if (sext != 0 && sext != -1) {
                env->error_code = 0;
                env->exception_index = EXCP0D_GPF;
                return 1;
            }

            pml4e_addr = ((env->cr[3] & ~0xfff) + (((addr >> 39) & 0x1ff) << 3)) &
                env->a20_mask;
            pml4e = ldq_phys(pml4e_addr);
            if (!(pml4e & PG_PRESENT_MASK)) {
                error_code = 0;
                goto do_fault;
            }
            if (!(env->efer & MSR_EFER_NXE) && (pml4e & PG_NX_MASK)) {
                error_code = PG_ERROR_RSVD_MASK;
                goto do_fault;
            }
            if (!(pml4e & PG_ACCESSED_MASK)) {
                pml4e |= PG_ACCESSED_MASK;
                stl_phys_notdirty(pml4e_addr, pml4e);
            }
            ptep = pml4e ^ PG_NX_MASK;
            pdpe_addr = ((pml4e & PHYS_ADDR_MASK) + (((addr >> 30) & 0x1ff) << 3)) &
                env->a20_mask;
            pdpe = ldq_phys(pdpe_addr);
            if (!(pdpe & PG_PRESENT_MASK)) {
                error_code = 0;
                goto do_fault;
            }
            if (!(env->efer & MSR_EFER_NXE) && (pdpe & PG_NX_MASK)) {
                error_code = PG_ERROR_RSVD_MASK;
                goto do_fault;
            }
            ptep &= pdpe ^ PG_NX_MASK;
            if (!(pdpe & PG_ACCESSED_MASK)) {
                pdpe |= PG_ACCESSED_MASK;
                stl_phys_notdirty(pdpe_addr, pdpe);
            }
        } else
#endif
        {
            /* XXX: load them when cr3 is loaded ? */
            pdpe_addr = ((env->cr[3] & ~0x1f) + ((addr >> 27) & 0x18)) &
                env->a20_mask;
            pdpe = ldq_phys(pdpe_addr);
            if (!(pdpe & PG_PRESENT_MASK)) {
                error_code = 0;
                goto do_fault;
            }
            ptep = PG_NX_MASK | PG_USER_MASK | PG_RW_MASK;
        }

        pde_addr = ((pdpe & PHYS_ADDR_MASK) + (((addr >> 21) & 0x1ff) << 3)) &
            env->a20_mask;
        pde = ldq_phys(pde_addr);
        if (!(pde & PG_PRESENT_MASK)) {
            error_code = 0;
            goto do_fault;
        }
        if (!(env->efer & MSR_EFER_NXE) && (pde & PG_NX_MASK)) {
            error_code = PG_ERROR_RSVD_MASK;
            goto do_fault;
        }
        ptep &= pde ^ PG_NX_MASK;
        if (pde & PG_PSE_MASK) {
            /* 2 MB page */
            page_size = 2048 * 1024;
            ptep ^= PG_NX_MASK;
            if ((ptep & PG_NX_MASK) && is_write1 == 2)
                goto do_fault_protect;
            if (is_user) {
                if (!(ptep & PG_USER_MASK))
                    goto do_fault_protect;
                if (is_write && !(ptep & PG_RW_MASK))
                    goto do_fault_protect;
            } else {
                if ((env->cr[0] & CR0_WP_MASK) &&
                    is_write && !(ptep & PG_RW_MASK))
                    goto do_fault_protect;
            }
            is_dirty = is_write && !(pde & PG_DIRTY_MASK);
            if (!(pde & PG_ACCESSED_MASK) || is_dirty) {
                pde |= PG_ACCESSED_MASK;
                if (is_dirty)
                    pde |= PG_DIRTY_MASK;
                stl_phys_notdirty(pde_addr, pde);
            }
            /* align to page_size */
            pte = pde & ((PHYS_ADDR_MASK & ~(page_size - 1)) | 0xfff);
            virt_addr = addr & ~(page_size - 1);
        } else {
            /* 4 KB page */
            if (!(pde & PG_ACCESSED_MASK)) {
                pde |= PG_ACCESSED_MASK;
                stl_phys_notdirty(pde_addr, pde);
            }
            pte_addr = ((pde & PHYS_ADDR_MASK) + (((addr >> 12) & 0x1ff) << 3)) &
                env->a20_mask;
            pte = ldq_phys(pte_addr);
            if (!(pte & PG_PRESENT_MASK)) {
                error_code = 0;
                goto do_fault;
            }
            if (!(env->efer & MSR_EFER_NXE) && (pte & PG_NX_MASK)) {
                error_code = PG_ERROR_RSVD_MASK;
                goto do_fault;
            }
            /* combine pde and pte nx, user and rw protections */
            ptep &= pte ^ PG_NX_MASK;
            ptep ^= PG_NX_MASK;
            if ((ptep & PG_NX_MASK) && is_write1 == 2)
                goto do_fault_protect;
            if (is_user) {
                if (!(ptep & PG_USER_MASK))
                    goto do_fault_protect;
                if (is_write && !(ptep & PG_RW_MASK))
                    goto do_fault_protect;
            } else {
                if ((env->cr[0] & CR0_WP_MASK) &&
                    is_write && !(ptep & PG_RW_MASK))
                    goto do_fault_protect;
            }
            is_dirty = is_write && !(pte & PG_DIRTY_MASK);
            if (!(pte & PG_ACCESSED_MASK) || is_dirty) {
                pte |= PG_ACCESSED_MASK;
                if (is_dirty)
                    pte |= PG_DIRTY_MASK;
                stl_phys_notdirty(pte_addr, pte);
            }
            page_size = 4096;
            virt_addr = addr & ~0xfff;
            pte = pte & (PHYS_ADDR_MASK | 0xfff);
        }
    } else {
        uint32_t pde;

        /* page directory entry */
        pde_addr = ((env->cr[3] & ~0xfff) + ((addr >> 20) & 0xffc)) &
            env->a20_mask;
        pde = ldl_phys(pde_addr);
        if (!(pde & PG_PRESENT_MASK)) {
            error_code = 0;
            goto do_fault;
        }
        /* if PSE bit is set, then we use a 4MB page */
        if ((pde & PG_PSE_MASK) && (env->cr[4] & CR4_PSE_MASK)) {
            page_size = 4096 * 1024;
            if (is_user) {
                if (!(pde & PG_USER_MASK))
                    goto do_fault_protect;
                if (is_write && !(pde & PG_RW_MASK))
                    goto do_fault_protect;
            } else {
                if ((env->cr[0] & CR0_WP_MASK) &&
                    is_write && !(pde & PG_RW_MASK))
                    goto do_fault_protect;
            }
            is_dirty = is_write && !(pde & PG_DIRTY_MASK);
            if (!(pde & PG_ACCESSED_MASK) || is_dirty) {
                pde |= PG_ACCESSED_MASK;
                if (is_dirty)
                    pde |= PG_DIRTY_MASK;
                stl_phys_notdirty(pde_addr, pde);
            }

            pte = pde & ~( (page_size - 1) & ~0xfff); /* align to page_size */
            ptep = pte;
            virt_addr = addr & ~(page_size - 1);
        } else {
            if (!(pde & PG_ACCESSED_MASK)) {
                pde |= PG_ACCESSED_MASK;
                stl_phys_notdirty(pde_addr, pde);
            }

            /* page directory entry */
            pte_addr = ((pde & ~0xfff) + ((addr >> 10) & 0xffc)) &
                env->a20_mask;
            pte = ldl_phys(pte_addr);
            if (!(pte & PG_PRESENT_MASK)) {
                error_code = 0;
                goto do_fault;
            }
            /* combine pde and pte user and rw protections */
            ptep = pte & pde;
            if (is_user) {
                if (!(ptep & PG_USER_MASK))
                    goto do_fault_protect;
                if (is_write && !(ptep & PG_RW_MASK))
                    goto do_fault_protect;
            } else {
                if ((env->cr[0] & CR0_WP_MASK) &&
                    is_write && !(ptep & PG_RW_MASK))
                    goto do_fault_protect;
            }
            is_dirty = is_write && !(pte & PG_DIRTY_MASK);
            if (!(pte & PG_ACCESSED_MASK) || is_dirty) {
                pte |= PG_ACCESSED_MASK;
                if (is_dirty)
                    pte |= PG_DIRTY_MASK;
                stl_phys_notdirty(pte_addr, pte);
            }
            page_size = 4096;
            virt_addr = addr & ~0xfff;
        }
    }
    /* the page can be put in the TLB */
    prot = PAGE_READ;
    if (!(ptep & PG_NX_MASK))
        prot |= PAGE_EXEC;
    if (pte & PG_DIRTY_MASK) {
        /* only set write access if already dirty... otherwise wait
           for dirty access */
        if (is_user) {
            if (ptep & PG_RW_MASK)
                prot |= PAGE_WRITE;
        } else {
            if (!(env->cr[0] & CR0_WP_MASK) ||
                (ptep & PG_RW_MASK))
                prot |= PAGE_WRITE;
        }
    }
 do_mapping:
    pte = pte & env->a20_mask;

    /* Even if 4MB pages, we map only one 4KB page in the cache to
       avoid filling it too fast */
    page_offset = (addr & TARGET_PAGE_MASK) & (page_size - 1);
    paddr = (pte & TARGET_PAGE_MASK) + page_offset;
    vaddr = virt_addr + page_offset;

    tlb_set_page(env, vaddr, paddr, prot, mmu_idx, page_size);
    return 0;
 do_fault_protect:
    error_code = PG_ERROR_P_MASK;
 do_fault:
    error_code |= (is_write << PG_ERROR_W_BIT);
    if (is_user)
        error_code |= PG_ERROR_U_MASK;
    if (is_write1 == 2 &&
        (env->efer & MSR_EFER_NXE) &&
        (env->cr[4] & CR4_PAE_MASK))
        error_code |= PG_ERROR_I_D_MASK;
    if (env->intercept_exceptions & (1 << EXCP0E_PAGE)) {
        /* cr2 is not modified in case of exceptions */
        stq_phys(env->vm_vmcb + offsetof(struct vmcb, control.exit_info_2), 
                 addr);
    } else {
        env->cr[2] = addr;
    }
    env->error_code = error_code;
    env->exception_index = EXCP0E_PAGE;
    return 1;
}

target_phys_addr_t cpu_get_phys_page_debug(CPUState *env, target_ulong addr)
{
    target_ulong pde_addr, pte_addr;
    uint64_t pte;
    target_phys_addr_t paddr;
    uint32_t page_offset;
    int page_size;

    if (env->cr[4] & CR4_PAE_MASK) {
        target_ulong pdpe_addr;
        uint64_t pde, pdpe;

#ifdef TARGET_X86_64
        if (env->hflags & HF_LMA_MASK) {
            uint64_t pml4e_addr, pml4e;
            int32_t sext;

            /* test virtual address sign extension */
            sext = (int64_t)addr >> 47;
            if (sext != 0 && sext != -1)
                return -1;

            pml4e_addr = ((env->cr[3] & ~0xfff) + (((addr >> 39) & 0x1ff) << 3)) &
                env->a20_mask;
            pml4e = ldq_phys(pml4e_addr);
            if (!(pml4e & PG_PRESENT_MASK))
                return -1;

            pdpe_addr = ((pml4e & ~0xfff) + (((addr >> 30) & 0x1ff) << 3)) &
                env->a20_mask;
            pdpe = ldq_phys(pdpe_addr);
            if (!(pdpe & PG_PRESENT_MASK))
                return -1;
        } else
#endif
        {
            pdpe_addr = ((env->cr[3] & ~0x1f) + ((addr >> 27) & 0x18)) &
                env->a20_mask;
            pdpe = ldq_phys(pdpe_addr);
            if (!(pdpe & PG_PRESENT_MASK))
                return -1;
        }

        pde_addr = ((pdpe & ~0xfff) + (((addr >> 21) & 0x1ff) << 3)) &
            env->a20_mask;
        pde = ldq_phys(pde_addr);
        if (!(pde & PG_PRESENT_MASK)) {
            return -1;
        }
        if (pde & PG_PSE_MASK) {
            /* 2 MB page */
            page_size = 2048 * 1024;
            pte = pde & ~( (page_size - 1) & ~0xfff); /* align to page_size */
        } else {
            /* 4 KB page */
            pte_addr = ((pde & ~0xfff) + (((addr >> 12) & 0x1ff) << 3)) &
                env->a20_mask;
            page_size = 4096;
            pte = ldq_phys(pte_addr);
        }
        if (!(pte & PG_PRESENT_MASK))
            return -1;
    } else {
        uint32_t pde;

        if (!(env->cr[0] & CR0_PG_MASK)) {
            pte = addr;
            page_size = 4096;
        } else {
            /* page directory entry */
            pde_addr = ((env->cr[3] & ~0xfff) + ((addr >> 20) & 0xffc)) & env->a20_mask;
            pde = ldl_phys(pde_addr);
            if (!(pde & PG_PRESENT_MASK))
                return -1;
            if ((pde & PG_PSE_MASK) && (env->cr[4] & CR4_PSE_MASK)) {
                pte = pde & ~0x003ff000; /* align to 4MB */
                page_size = 4096 * 1024;
            } else {
                /* page directory entry */
                pte_addr = ((pde & ~0xfff) + ((addr >> 10) & 0xffc)) & env->a20_mask;
                pte = ldl_phys(pte_addr);
                if (!(pte & PG_PRESENT_MASK))
                    return -1;
                page_size = 4096;
            }
        }
        pte = pte & env->a20_mask;
    }

    page_offset = (addr & TARGET_PAGE_MASK) & (page_size - 1);
    paddr = (pte & TARGET_PAGE_MASK) + page_offset;
    return paddr;
}

void hw_breakpoint_insert(CPUState *env, int index)
{
    int type, err = 0;

    switch (hw_breakpoint_type(env->dr[7], index)) {
    case 0:
        if (hw_breakpoint_enabled(env->dr[7], index))
            err = cpu_breakpoint_insert(env, env->dr[index], BP_CPU,
                                        &env->cpu_breakpoint[index]);
        break;
    case 1:
        type = BP_CPU | BP_MEM_WRITE;
        goto insert_wp;
    case 2:
         /* No support for I/O watchpoints yet */
        break;
    case 3:
        type = BP_CPU | BP_MEM_ACCESS;
    insert_wp:
        err = cpu_watchpoint_insert(env, env->dr[index],
                                    hw_breakpoint_len(env->dr[7], index),
                                    type, &env->cpu_watchpoint[index]);
        break;
    }
    if (err)
        env->cpu_breakpoint[index] = NULL;
}

void hw_breakpoint_remove(CPUState *env, int index)
{
    if (!env->cpu_breakpoint[index])
        return;
    switch (hw_breakpoint_type(env->dr[7], index)) {
    case 0:
        if (hw_breakpoint_enabled(env->dr[7], index))
            cpu_breakpoint_remove_by_ref(env, env->cpu_breakpoint[index]);
        break;
    case 1:
    case 3:
        cpu_watchpoint_remove_by_ref(env, env->cpu_watchpoint[index]);
        break;
    case 2:
        /* No support for I/O watchpoints yet */
        break;
    }
}

int check_hw_breakpoints(CPUState *env, int force_dr6_update)
{
    target_ulong dr6;
    int reg, type;
    int hit_enabled = 0;

    dr6 = env->dr[6] & ~0xf;
    for (reg = 0; reg < 4; reg++) {
        type = hw_breakpoint_type(env->dr[7], reg);
        if ((type == 0 && env->dr[reg] == env->eip) ||
            ((type & 1) && env->cpu_watchpoint[reg] &&
             (env->cpu_watchpoint[reg]->flags & BP_WATCHPOINT_HIT))) {
            dr6 |= 1 << reg;
            if (hw_breakpoint_enabled(env->dr[7], reg))
                hit_enabled = 1;
        }
    }
    if (hit_enabled || force_dr6_update)
        env->dr[6] = dr6;
    return hit_enabled;
}

static CPUDebugExcpHandler *prev_debug_excp_handler;

void raise_exception_env(int exception_index, CPUState *env);

static void breakpoint_handler(CPUState *env)
{
    CPUBreakpoint *bp;

    if (env->watchpoint_hit) {
        if (env->watchpoint_hit->flags & BP_CPU) {
            env->watchpoint_hit = NULL;
            if (check_hw_breakpoints(env, 0))
                raise_exception_env(EXCP01_DB, env);
            else
                cpu_resume_from_signal(env, NULL);
        }
    } else {
        QTAILQ_FOREACH(bp, &env->breakpoints, entry)
            if (bp->pc == env->eip) {
                if (bp->flags & BP_CPU) {
                    check_hw_breakpoints(env, 1);
                    raise_exception_env(EXCP01_DB, env);
                }
                break;
            }
    }
    if (prev_debug_excp_handler)
        prev_debug_excp_handler(env);
}

/* This should come from sysemu.h - if we could include it here... */
void qemu_system_reset_request(void);

void cpu_inject_x86_mce(CPUState *cenv, int bank, uint64_t status,
                        uint64_t mcg_status, uint64_t addr, uint64_t misc)
{
    uint64_t mcg_cap = cenv->mcg_cap;
    unsigned bank_num = mcg_cap & 0xff;
    uint64_t *banks = cenv->mce_banks;

    if (kvm_enabled()) {
        kvm_inject_x86_mce(cenv, bank, status, mcg_status, addr, misc, 0);
        return;
    }

    if (bank >= bank_num || !(status & MCI_STATUS_VAL))
        return;

    /*
     * if MSR_MCG_CTL is not all 1s, the uncorrected error
     * reporting is disabled
     */
    if ((status & MCI_STATUS_UC) && (mcg_cap & MCG_CTL_P) &&
        cenv->mcg_ctl != ~(uint64_t)0)
        return;
    banks += 4 * bank;
    /*
     * if MSR_MCi_CTL is not all 1s, the uncorrected error
     * reporting is disabled for the bank
     */
    if ((status & MCI_STATUS_UC) && banks[0] != ~(uint64_t)0)
        return;
    if (status & MCI_STATUS_UC) {
        if ((cenv->mcg_status & MCG_STATUS_MCIP) ||
            !(cenv->cr[4] & CR4_MCE_MASK)) {
            fprintf(stderr, "injects mce exception while previous "
                    "one is in progress!\n");
            qemu_log_mask(CPU_LOG_RESET, "Triple fault\n");
            qemu_system_reset_request();
            return;
        }
        if (banks[1] & MCI_STATUS_VAL)
            status |= MCI_STATUS_OVER;
        banks[2] = addr;
        banks[3] = misc;
        cenv->mcg_status = mcg_status;
        banks[1] = status;
        cpu_interrupt(cenv, CPU_INTERRUPT_MCE);
    } else if (!(banks[1] & MCI_STATUS_VAL)
               || !(banks[1] & MCI_STATUS_UC)) {
        if (banks[1] & MCI_STATUS_VAL)
            status |= MCI_STATUS_OVER;
        banks[2] = addr;
        banks[3] = misc;
        banks[1] = status;
    } else
        banks[1] |= MCI_STATUS_OVER;
}
#endif /* !CONFIG_USER_ONLY */

static void mce_init(CPUX86State *cenv)
{
    unsigned int bank, bank_num;

    if (((cenv->cpuid_version >> 8)&0xf) >= 6
        && (cenv->cpuid_features&(CPUID_MCE|CPUID_MCA)) == (CPUID_MCE|CPUID_MCA)) {
        cenv->mcg_cap = MCE_CAP_DEF | MCE_BANKS_DEF;
        cenv->mcg_ctl = ~(uint64_t)0;
        bank_num = MCE_BANKS_DEF;
        for (bank = 0; bank < bank_num; bank++)
            cenv->mce_banks[bank*4] = ~(uint64_t)0;
    }
}

int cpu_x86_get_descr_debug(CPUX86State *env, unsigned int selector,
                            target_ulong *base, unsigned int *limit,
                            unsigned int *flags)
{
    SegmentCache *dt;
    target_ulong ptr;
    uint32_t e1, e2;
    int index;

    if (selector & 0x4)
        dt = &env->ldt;
    else
        dt = &env->gdt;
    index = selector & ~7;
    ptr = dt->base + index;
    if ((index + 7) > dt->limit
        || cpu_memory_rw_debug(env, ptr, (uint8_t *)&e1, sizeof(e1), 0) != 0
        || cpu_memory_rw_debug(env, ptr+4, (uint8_t *)&e2, sizeof(e2), 0) != 0)
        return 0;

    *base = ((e1 >> 16) | ((e2 & 0xff) << 16) | (e2 & 0xff000000));
    *limit = (e1 & 0xffff) | (e2 & 0x000f0000);
    if (e2 & DESC_G_MASK)
        *limit = (*limit << 12) | 0xfff;
    *flags = e2;

    return 1;
}

CPUX86State *cpu_x86_init(const char *cpu_model)
{
    CPUX86State *env;
    static int inited;

    env = qemu_mallocz(sizeof(CPUX86State));
    cpu_exec_init(env);
    env->cpu_model_str = cpu_model;

    /* init various static tables */
    if (!inited) {
        inited = 1;
        optimize_flags_init();
#ifndef CONFIG_USER_ONLY
        prev_debug_excp_handler =
            cpu_set_debug_excp_handler(breakpoint_handler);
#endif
    }
    if (cpu_x86_register(env, cpu_model) < 0) {
        cpu_x86_close(env);
        return NULL;
    }
    mce_init(env);

    qemu_init_vcpu(env);

    return env;
}

#if !defined(CONFIG_USER_ONLY)
void do_cpu_init(CPUState *env)
{
    int sipi = env->interrupt_request & CPU_INTERRUPT_SIPI;
    cpu_reset(env);
    env->interrupt_request = sipi;
    apic_init_reset(env);
}

void do_cpu_sipi(CPUState *env)
{
    apic_sipi(env);
}
#else
void do_cpu_init(CPUState *env)
{
}
void do_cpu_sipi(CPUState *env)
{
}
#endif<|MERGE_RESOLUTION|>--- conflicted
+++ resolved
@@ -28,11 +28,8 @@
 #include "qemu-common.h"
 #include "kvm.h"
 
-<<<<<<< HEAD
 #include "qemu-kvm.h"
 
-=======
->>>>>>> 7a5e5838
 //#define DEBUG_MMU
 
 /* NOTE: must be called outside the CPU execute loop */
