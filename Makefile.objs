--- conflicted
+++ resolved
@@ -164,21 +164,14 @@
 # libhw
 
 hw-obj-y =
-<<<<<<< HEAD
 hw-obj-y += loader.o
-hw-obj-y += virtio.o virtio-console.o
-hw-obj-y += fw_cfg.o pci_host.o pcie_host.o pci_bridge.o
-hw-obj-y += ioh3420.o xio3130_upstream.o xio3130_downstream.o
-=======
-hw-obj-y += vl.o loader.o
 hw-obj-$(CONFIG_VIRTIO) += virtio.o virtio-console.o
 hw-obj-y += fw_cfg.o
 # FIXME: Core PCI code and its direct dependencies are required by the
 # QMP query-pci command.
-hw-obj-y += pci.o pci_bridge.o msix.o msi.o
+hw-obj-y += pci_bridge.o msix.o msi.o
 hw-obj-$(CONFIG_PCI) += pci_host.o pcie_host.o
 hw-obj-$(CONFIG_PCI) += ioh3420.o xio3130_upstream.o xio3130_downstream.o
->>>>>>> 661a1799
 hw-obj-y += watchdog.o
 hw-obj-$(CONFIG_ISA_MMIO) += isa_mmio.o
 hw-obj-$(CONFIG_ECC) += ecc.o
