/*
 * QEMU host block devices
 *
 * Copyright (c) 2003-2008 Fabrice Bellard
 *
 * This work is licensed under the terms of the GNU GPL, version 2 or
 * later.  See the COPYING file in the top-level directory.
 */

#include "block.h"
#include "blockdev.h"
#include "monitor.h"
#include "qerror.h"
#include "qemu-option.h"
#include "qemu-config.h"
#include "sysemu.h"

<<<<<<< HEAD
DriveInfo *extboot_drive = NULL;

struct drivelist drives = QTAILQ_HEAD_INITIALIZER(drives);
=======
static QTAILQ_HEAD(drivelist, DriveInfo) drives = QTAILQ_HEAD_INITIALIZER(drives);
>>>>>>> c9b62a7e

QemuOpts *drive_add(const char *file, const char *fmt, ...)
{
    va_list ap;
    char optstr[1024];
    QemuOpts *opts;

    va_start(ap, fmt);
    vsnprintf(optstr, sizeof(optstr), fmt, ap);
    va_end(ap);

    opts = qemu_opts_parse(&qemu_drive_opts, optstr, 0);
    if (!opts) {
        return NULL;
    }
    if (file)
        qemu_opt_set(opts, "file", file);
    return opts;
}

DriveInfo *drive_get(BlockInterfaceType type, int bus, int unit)
{
    DriveInfo *dinfo;

    /* seek interface, bus and unit */

    QTAILQ_FOREACH(dinfo, &drives, next) {
        if (dinfo->type == type &&
	    dinfo->bus == bus &&
	    dinfo->unit == unit)
            return dinfo;
    }

    return NULL;
}

DriveInfo *drive_get_by_id(const char *id)
{
    DriveInfo *dinfo;

    QTAILQ_FOREACH(dinfo, &drives, next) {
        if (strcmp(id, dinfo->id))
            continue;
        return dinfo;
    }
    return NULL;
}

int drive_get_max_bus(BlockInterfaceType type)
{
    int max_bus;
    DriveInfo *dinfo;

    max_bus = -1;
    QTAILQ_FOREACH(dinfo, &drives, next) {
        if(dinfo->type == type &&
           dinfo->bus > max_bus)
            max_bus = dinfo->bus;
    }
    return max_bus;
}

const char *drive_get_serial(BlockDriverState *bdrv)
{
    DriveInfo *dinfo;

    QTAILQ_FOREACH(dinfo, &drives, next) {
        if (dinfo->bdrv == bdrv)
            return dinfo->serial;
    }

    return "\0";
}

static void bdrv_format_print(void *opaque, const char *name)
{
    fprintf(stderr, " %s", name);
}

void drive_uninit(DriveInfo *dinfo)
{
    qemu_opts_del(dinfo->opts);
    bdrv_delete(dinfo->bdrv);
    QTAILQ_REMOVE(&drives, dinfo, next);
    qemu_free(dinfo);
}

static int parse_block_error_action(const char *buf, int is_read)
{
    if (!strcmp(buf, "ignore")) {
        return BLOCK_ERR_IGNORE;
    } else if (!is_read && !strcmp(buf, "enospc")) {
        return BLOCK_ERR_STOP_ENOSPC;
    } else if (!strcmp(buf, "stop")) {
        return BLOCK_ERR_STOP_ANY;
    } else if (!strcmp(buf, "report")) {
        return BLOCK_ERR_REPORT;
    } else {
        fprintf(stderr, "qemu: '%s' invalid %s error action\n",
            buf, is_read ? "read" : "write");
        return -1;
    }
}

DriveInfo *drive_init(QemuOpts *opts, int default_to_scsi, int *fatal_error)
{
    const char *buf;
    const char *file = NULL;
    char devname[128];
    const char *serial;
    const char *mediastr = "";
    BlockInterfaceType type;
    enum { MEDIA_DISK, MEDIA_CDROM } media;
    int bus_id, unit_id;
    int cyls, heads, secs, translation;
    BlockDriver *drv = NULL;
    int max_devs;
    int index;
    int ro = 0;
    int bdrv_flags = 0;
    int on_read_error, on_write_error;
    const char *devaddr;
    DriveInfo *dinfo;
    int snapshot = 0;
    int ret;

    *fatal_error = 1;

    translation = BIOS_ATA_TRANSLATION_AUTO;

    if (default_to_scsi) {
        type = IF_SCSI;
        max_devs = MAX_SCSI_DEVS;
        pstrcpy(devname, sizeof(devname), "scsi");
    } else {
        type = IF_IDE;
        max_devs = MAX_IDE_DEVS;
        pstrcpy(devname, sizeof(devname), "ide");
    }
    media = MEDIA_DISK;

    /* extract parameters */
    bus_id  = qemu_opt_get_number(opts, "bus", 0);
    unit_id = qemu_opt_get_number(opts, "unit", -1);
    index   = qemu_opt_get_number(opts, "index", -1);

    cyls  = qemu_opt_get_number(opts, "cyls", 0);
    heads = qemu_opt_get_number(opts, "heads", 0);
    secs  = qemu_opt_get_number(opts, "secs", 0);

    snapshot = qemu_opt_get_bool(opts, "snapshot", 0);
    ro = qemu_opt_get_bool(opts, "readonly", 0);

    file = qemu_opt_get(opts, "file");
    serial = qemu_opt_get(opts, "serial");

    if ((buf = qemu_opt_get(opts, "if")) != NULL) {
        pstrcpy(devname, sizeof(devname), buf);
        if (!strcmp(buf, "ide")) {
	    type = IF_IDE;
            max_devs = MAX_IDE_DEVS;
        } else if (!strcmp(buf, "scsi")) {
	    type = IF_SCSI;
            max_devs = MAX_SCSI_DEVS;
        } else if (!strcmp(buf, "floppy")) {
	    type = IF_FLOPPY;
            max_devs = 0;
        } else if (!strcmp(buf, "pflash")) {
	    type = IF_PFLASH;
            max_devs = 0;
	} else if (!strcmp(buf, "mtd")) {
	    type = IF_MTD;
            max_devs = 0;
	} else if (!strcmp(buf, "sd")) {
	    type = IF_SD;
            max_devs = 0;
        } else if (!strcmp(buf, "virtio")) {
            type = IF_VIRTIO;
            max_devs = 0;
	} else if (!strcmp(buf, "xen")) {
	    type = IF_XEN;
            max_devs = 0;
	} else if (!strcmp(buf, "none")) {
	    type = IF_NONE;
            max_devs = 0;
	} else {
            fprintf(stderr, "qemu: unsupported bus type '%s'\n", buf);
            return NULL;
	}
    }

    if (cyls || heads || secs) {
        if (cyls < 1 || (type == IF_IDE && cyls > 16383)) {
            fprintf(stderr, "qemu: '%s' invalid physical cyls number\n", buf);
	    return NULL;
	}
        if (heads < 1 || (type == IF_IDE && heads > 16)) {
            fprintf(stderr, "qemu: '%s' invalid physical heads number\n", buf);
	    return NULL;
	}
        if (secs < 1 || (type == IF_IDE && secs > 63)) {
            fprintf(stderr, "qemu: '%s' invalid physical secs number\n", buf);
	    return NULL;
	}
    }

    if ((buf = qemu_opt_get(opts, "trans")) != NULL) {
        if (!cyls) {
            fprintf(stderr,
                    "qemu: '%s' trans must be used with cyls,heads and secs\n",
                    buf);
            return NULL;
        }
        if (!strcmp(buf, "none"))
            translation = BIOS_ATA_TRANSLATION_NONE;
        else if (!strcmp(buf, "lba"))
            translation = BIOS_ATA_TRANSLATION_LBA;
        else if (!strcmp(buf, "auto"))
            translation = BIOS_ATA_TRANSLATION_AUTO;
	else {
            fprintf(stderr, "qemu: '%s' invalid translation type\n", buf);
	    return NULL;
	}
    }

    if ((buf = qemu_opt_get(opts, "media")) != NULL) {
        if (!strcmp(buf, "disk")) {
	    media = MEDIA_DISK;
	} else if (!strcmp(buf, "cdrom")) {
            if (cyls || secs || heads) {
                fprintf(stderr,
                        "qemu: '%s' invalid physical CHS format\n", buf);
	        return NULL;
            }
	    media = MEDIA_CDROM;
	} else {
	    fprintf(stderr, "qemu: '%s' invalid media\n", buf);
	    return NULL;
	}
    }

    if ((buf = qemu_opt_get(opts, "cache")) != NULL) {
        if (!strcmp(buf, "off") || !strcmp(buf, "none")) {
            bdrv_flags |= BDRV_O_NOCACHE;
        } else if (!strcmp(buf, "writeback")) {
            bdrv_flags |= BDRV_O_CACHE_WB;
        } else if (!strcmp(buf, "unsafe")) {
            bdrv_flags |= BDRV_O_CACHE_WB;
            bdrv_flags |= BDRV_O_NO_FLUSH;
        } else if (!strcmp(buf, "writethrough")) {
            /* this is the default */
        } else {
           fprintf(stderr, "qemu: invalid cache option\n");
           return NULL;
        }
    }

#ifdef CONFIG_LINUX_AIO
    if ((buf = qemu_opt_get(opts, "aio")) != NULL) {
        if (!strcmp(buf, "native")) {
            bdrv_flags |= BDRV_O_NATIVE_AIO;
        } else if (!strcmp(buf, "threads")) {
            /* this is the default */
        } else {
           fprintf(stderr, "qemu: invalid aio option\n");
           return NULL;
        }
    }
#endif

    if ((buf = qemu_opt_get(opts, "format")) != NULL) {
       if (strcmp(buf, "?") == 0) {
            fprintf(stderr, "qemu: Supported formats:");
            bdrv_iterate_format(bdrv_format_print, NULL);
            fprintf(stderr, "\n");
	    return NULL;
        }
        drv = bdrv_find_whitelisted_format(buf);
        if (!drv) {
            fprintf(stderr, "qemu: '%s' invalid format\n", buf);
            return NULL;
        }
    }

    on_write_error = BLOCK_ERR_STOP_ENOSPC;
    if ((buf = qemu_opt_get(opts, "werror")) != NULL) {
        if (type != IF_IDE && type != IF_SCSI && type != IF_VIRTIO && type != IF_NONE) {
            fprintf(stderr, "werror is no supported by this format\n");
            return NULL;
        }

        on_write_error = parse_block_error_action(buf, 0);
        if (on_write_error < 0) {
            return NULL;
        }
    }

    on_read_error = BLOCK_ERR_REPORT;
    if ((buf = qemu_opt_get(opts, "rerror")) != NULL) {
        if (type != IF_IDE && type != IF_VIRTIO && type != IF_NONE) {
            fprintf(stderr, "rerror is no supported by this format\n");
            return NULL;
        }

        on_read_error = parse_block_error_action(buf, 1);
        if (on_read_error < 0) {
            return NULL;
        }
    }

    if ((devaddr = qemu_opt_get(opts, "addr")) != NULL) {
        if (type != IF_VIRTIO) {
            fprintf(stderr, "addr is not supported\n");
            return NULL;
        }
    }

    /* compute bus and unit according index */

    if (index != -1) {
        if (bus_id != 0 || unit_id != -1) {
            fprintf(stderr,
                    "qemu: index cannot be used with bus and unit\n");
            return NULL;
        }
        if (max_devs == 0)
        {
            unit_id = index;
            bus_id = 0;
        } else {
            unit_id = index % max_devs;
            bus_id = index / max_devs;
        }
    }

    /* if user doesn't specify a unit_id,
     * try to find the first free
     */

    if (unit_id == -1) {
       unit_id = 0;
       while (drive_get(type, bus_id, unit_id) != NULL) {
           unit_id++;
           if (max_devs && unit_id >= max_devs) {
               unit_id -= max_devs;
               bus_id++;
           }
       }
    }

    /* check unit id */

    if (max_devs && unit_id >= max_devs) {
        fprintf(stderr, "qemu: unit %d too big (max is %d)\n",
                unit_id, max_devs - 1);
        return NULL;
    }

    /*
     * ignore multiple definitions
     */

    if (drive_get(type, bus_id, unit_id) != NULL) {
        *fatal_error = 0;
        return NULL;
    }

    /* init */

    dinfo = qemu_mallocz(sizeof(*dinfo));
    if ((buf = qemu_opts_id(opts)) != NULL) {
        dinfo->id = qemu_strdup(buf);
    } else {
        /* no id supplied -> create one */
        dinfo->id = qemu_mallocz(32);
        if (type == IF_IDE || type == IF_SCSI)
            mediastr = (media == MEDIA_CDROM) ? "-cd" : "-hd";
        if (max_devs)
            snprintf(dinfo->id, 32, "%s%i%s%i",
                     devname, bus_id, mediastr, unit_id);
        else
            snprintf(dinfo->id, 32, "%s%s%i",
                     devname, mediastr, unit_id);
    }
    dinfo->bdrv = bdrv_new(dinfo->id);
    dinfo->devaddr = devaddr;
    dinfo->type = type;
    dinfo->bus = bus_id;
    dinfo->unit = unit_id;
    dinfo->opts = opts;
    if (serial)
        strncpy(dinfo->serial, serial, sizeof(dinfo->serial) - 1);
    QTAILQ_INSERT_TAIL(&drives, dinfo, next);

    bdrv_set_on_error(dinfo->bdrv, on_read_error, on_write_error);

    switch(type) {
    case IF_IDE:
    case IF_SCSI:
    case IF_XEN:
    case IF_NONE:
        switch(media) {
	case MEDIA_DISK:
            if (cyls != 0) {
                bdrv_set_geometry_hint(dinfo->bdrv, cyls, heads, secs);
                bdrv_set_translation_hint(dinfo->bdrv, translation);
            }
	    break;
	case MEDIA_CDROM:
            bdrv_set_type_hint(dinfo->bdrv, BDRV_TYPE_CDROM);
	    break;
	}
        break;
    case IF_SD:
        /* FIXME: This isn't really a floppy, but it's a reasonable
           approximation.  */
    case IF_FLOPPY:
        bdrv_set_type_hint(dinfo->bdrv, BDRV_TYPE_FLOPPY);
        break;
    case IF_PFLASH:
    case IF_MTD:
        break;
    case IF_VIRTIO:
        /* add virtio block device */
        opts = qemu_opts_create(&qemu_device_opts, NULL, 0);
        qemu_opt_set(opts, "driver", "virtio-blk-pci");
        qemu_opt_set(opts, "drive", dinfo->id);
        if (devaddr)
            qemu_opt_set(opts, "addr", devaddr);
        break;
    case IF_COUNT:
        abort();
    }
    if (!file || !*file) {
        *fatal_error = 0;
        return NULL;
    }
    if (snapshot) {
        /* always use cache=unsafe with snapshot */
        bdrv_flags &= ~BDRV_O_CACHE_MASK;
        bdrv_flags |= (BDRV_O_SNAPSHOT|BDRV_O_CACHE_WB|BDRV_O_NO_FLUSH);
    }

    if (media == MEDIA_CDROM) {
        /* CDROM is fine for any interface, don't check.  */
        ro = 1;
    } else if (ro == 1) {
        if (type != IF_SCSI && type != IF_VIRTIO && type != IF_FLOPPY && type != IF_NONE) {
            fprintf(stderr, "qemu: readonly flag not supported for drive with this interface\n");
            return NULL;
        }
    }

    bdrv_flags |= ro ? 0 : BDRV_O_RDWR;

    ret = bdrv_open(dinfo->bdrv, file, bdrv_flags, drv);
    if (ret < 0) {
        fprintf(stderr, "qemu: could not open disk image %s: %s\n",
                        file, strerror(-ret));
        return NULL;
    }

    if (bdrv_key_required(dinfo->bdrv))
        autostart = 0;
    *fatal_error = 0;
    return dinfo;
}

void do_commit(Monitor *mon, const QDict *qdict)
{
    const char *device = qdict_get_str(qdict, "device");
    BlockDriverState *bs;

    if (!strcmp(device, "all")) {
        bdrv_commit_all();
    } else {
        bs = bdrv_find(device);
        if (!bs) {
            qerror_report(QERR_DEVICE_NOT_FOUND, device);
            return;
        }
        bdrv_commit(bs);
    }
}

static int eject_device(Monitor *mon, BlockDriverState *bs, int force)
{
    if (bdrv_is_inserted(bs)) {
        if (!force) {
            if (!bdrv_is_removable(bs)) {
                qerror_report(QERR_DEVICE_NOT_REMOVABLE,
                               bdrv_get_device_name(bs));
                return -1;
            }
            if (bdrv_is_locked(bs)) {
                qerror_report(QERR_DEVICE_LOCKED, bdrv_get_device_name(bs));
                return -1;
            }
        }
        bdrv_close(bs);
    }
    return 0;
}

int do_eject(Monitor *mon, const QDict *qdict, QObject **ret_data)
{
    BlockDriverState *bs;
    int force = qdict_get_int(qdict, "force");
    const char *filename = qdict_get_str(qdict, "device");

    bs = bdrv_find(filename);
    if (!bs) {
        qerror_report(QERR_DEVICE_NOT_FOUND, filename);
        return -1;
    }
    return eject_device(mon, bs, force);
}

int do_block_set_passwd(Monitor *mon, const QDict *qdict,
                        QObject **ret_data)
{
    BlockDriverState *bs;
    int err;

    bs = bdrv_find(qdict_get_str(qdict, "device"));
    if (!bs) {
        qerror_report(QERR_DEVICE_NOT_FOUND, qdict_get_str(qdict, "device"));
        return -1;
    }

    err = bdrv_set_key(bs, qdict_get_str(qdict, "password"));
    if (err == -EINVAL) {
        qerror_report(QERR_DEVICE_NOT_ENCRYPTED, bdrv_get_device_name(bs));
        return -1;
    } else if (err < 0) {
        qerror_report(QERR_INVALID_PASSWORD);
        return -1;
    }

    return 0;
}

int do_change_block(Monitor *mon, const char *device,
                    const char *filename, const char *fmt)
{
    BlockDriverState *bs;
    BlockDriver *drv = NULL;
    int bdrv_flags;

    bs = bdrv_find(device);
    if (!bs) {
        qerror_report(QERR_DEVICE_NOT_FOUND, device);
        return -1;
    }
    if (fmt) {
        drv = bdrv_find_whitelisted_format(fmt);
        if (!drv) {
            qerror_report(QERR_INVALID_BLOCK_FORMAT, fmt);
            return -1;
        }
    }
    if (eject_device(mon, bs, 0) < 0) {
        return -1;
    }
    bdrv_flags = bdrv_get_type_hint(bs) == BDRV_TYPE_CDROM ? 0 : BDRV_O_RDWR;
    if (bdrv_open(bs, filename, bdrv_flags, drv) < 0) {
        qerror_report(QERR_OPEN_FILE_FAILED, filename);
        return -1;
    }
    return monitor_read_bdrv_key_start(mon, bs, NULL, NULL);
}<|MERGE_RESOLUTION|>--- conflicted
+++ resolved
@@ -15,13 +15,9 @@
 #include "qemu-config.h"
 #include "sysemu.h"
 
-<<<<<<< HEAD
 DriveInfo *extboot_drive = NULL;
 
-struct drivelist drives = QTAILQ_HEAD_INITIALIZER(drives);
-=======
 static QTAILQ_HEAD(drivelist, DriveInfo) drives = QTAILQ_HEAD_INITIALIZER(drives);
->>>>>>> c9b62a7e
 
 QemuOpts *drive_add(const char *file, const char *fmt, ...)
 {
