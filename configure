--- conflicted
+++ resolved
@@ -2091,15 +2091,13 @@
 if test "$need_offsetof" = "yes" ; then
   echo "CONFIG_NEED_OFFSETOF=y" >> $config_host_mak
 fi
-<<<<<<< HEAD
+if test "$fdatasync" = "yes" ; then
+  echo "CONFIG_FDATASYNC=y" >> $config_host_mak
+fi
 if test $cpu_emulation = "yes"; then
   echo "CONFIG_CPU_EMULATION=y" >> $config_host_mak
 else
   echo "CONFIG_NO_CPU_EMULATION=y" >> $config_host_mak
-=======
-if test "$fdatasync" = "yes" ; then
-  echo "CONFIG_FDATASYNC=y" >> $config_host_mak
->>>>>>> 5f6b9e8f
 fi
 
 # XXX: suppress that
