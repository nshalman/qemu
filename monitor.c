/*
 * QEMU monitor
 *
 * Copyright (c) 2003-2004 Fabrice Bellard
 *
 * Permission is hereby granted, free of charge, to any person obtaining a copy
 * of this software and associated documentation files (the "Software"), to deal
 * in the Software without restriction, including without limitation the rights
 * to use, copy, modify, merge, publish, distribute, sublicense, and/or sell
 * copies of the Software, and to permit persons to whom the Software is
 * furnished to do so, subject to the following conditions:
 *
 * The above copyright notice and this permission notice shall be included in
 * all copies or substantial portions of the Software.
 *
 * THE SOFTWARE IS PROVIDED "AS IS", WITHOUT WARRANTY OF ANY KIND, EXPRESS OR
 * IMPLIED, INCLUDING BUT NOT LIMITED TO THE WARRANTIES OF MERCHANTABILITY,
 * FITNESS FOR A PARTICULAR PURPOSE AND NONINFRINGEMENT. IN NO EVENT SHALL
 * THE AUTHORS OR COPYRIGHT HOLDERS BE LIABLE FOR ANY CLAIM, DAMAGES OR OTHER
 * LIABILITY, WHETHER IN AN ACTION OF CONTRACT, TORT OR OTHERWISE, ARISING FROM,
 * OUT OF OR IN CONNECTION WITH THE SOFTWARE OR THE USE OR OTHER DEALINGS IN
 * THE SOFTWARE.
 */
#include <dirent.h>
#include "hw/hw.h"
#include "hw/qdev.h"
#include "hw/usb.h"
#include "hw/pcmcia.h"
#include "hw/pc.h"
#include "hw/pci.h"
#include "hw/watchdog.h"
#include "hw/loader.h"
#include "gdbstub.h"
#include "net.h"
#include "net/slirp.h"
#include "qemu-char.h"
#include "ui/qemu-spice.h"
#include "sysemu.h"
#include "monitor.h"
#include "readline.h"
#include "console.h"
#include "blockdev.h"
#include "audio/audio.h"
#include "disas.h"
#include "balloon.h"
#include "qemu-timer.h"
#include "migration.h"
#include "kvm.h"
#include "acl.h"
#include "qint.h"
#include "qfloat.h"
#include "qlist.h"
#include "qbool.h"
#include "qstring.h"
#include "qjson.h"
#include "json-streamer.h"
#include "json-parser.h"
#include "osdep.h"
#include "exec-all.h"
#ifdef CONFIG_SIMPLE_TRACE
#include "trace.h"
#endif
#include "ui/qemu-spice.h"

//#define DEBUG
//#define DEBUG_COMPLETION

/*
 * Supported types:
 *
 * 'F'          filename
 * 'B'          block device name
 * 's'          string (accept optional quote)
 * 'O'          option string of the form NAME=VALUE,...
 *              parsed according to QemuOptsList given by its name
 *              Example: 'device:O' uses qemu_device_opts.
 *              Restriction: only lists with empty desc are supported
 *              TODO lift the restriction
 * 'i'          32 bit integer
 * 'l'          target long (32 or 64 bit)
 * 'M'          just like 'l', except in user mode the value is
 *              multiplied by 2^20 (think Mebibyte)
 * 'o'          octets (aka bytes)
 *              user mode accepts an optional T, t, G, g, M, m, K, k
 *              suffix, which multiplies the value by 2^40 for
 *              suffixes T and t, 2^30 for suffixes G and g, 2^20 for
 *              M and m, 2^10 for K and k
 * 'T'          double
 *              user mode accepts an optional ms, us, ns suffix,
 *              which divides the value by 1e3, 1e6, 1e9, respectively
 * '/'          optional gdb-like print format (like "/10x")
 *
 * '?'          optional type (for all types, except '/')
 * '.'          other form of optional type (for 'i' and 'l')
 * 'b'          boolean
 *              user mode accepts "on" or "off"
 * '-'          optional parameter (eg. '-f')
 *
 */

typedef struct MonitorCompletionData MonitorCompletionData;
struct MonitorCompletionData {
    Monitor *mon;
    void (*user_print)(Monitor *mon, const QObject *data);
};

typedef struct mon_cmd_t {
    const char *name;
    const char *args_type;
    const char *params;
    const char *help;
    void (*user_print)(Monitor *mon, const QObject *data);
    union {
        void (*info)(Monitor *mon);
        void (*info_new)(Monitor *mon, QObject **ret_data);
        int  (*info_async)(Monitor *mon, MonitorCompletion *cb, void *opaque);
        void (*cmd)(Monitor *mon, const QDict *qdict);
        int  (*cmd_new)(Monitor *mon, const QDict *params, QObject **ret_data);
        int  (*cmd_async)(Monitor *mon, const QDict *params,
                          MonitorCompletion *cb, void *opaque);
    } mhandler;
    int flags;
} mon_cmd_t;

/* file descriptors passed via SCM_RIGHTS */
typedef struct mon_fd_t mon_fd_t;
struct mon_fd_t {
    char *name;
    int fd;
    QLIST_ENTRY(mon_fd_t) next;
};

typedef struct MonitorControl {
    QObject *id;
    JSONMessageParser parser;
    int command_mode;
} MonitorControl;

struct Monitor {
    CharDriverState *chr;
    int mux_out;
    int reset_seen;
    int flags;
    int suspend_cnt;
    uint8_t outbuf[1024];
    int outbuf_index;
    ReadLineState *rs;
    MonitorControl *mc;
    CPUState *mon_cpu;
    BlockDriverCompletionFunc *password_completion_cb;
    void *password_opaque;
#ifdef CONFIG_DEBUG_MONITOR
    int print_calls_nr;
#endif
    QError *error;
    QLIST_HEAD(,mon_fd_t) fds;
    QLIST_ENTRY(Monitor) entry;
};

#ifdef CONFIG_DEBUG_MONITOR
#define MON_DEBUG(fmt, ...) do {    \
    fprintf(stderr, "Monitor: ");       \
    fprintf(stderr, fmt, ## __VA_ARGS__); } while (0)

static inline void mon_print_count_inc(Monitor *mon)
{
    mon->print_calls_nr++;
}

static inline void mon_print_count_init(Monitor *mon)
{
    mon->print_calls_nr = 0;
}

static inline int mon_print_count_get(const Monitor *mon)
{
    return mon->print_calls_nr;
}

#else /* !CONFIG_DEBUG_MONITOR */
#define MON_DEBUG(fmt, ...) do { } while (0)
static inline void mon_print_count_inc(Monitor *mon) { }
static inline void mon_print_count_init(Monitor *mon) { }
static inline int mon_print_count_get(const Monitor *mon) { return 0; }
#endif /* CONFIG_DEBUG_MONITOR */

/* QMP checker flags */
#define QMP_ACCEPT_UNKNOWNS 1

static QLIST_HEAD(mon_list, Monitor) mon_list;

static const mon_cmd_t mon_cmds[];
static const mon_cmd_t info_cmds[];

static const mon_cmd_t qmp_cmds[];
static const mon_cmd_t qmp_query_cmds[];

Monitor *cur_mon;
Monitor *default_mon;

static void monitor_command_cb(Monitor *mon, const char *cmdline,
                               void *opaque);

static inline int qmp_cmd_mode(const Monitor *mon)
{
    return (mon->mc ? mon->mc->command_mode : 0);
}

/* Return true if in control mode, false otherwise */
static inline int monitor_ctrl_mode(const Monitor *mon)
{
    return (mon->flags & MONITOR_USE_CONTROL);
}

/* Return non-zero iff we have a current monitor, and it is in QMP mode.  */
int monitor_cur_is_qmp(void)
{
    return cur_mon && monitor_ctrl_mode(cur_mon);
}

static void monitor_read_command(Monitor *mon, int show_prompt)
{
    if (!mon->rs)
        return;

    readline_start(mon->rs, "(qemu) ", 0, monitor_command_cb, NULL);
    if (show_prompt)
        readline_show_prompt(mon->rs);
}

static int monitor_read_password(Monitor *mon, ReadLineFunc *readline_func,
                                 void *opaque)
{
    if (monitor_ctrl_mode(mon)) {
        qerror_report(QERR_MISSING_PARAMETER, "password");
        return -EINVAL;
    } else if (mon->rs) {
        readline_start(mon->rs, "Password: ", 1, readline_func, opaque);
        /* prompt is printed on return from the command handler */
        return 0;
    } else {
        monitor_printf(mon, "terminal does not support password prompting\n");
        return -ENOTTY;
    }
}

void monitor_flush(Monitor *mon)
{
    if (mon && mon->outbuf_index != 0 && !mon->mux_out) {
        qemu_chr_write(mon->chr, mon->outbuf, mon->outbuf_index);
        mon->outbuf_index = 0;
    }
}

/* flush at every end of line or if the buffer is full */
static void monitor_puts(Monitor *mon, const char *str)
{
    char c;

    for(;;) {
        c = *str++;
        if (c == '\0')
            break;
        if (c == '\n')
            mon->outbuf[mon->outbuf_index++] = '\r';
        mon->outbuf[mon->outbuf_index++] = c;
        if (mon->outbuf_index >= (sizeof(mon->outbuf) - 1)
            || c == '\n')
            monitor_flush(mon);
    }
}

void monitor_vprintf(Monitor *mon, const char *fmt, va_list ap)
{
    char buf[4096];

    if (!mon)
        return;

    mon_print_count_inc(mon);

    if (monitor_ctrl_mode(mon)) {
        return;
    }

    vsnprintf(buf, sizeof(buf), fmt, ap);
    monitor_puts(mon, buf);
}

void monitor_printf(Monitor *mon, const char *fmt, ...)
{
    va_list ap;
    va_start(ap, fmt);
    monitor_vprintf(mon, fmt, ap);
    va_end(ap);
}

void monitor_print_filename(Monitor *mon, const char *filename)
{
    int i;

    for (i = 0; filename[i]; i++) {
        switch (filename[i]) {
        case ' ':
        case '"':
        case '\\':
            monitor_printf(mon, "\\%c", filename[i]);
            break;
        case '\t':
            monitor_printf(mon, "\\t");
            break;
        case '\r':
            monitor_printf(mon, "\\r");
            break;
        case '\n':
            monitor_printf(mon, "\\n");
            break;
        default:
            monitor_printf(mon, "%c", filename[i]);
            break;
        }
    }
}

static int GCC_FMT_ATTR(2, 3) monitor_fprintf(FILE *stream,
                                              const char *fmt, ...)
{
    va_list ap;
    va_start(ap, fmt);
    monitor_vprintf((Monitor *)stream, fmt, ap);
    va_end(ap);
    return 0;
}

static void monitor_user_noop(Monitor *mon, const QObject *data) { }

static inline int handler_is_qobject(const mon_cmd_t *cmd)
{
    return cmd->user_print != NULL;
}

static inline bool handler_is_async(const mon_cmd_t *cmd)
{
    return cmd->flags & MONITOR_CMD_ASYNC;
}

static inline int monitor_has_error(const Monitor *mon)
{
    return mon->error != NULL;
}

static void monitor_json_emitter(Monitor *mon, const QObject *data)
{
    QString *json;

    json = mon->flags & MONITOR_USE_PRETTY ? qobject_to_json_pretty(data) :
                                             qobject_to_json(data);
    assert(json != NULL);

    qstring_append_chr(json, '\n');
    monitor_puts(mon, qstring_get_str(json));

    QDECREF(json);
}

static void monitor_protocol_emitter(Monitor *mon, QObject *data)
{
    QDict *qmp;

    qmp = qdict_new();

    if (!monitor_has_error(mon)) {
        /* success response */
        if (data) {
            qobject_incref(data);
            qdict_put_obj(qmp, "return", data);
        } else {
            /* return an empty QDict by default */
            qdict_put(qmp, "return", qdict_new());
        }
    } else {
        /* error response */
        qdict_put(mon->error->error, "desc", qerror_human(mon->error));
        qdict_put(qmp, "error", mon->error->error);
        QINCREF(mon->error->error);
        QDECREF(mon->error);
        mon->error = NULL;
    }

    if (mon->mc->id) {
        qdict_put_obj(qmp, "id", mon->mc->id);
        mon->mc->id = NULL;
    }

    monitor_json_emitter(mon, QOBJECT(qmp));
    QDECREF(qmp);
}

static void timestamp_put(QDict *qdict)
{
    int err;
    QObject *obj;
    qemu_timeval tv;

    err = qemu_gettimeofday(&tv);
    if (err < 0)
        return;

    obj = qobject_from_jsonf("{ 'seconds': %" PRId64 ", "
                                "'microseconds': %" PRId64 " }",
                                (int64_t) tv.tv_sec, (int64_t) tv.tv_usec);
    qdict_put_obj(qdict, "timestamp", obj);
}

/**
 * monitor_protocol_event(): Generate a Monitor event
 *
 * Event-specific data can be emitted through the (optional) 'data' parameter.
 */
void monitor_protocol_event(MonitorEvent event, QObject *data)
{
    QDict *qmp;
    const char *event_name;
    Monitor *mon;

    assert(event < QEVENT_MAX);

    switch (event) {
        case QEVENT_SHUTDOWN:
            event_name = "SHUTDOWN";
            break;
        case QEVENT_RESET:
            event_name = "RESET";
            break;
        case QEVENT_POWERDOWN:
            event_name = "POWERDOWN";
            break;
        case QEVENT_STOP:
            event_name = "STOP";
            break;
        case QEVENT_RESUME:
            event_name = "RESUME";
            break;
        case QEVENT_VNC_CONNECTED:
            event_name = "VNC_CONNECTED";
            break;
        case QEVENT_VNC_INITIALIZED:
            event_name = "VNC_INITIALIZED";
            break;
        case QEVENT_VNC_DISCONNECTED:
            event_name = "VNC_DISCONNECTED";
            break;
        case QEVENT_BLOCK_IO_ERROR:
            event_name = "BLOCK_IO_ERROR";
            break;
        case QEVENT_RTC_CHANGE:
            event_name = "RTC_CHANGE";
            break;
        case QEVENT_WATCHDOG:
            event_name = "WATCHDOG";
            break;
        case QEVENT_SPICE_CONNECTED:
            event_name = "SPICE_CONNECTED";
            break;
        case QEVENT_SPICE_INITIALIZED:
            event_name = "SPICE_INITIALIZED";
            break;
        case QEVENT_SPICE_DISCONNECTED:
            event_name = "SPICE_DISCONNECTED";
            break;
        default:
            abort();
            break;
    }

    qmp = qdict_new();
    timestamp_put(qmp);
    qdict_put(qmp, "event", qstring_from_str(event_name));
    if (data) {
        qobject_incref(data);
        qdict_put_obj(qmp, "data", data);
    }

    QLIST_FOREACH(mon, &mon_list, entry) {
        if (monitor_ctrl_mode(mon) && qmp_cmd_mode(mon)) {
            monitor_json_emitter(mon, QOBJECT(qmp));
        }
    }
    QDECREF(qmp);
}

static int do_qmp_capabilities(Monitor *mon, const QDict *params,
                               QObject **ret_data)
{
    /* Will setup QMP capabilities in the future */
    if (monitor_ctrl_mode(mon)) {
        mon->mc->command_mode = 1;
    }

    return 0;
}

static int mon_set_cpu(int cpu_index);
static void handle_user_command(Monitor *mon, const char *cmdline);

static int do_hmp_passthrough(Monitor *mon, const QDict *params,
                              QObject **ret_data)
{
    int ret = 0;
    Monitor *old_mon, hmp;
    CharDriverState mchar;

    memset(&hmp, 0, sizeof(hmp));
    qemu_chr_init_mem(&mchar);
    hmp.chr = &mchar;

    old_mon = cur_mon;
    cur_mon = &hmp;

    if (qdict_haskey(params, "cpu-index")) {
        ret = mon_set_cpu(qdict_get_int(params, "cpu-index"));
        if (ret < 0) {
            cur_mon = old_mon;
            qerror_report(QERR_INVALID_PARAMETER_VALUE, "cpu-index", "a CPU number");
            goto out;
        }
    }

    handle_user_command(&hmp, qdict_get_str(params, "command-line"));
    cur_mon = old_mon;

    if (qemu_chr_mem_osize(hmp.chr) > 0) {
        *ret_data = QOBJECT(qemu_chr_mem_to_qs(hmp.chr));
    }

out:
    qemu_chr_close_mem(hmp.chr);
    return ret;
}

static int compare_cmd(const char *name, const char *list)
{
    const char *p, *pstart;
    int len;
    len = strlen(name);
    p = list;
    for(;;) {
        pstart = p;
        p = strchr(p, '|');
        if (!p)
            p = pstart + strlen(pstart);
        if ((p - pstart) == len && !memcmp(pstart, name, len))
            return 1;
        if (*p == '\0')
            break;
        p++;
    }
    return 0;
}

static void help_cmd_dump(Monitor *mon, const mon_cmd_t *cmds,
                          const char *prefix, const char *name)
{
    const mon_cmd_t *cmd;

    for(cmd = cmds; cmd->name != NULL; cmd++) {
        if (!name || !strcmp(name, cmd->name))
            monitor_printf(mon, "%s%s %s -- %s\n", prefix, cmd->name,
                           cmd->params, cmd->help);
    }
}

static void help_cmd(Monitor *mon, const char *name)
{
    if (name && !strcmp(name, "info")) {
        help_cmd_dump(mon, info_cmds, "info ", NULL);
    } else {
        help_cmd_dump(mon, mon_cmds, "", name);
        if (name && !strcmp(name, "log")) {
            const CPULogItem *item;
            monitor_printf(mon, "Log items (comma separated):\n");
            monitor_printf(mon, "%-10s %s\n", "none", "remove all logs");
            for(item = cpu_log_items; item->mask != 0; item++) {
                monitor_printf(mon, "%-10s %s\n", item->name, item->help);
            }
        }
    }
}

static void do_help_cmd(Monitor *mon, const QDict *qdict)
{
    help_cmd(mon, qdict_get_try_str(qdict, "name"));
}

#ifdef CONFIG_SIMPLE_TRACE
static void do_change_trace_event_state(Monitor *mon, const QDict *qdict)
{
    const char *tp_name = qdict_get_str(qdict, "name");
    bool new_state = qdict_get_bool(qdict, "option");
    int ret = st_change_trace_event_state(tp_name, new_state);

    if (!ret) {
        monitor_printf(mon, "unknown event name \"%s\"\n", tp_name);
    }
}

static void do_trace_file(Monitor *mon, const QDict *qdict)
{
    const char *op = qdict_get_try_str(qdict, "op");
    const char *arg = qdict_get_try_str(qdict, "arg");

    if (!op) {
        st_print_trace_file_status((FILE *)mon, &monitor_fprintf);
    } else if (!strcmp(op, "on")) {
        st_set_trace_file_enabled(true);
    } else if (!strcmp(op, "off")) {
        st_set_trace_file_enabled(false);
    } else if (!strcmp(op, "flush")) {
        st_flush_trace_buffer();
    } else if (!strcmp(op, "set")) {
        if (arg) {
            st_set_trace_file(arg);
        }
    } else {
        monitor_printf(mon, "unexpected argument \"%s\"\n", op);
        help_cmd(mon, "trace-file");
    }
}
#endif

static void user_monitor_complete(void *opaque, QObject *ret_data)
{
    MonitorCompletionData *data = (MonitorCompletionData *)opaque; 

    if (ret_data) {
        data->user_print(data->mon, ret_data);
    }
    monitor_resume(data->mon);
    qemu_free(data);
}

static void qmp_monitor_complete(void *opaque, QObject *ret_data)
{
    monitor_protocol_emitter(opaque, ret_data);
}

static int qmp_async_cmd_handler(Monitor *mon, const mon_cmd_t *cmd,
                                 const QDict *params)
{
    return cmd->mhandler.cmd_async(mon, params, qmp_monitor_complete, mon);
}

static void qmp_async_info_handler(Monitor *mon, const mon_cmd_t *cmd)
{
    cmd->mhandler.info_async(mon, qmp_monitor_complete, mon);
}

static void user_async_cmd_handler(Monitor *mon, const mon_cmd_t *cmd,
                                   const QDict *params)
{
    int ret;

    MonitorCompletionData *cb_data = qemu_malloc(sizeof(*cb_data));
    cb_data->mon = mon;
    cb_data->user_print = cmd->user_print;
    monitor_suspend(mon);
    ret = cmd->mhandler.cmd_async(mon, params,
                                  user_monitor_complete, cb_data);
    if (ret < 0) {
        monitor_resume(mon);
        qemu_free(cb_data);
    }
}

static void user_async_info_handler(Monitor *mon, const mon_cmd_t *cmd)
{
    int ret;

    MonitorCompletionData *cb_data = qemu_malloc(sizeof(*cb_data));
    cb_data->mon = mon;
    cb_data->user_print = cmd->user_print;
    monitor_suspend(mon);
    ret = cmd->mhandler.info_async(mon, user_monitor_complete, cb_data);
    if (ret < 0) {
        monitor_resume(mon);
        qemu_free(cb_data);
    }
}

static void do_info(Monitor *mon, const QDict *qdict)
{
    const mon_cmd_t *cmd;
    const char *item = qdict_get_try_str(qdict, "item");

    if (!item) {
        goto help;
    }

    for (cmd = info_cmds; cmd->name != NULL; cmd++) {
        if (compare_cmd(item, cmd->name))
            break;
    }

    if (cmd->name == NULL) {
        goto help;
    }

    if (handler_is_async(cmd)) {
        user_async_info_handler(mon, cmd);
    } else if (handler_is_qobject(cmd)) {
        QObject *info_data = NULL;

        cmd->mhandler.info_new(mon, &info_data);
        if (info_data) {
            cmd->user_print(mon, info_data);
            qobject_decref(info_data);
        }
    } else {
        cmd->mhandler.info(mon);
    }

    return;

help:
    help_cmd(mon, "info");
}

static void do_info_version_print(Monitor *mon, const QObject *data)
{
    QDict *qdict;
    QDict *qemu;

    qdict = qobject_to_qdict(data);
    qemu = qdict_get_qdict(qdict, "qemu");

    monitor_printf(mon, "%" PRId64 ".%" PRId64 ".%" PRId64 "%s\n",
                  qdict_get_int(qemu, "major"),
                  qdict_get_int(qemu, "minor"),
                  qdict_get_int(qemu, "micro"),
                  qdict_get_str(qdict, "package"));
}

static void do_info_version(Monitor *mon, QObject **ret_data)
{
    const char *version = QEMU_VERSION;
    int major = 0, minor = 0, micro = 0;
    char *tmp;

    major = strtol(version, &tmp, 10);
    tmp++;
    minor = strtol(tmp, &tmp, 10);
    tmp++;
    micro = strtol(tmp, &tmp, 10);

    *ret_data = qobject_from_jsonf("{ 'qemu': { 'major': %d, 'minor': %d, \
        'micro': %d }, 'package': %s }", major, minor, micro, QEMU_PKGVERSION);
}

static void do_info_name_print(Monitor *mon, const QObject *data)
{
    QDict *qdict;

    qdict = qobject_to_qdict(data);
    if (qdict_size(qdict) == 0) {
        return;
    }

    monitor_printf(mon, "%s\n", qdict_get_str(qdict, "name"));
}

static void do_info_name(Monitor *mon, QObject **ret_data)
{
    *ret_data = qemu_name ? qobject_from_jsonf("{'name': %s }", qemu_name) :
                            qobject_from_jsonf("{}");
}

static QObject *get_cmd_dict(const char *name)
{
    const char *p;

    /* Remove '|' from some commands */
    p = strchr(name, '|');
    if (p) {
        p++;
    } else {
        p = name;
    }

    return qobject_from_jsonf("{ 'name': %s }", p);
}

static void do_info_commands(Monitor *mon, QObject **ret_data)
{
    QList *cmd_list;
    const mon_cmd_t *cmd;

    cmd_list = qlist_new();

    for (cmd = qmp_cmds; cmd->name != NULL; cmd++) {
        qlist_append_obj(cmd_list, get_cmd_dict(cmd->name));
    }

    for (cmd = qmp_query_cmds; cmd->name != NULL; cmd++) {
        char buf[128];
        snprintf(buf, sizeof(buf), "query-%s", cmd->name);
        qlist_append_obj(cmd_list, get_cmd_dict(buf));
    }

    *ret_data = QOBJECT(cmd_list);
}

static void do_info_uuid_print(Monitor *mon, const QObject *data)
{
    monitor_printf(mon, "%s\n", qdict_get_str(qobject_to_qdict(data), "UUID"));
}

static void do_info_uuid(Monitor *mon, QObject **ret_data)
{
    char uuid[64];

    snprintf(uuid, sizeof(uuid), UUID_FMT, qemu_uuid[0], qemu_uuid[1],
                   qemu_uuid[2], qemu_uuid[3], qemu_uuid[4], qemu_uuid[5],
                   qemu_uuid[6], qemu_uuid[7], qemu_uuid[8], qemu_uuid[9],
                   qemu_uuid[10], qemu_uuid[11], qemu_uuid[12], qemu_uuid[13],
                   qemu_uuid[14], qemu_uuid[15]);
    *ret_data = qobject_from_jsonf("{ 'UUID': %s }", uuid);
}

/* get the current CPU defined by the user */
static int mon_set_cpu(int cpu_index)
{
    CPUState *env;

    for(env = first_cpu; env != NULL; env = env->next_cpu) {
        if (env->cpu_index == cpu_index) {
            cur_mon->mon_cpu = env;
            return 0;
        }
    }
    return -1;
}

static CPUState *mon_get_cpu(void)
{
    if (!cur_mon->mon_cpu) {
        mon_set_cpu(0);
    }
    cpu_synchronize_state(cur_mon->mon_cpu);
    return cur_mon->mon_cpu;
}

static void do_info_registers(Monitor *mon)
{
    CPUState *env;
    env = mon_get_cpu();
#ifdef TARGET_I386
    cpu_dump_state(env, (FILE *)mon, monitor_fprintf,
                   X86_DUMP_FPU);
#else
    cpu_dump_state(env, (FILE *)mon, monitor_fprintf,
                   0);
#endif
}

static void print_cpu_iter(QObject *obj, void *opaque)
{
    QDict *cpu;
    int active = ' ';
    Monitor *mon = opaque;

    assert(qobject_type(obj) == QTYPE_QDICT);
    cpu = qobject_to_qdict(obj);

    if (qdict_get_bool(cpu, "current")) {
        active = '*';
    }

    monitor_printf(mon, "%c CPU #%d: ", active, (int)qdict_get_int(cpu, "CPU"));

#if defined(TARGET_I386)
    monitor_printf(mon, "pc=0x" TARGET_FMT_lx,
                   (target_ulong) qdict_get_int(cpu, "pc"));
#elif defined(TARGET_PPC)
    monitor_printf(mon, "nip=0x" TARGET_FMT_lx,
                   (target_long) qdict_get_int(cpu, "nip"));
#elif defined(TARGET_SPARC)
    monitor_printf(mon, "pc=0x " TARGET_FMT_lx,
                   (target_long) qdict_get_int(cpu, "pc"));
    monitor_printf(mon, "npc=0x" TARGET_FMT_lx,
                   (target_long) qdict_get_int(cpu, "npc"));
#elif defined(TARGET_MIPS)
    monitor_printf(mon, "PC=0x" TARGET_FMT_lx,
                   (target_long) qdict_get_int(cpu, "PC"));
#endif

    if (qdict_get_bool(cpu, "halted")) {
        monitor_printf(mon, " (halted)");
    }

    monitor_printf(mon, " thread_id=%" PRId64 " ",
<<<<<<< HEAD
					qdict_get_int(cpu, "thread_id"));
=======
                   qdict_get_int(cpu, "thread_id"));
>>>>>>> dc7a09cf

    monitor_printf(mon, "\n");
}

static void monitor_print_cpus(Monitor *mon, const QObject *data)
{
    QList *cpu_list;

    assert(qobject_type(data) == QTYPE_QLIST);
    cpu_list = qobject_to_qlist(data);
    qlist_iter(cpu_list, print_cpu_iter, mon);
}

static void do_info_cpus(Monitor *mon, QObject **ret_data)
{
    CPUState *env;
    QList *cpu_list;

    cpu_list = qlist_new();

    /* just to set the default cpu if not already done */
    mon_get_cpu();

    for(env = first_cpu; env != NULL; env = env->next_cpu) {
        QDict *cpu;
        QObject *obj;

        cpu_synchronize_state(env);

        obj = qobject_from_jsonf("{ 'CPU': %d, 'current': %i, 'halted': %i }",
                                 env->cpu_index, env == mon->mon_cpu,
                                 env->halted);

        cpu = qobject_to_qdict(obj);

#if defined(TARGET_I386)
        qdict_put(cpu, "pc", qint_from_int(env->eip + env->segs[R_CS].base));
#elif defined(TARGET_PPC)
        qdict_put(cpu, "nip", qint_from_int(env->nip));
#elif defined(TARGET_SPARC)
        qdict_put(cpu, "pc", qint_from_int(env->pc));
        qdict_put(cpu, "npc", qint_from_int(env->npc));
#elif defined(TARGET_MIPS)
        qdict_put(cpu, "PC", qint_from_int(env->active_tc.PC));
#endif
        qdict_put(cpu, "thread_id", qint_from_int(env->thread_id));

        qlist_append(cpu_list, cpu);
    }

    *ret_data = QOBJECT(cpu_list);
}

static int do_cpu_set(Monitor *mon, const QDict *qdict, QObject **ret_data)
{
    int index = qdict_get_int(qdict, "index");
    if (mon_set_cpu(index) < 0) {
        qerror_report(QERR_INVALID_PARAMETER_VALUE, "index",
                      "a CPU number");
        return -1;
    }
    return 0;
}

static void do_cpu_set_nr(Monitor *mon, const QDict *qdict)
{
    int state, value;
    const char *status;

    status = qdict_get_str(qdict, "state");
    value = qdict_get_int(qdict, "cpu");

    if (!strcmp(status, "online"))
       state = 1;
    else if (!strcmp(status, "offline"))
       state = 0;
    else {
        monitor_printf(mon, "invalid status: %s\n", status);
        return;
    }
#if defined(TARGET_I386) || defined(TARGET_X86_64)
    qemu_system_cpu_hot_add(value, state);
#endif
}

static void do_info_jit(Monitor *mon)
{
    dump_exec_info((FILE *)mon, monitor_fprintf);
}

static void do_info_history(Monitor *mon)
{
    int i;
    const char *str;

    if (!mon->rs)
        return;
    i = 0;
    for(;;) {
        str = readline_get_history(mon->rs, i);
        if (!str)
            break;
        monitor_printf(mon, "%d: '%s'\n", i, str);
        i++;
    }
}

#if defined(TARGET_PPC)
/* XXX: not implemented in other targets */
static void do_info_cpu_stats(Monitor *mon)
{
    CPUState *env;

    env = mon_get_cpu();
    cpu_dump_statistics(env, (FILE *)mon, &monitor_fprintf, 0);
}
#endif

#if defined(CONFIG_SIMPLE_TRACE)
static void do_info_trace(Monitor *mon)
{
    st_print_trace((FILE *)mon, &monitor_fprintf);
}

static void do_info_trace_events(Monitor *mon)
{
    st_print_trace_events((FILE *)mon, &monitor_fprintf);
}
#endif

/**
 * do_quit(): Quit QEMU execution
 */
static int do_quit(Monitor *mon, const QDict *qdict, QObject **ret_data)
{
    monitor_suspend(mon);
    no_shutdown = 0;
    qemu_system_shutdown_request();

    return 0;
}

static int change_vnc_password(const char *password)
{
    if (!password || !password[0]) {
        if (vnc_display_disable_login(NULL)) {
            qerror_report(QERR_SET_PASSWD_FAILED);
            return -1;
        }
        return 0;
    }

    if (vnc_display_password(NULL, password) < 0) {
        qerror_report(QERR_SET_PASSWD_FAILED);
        return -1;
    }

    return 0;
}

static void change_vnc_password_cb(Monitor *mon, const char *password,
                                   void *opaque)
{
    change_vnc_password(password);
    monitor_read_command(mon, 1);
}

static int do_change_vnc(Monitor *mon, const char *target, const char *arg)
{
    if (strcmp(target, "passwd") == 0 ||
        strcmp(target, "password") == 0) {
        if (arg) {
            char password[9];
            strncpy(password, arg, sizeof(password));
            password[sizeof(password) - 1] = '\0';
            return change_vnc_password(password);
        } else {
            return monitor_read_password(mon, change_vnc_password_cb, NULL);
        }
    } else {
        if (vnc_display_open(NULL, target) < 0) {
            qerror_report(QERR_VNC_SERVER_FAILED, target);
            return -1;
        }
    }

    return 0;
}

/**
 * do_change(): Change a removable medium, or VNC configuration
 */
static int do_change(Monitor *mon, const QDict *qdict, QObject **ret_data)
{
    const char *device = qdict_get_str(qdict, "device");
    const char *target = qdict_get_str(qdict, "target");
    const char *arg = qdict_get_try_str(qdict, "arg");
    int ret;

    if (strcmp(device, "vnc") == 0) {
        ret = do_change_vnc(mon, target, arg);
    } else {
        ret = do_change_block(mon, device, target, arg);
    }

    return ret;
}

static int set_password(Monitor *mon, const QDict *qdict, QObject **ret_data)
{
    const char *protocol  = qdict_get_str(qdict, "protocol");
    const char *password  = qdict_get_str(qdict, "password");
    const char *connected = qdict_get_try_str(qdict, "connected");
    int disconnect_if_connected = 0;
    int fail_if_connected = 0;
    int rc;

    if (connected) {
        if (strcmp(connected, "fail") == 0) {
            fail_if_connected = 1;
        } else if (strcmp(connected, "disconnect") == 0) {
            disconnect_if_connected = 1;
        } else if (strcmp(connected, "keep") == 0) {
            /* nothing */
        } else {
            qerror_report(QERR_INVALID_PARAMETER, "connected");
            return -1;
        }
    }

    if (strcmp(protocol, "spice") == 0) {
        if (!using_spice) {
            /* correct one? spice isn't a device ,,, */
            qerror_report(QERR_DEVICE_NOT_ACTIVE, "spice");
            return -1;
        }
        rc = qemu_spice_set_passwd(password, fail_if_connected,
                                   disconnect_if_connected);
        if (rc != 0) {
            qerror_report(QERR_SET_PASSWD_FAILED);
            return -1;
        }
        return 0;
    }

    if (strcmp(protocol, "vnc") == 0) {
        if (fail_if_connected || disconnect_if_connected) {
            /* vnc supports "connected=keep" only */
            qerror_report(QERR_INVALID_PARAMETER, "connected");
            return -1;
        }
        /* Note that setting an empty password will not disable login through
         * this interface. */
        rc = vnc_display_password(NULL, password);
        if (rc != 0) {
            qerror_report(QERR_SET_PASSWD_FAILED);
            return -1;
        }
        return 0;
    }

    qerror_report(QERR_INVALID_PARAMETER, "protocol");
    return -1;
}

static int expire_password(Monitor *mon, const QDict *qdict, QObject **ret_data)
{
    const char *protocol  = qdict_get_str(qdict, "protocol");
    const char *whenstr = qdict_get_str(qdict, "time");
    time_t when;
    int rc;

    if (strcmp(whenstr, "now") == 0) {
        when = 0;
    } else if (strcmp(whenstr, "never") == 0) {
        when = TIME_MAX;
    } else if (whenstr[0] == '+') {
        when = time(NULL) + strtoull(whenstr+1, NULL, 10);
    } else {
        when = strtoull(whenstr, NULL, 10);
    }

    if (strcmp(protocol, "spice") == 0) {
        if (!using_spice) {
            /* correct one? spice isn't a device ,,, */
            qerror_report(QERR_DEVICE_NOT_ACTIVE, "spice");
            return -1;
        }
        rc = qemu_spice_set_pw_expire(when);
        if (rc != 0) {
            qerror_report(QERR_SET_PASSWD_FAILED);
            return -1;
        }
        return 0;
    }

    if (strcmp(protocol, "vnc") == 0) {
        rc = vnc_display_pw_expire(NULL, when);
        if (rc != 0) {
            qerror_report(QERR_SET_PASSWD_FAILED);
            return -1;
        }
        return 0;
    }

    qerror_report(QERR_INVALID_PARAMETER, "protocol");
    return -1;
}

static int client_migrate_info(Monitor *mon, const QDict *qdict, QObject **ret_data)
{
    const char *protocol = qdict_get_str(qdict, "protocol");
    const char *hostname = qdict_get_str(qdict, "hostname");
    const char *subject  = qdict_get_try_str(qdict, "cert-subject");
    int port             = qdict_get_try_int(qdict, "port", -1);
    int tls_port         = qdict_get_try_int(qdict, "tls-port", -1);
    int ret;

    if (strcmp(protocol, "spice") == 0) {
        if (!using_spice) {
            qerror_report(QERR_DEVICE_NOT_ACTIVE, "spice");
            return -1;
        }

        ret = qemu_spice_migrate_info(hostname, port, tls_port, subject);
        if (ret != 0) {
            qerror_report(QERR_UNDEFINED_ERROR);
            return -1;
        }
        return 0;
    }

    qerror_report(QERR_INVALID_PARAMETER, "protocol");
    return -1;
}

static int do_screen_dump(Monitor *mon, const QDict *qdict, QObject **ret_data)
{
    vga_hw_screen_dump(qdict_get_str(qdict, "filename"));
    return 0;
}

static void do_logfile(Monitor *mon, const QDict *qdict)
{
    cpu_set_log_filename(qdict_get_str(qdict, "filename"));
}

static void do_log(Monitor *mon, const QDict *qdict)
{
    int mask;
    const char *items = qdict_get_str(qdict, "items");

    if (!strcmp(items, "none")) {
        mask = 0;
    } else {
        mask = cpu_str_to_log_mask(items);
        if (!mask) {
            help_cmd(mon, "log");
            return;
        }
    }
    cpu_set_log(mask);
}

static void do_singlestep(Monitor *mon, const QDict *qdict)
{
    const char *option = qdict_get_try_str(qdict, "option");
    if (!option || !strcmp(option, "on")) {
        singlestep = 1;
    } else if (!strcmp(option, "off")) {
        singlestep = 0;
    } else {
        monitor_printf(mon, "unexpected option %s\n", option);
    }
}

/**
 * do_stop(): Stop VM execution
 */
static int do_stop(Monitor *mon, const QDict *qdict, QObject **ret_data)
{
    vm_stop(VMSTOP_USER);
    return 0;
}

static void encrypted_bdrv_it(void *opaque, BlockDriverState *bs);

struct bdrv_iterate_context {
    Monitor *mon;
    int err;
};

/**
 * do_cont(): Resume emulation.
 */
static int do_cont(Monitor *mon, const QDict *qdict, QObject **ret_data)
{
    struct bdrv_iterate_context context = { mon, 0 };

    if (incoming_expected) {
        qerror_report(QERR_MIGRATION_EXPECTED);
        return -1;
    }
    bdrv_iterate(encrypted_bdrv_it, &context);
    /* only resume the vm if all keys are set and valid */
    if (!context.err) {
        vm_start();
        return 0;
    } else {
        return -1;
    }
}

static void bdrv_key_cb(void *opaque, int err)
{
    Monitor *mon = opaque;

    /* another key was set successfully, retry to continue */
    if (!err)
        do_cont(mon, NULL, NULL);
}

static void encrypted_bdrv_it(void *opaque, BlockDriverState *bs)
{
    struct bdrv_iterate_context *context = opaque;

    if (!context->err && bdrv_key_required(bs)) {
        context->err = -EBUSY;
        monitor_read_bdrv_key_start(context->mon, bs, bdrv_key_cb,
                                    context->mon);
    }
}

static void do_gdbserver(Monitor *mon, const QDict *qdict)
{
    const char *device = qdict_get_try_str(qdict, "device");
    if (!device)
        device = "tcp::" DEFAULT_GDBSTUB_PORT;
    if (gdbserver_start(device) < 0) {
        monitor_printf(mon, "Could not open gdbserver on device '%s'\n",
                       device);
    } else if (strcmp(device, "none") == 0) {
        monitor_printf(mon, "Disabled gdbserver\n");
    } else {
        monitor_printf(mon, "Waiting for gdb connection on device '%s'\n",
                       device);
    }
}

static void do_watchdog_action(Monitor *mon, const QDict *qdict)
{
    const char *action = qdict_get_str(qdict, "action");
    if (select_watchdog_action(action) == -1) {
        monitor_printf(mon, "Unknown watchdog action '%s'\n", action);
    }
}

static void monitor_printc(Monitor *mon, int c)
{
    monitor_printf(mon, "'");
    switch(c) {
    case '\'':
        monitor_printf(mon, "\\'");
        break;
    case '\\':
        monitor_printf(mon, "\\\\");
        break;
    case '\n':
        monitor_printf(mon, "\\n");
        break;
    case '\r':
        monitor_printf(mon, "\\r");
        break;
    default:
        if (c >= 32 && c <= 126) {
            monitor_printf(mon, "%c", c);
        } else {
            monitor_printf(mon, "\\x%02x", c);
        }
        break;
    }
    monitor_printf(mon, "'");
}

static void memory_dump(Monitor *mon, int count, int format, int wsize,
                        target_phys_addr_t addr, int is_physical)
{
    CPUState *env;
    int l, line_size, i, max_digits, len;
    uint8_t buf[16];
    uint64_t v;

    if (format == 'i') {
        int flags;
        flags = 0;
        env = mon_get_cpu();
#ifdef TARGET_I386
        if (wsize == 2) {
            flags = 1;
        } else if (wsize == 4) {
            flags = 0;
        } else {
            /* as default we use the current CS size */
            flags = 0;
            if (env) {
#ifdef TARGET_X86_64
                if ((env->efer & MSR_EFER_LMA) &&
                    (env->segs[R_CS].flags & DESC_L_MASK))
                    flags = 2;
                else
#endif
                if (!(env->segs[R_CS].flags & DESC_B_MASK))
                    flags = 1;
            }
        }
#endif
        monitor_disas(mon, env, addr, count, is_physical, flags);
        return;
    }

    len = wsize * count;
    if (wsize == 1)
        line_size = 8;
    else
        line_size = 16;
    max_digits = 0;

    switch(format) {
    case 'o':
        max_digits = (wsize * 8 + 2) / 3;
        break;
    default:
    case 'x':
        max_digits = (wsize * 8) / 4;
        break;
    case 'u':
    case 'd':
        max_digits = (wsize * 8 * 10 + 32) / 33;
        break;
    case 'c':
        wsize = 1;
        break;
    }

    while (len > 0) {
        if (is_physical)
            monitor_printf(mon, TARGET_FMT_plx ":", addr);
        else
            monitor_printf(mon, TARGET_FMT_lx ":", (target_ulong)addr);
        l = len;
        if (l > line_size)
            l = line_size;
        if (is_physical) {
            cpu_physical_memory_rw(addr, buf, l, 0);
        } else {
            env = mon_get_cpu();
            if (cpu_memory_rw_debug(env, addr, buf, l, 0) < 0) {
                monitor_printf(mon, " Cannot access memory\n");
                break;
            }
        }
        i = 0;
        while (i < l) {
            switch(wsize) {
            default:
            case 1:
                v = ldub_raw(buf + i);
                break;
            case 2:
                v = lduw_raw(buf + i);
                break;
            case 4:
                v = (uint32_t)ldl_raw(buf + i);
                break;
            case 8:
                v = ldq_raw(buf + i);
                break;
            }
            monitor_printf(mon, " ");
            switch(format) {
            case 'o':
                monitor_printf(mon, "%#*" PRIo64, max_digits, v);
                break;
            case 'x':
                monitor_printf(mon, "0x%0*" PRIx64, max_digits, v);
                break;
            case 'u':
                monitor_printf(mon, "%*" PRIu64, max_digits, v);
                break;
            case 'd':
                monitor_printf(mon, "%*" PRId64, max_digits, v);
                break;
            case 'c':
                monitor_printc(mon, v);
                break;
            }
            i += wsize;
        }
        monitor_printf(mon, "\n");
        addr += l;
        len -= l;
    }
}

static void do_memory_dump(Monitor *mon, const QDict *qdict)
{
    int count = qdict_get_int(qdict, "count");
    int format = qdict_get_int(qdict, "format");
    int size = qdict_get_int(qdict, "size");
    target_long addr = qdict_get_int(qdict, "addr");

    memory_dump(mon, count, format, size, addr, 0);
}

static void do_physical_memory_dump(Monitor *mon, const QDict *qdict)
{
    int count = qdict_get_int(qdict, "count");
    int format = qdict_get_int(qdict, "format");
    int size = qdict_get_int(qdict, "size");
    target_phys_addr_t addr = qdict_get_int(qdict, "addr");

    memory_dump(mon, count, format, size, addr, 1);
}

static void do_print(Monitor *mon, const QDict *qdict)
{
    int format = qdict_get_int(qdict, "format");
    target_phys_addr_t val = qdict_get_int(qdict, "val");

#if TARGET_PHYS_ADDR_BITS == 32
    switch(format) {
    case 'o':
        monitor_printf(mon, "%#o", val);
        break;
    case 'x':
        monitor_printf(mon, "%#x", val);
        break;
    case 'u':
        monitor_printf(mon, "%u", val);
        break;
    default:
    case 'd':
        monitor_printf(mon, "%d", val);
        break;
    case 'c':
        monitor_printc(mon, val);
        break;
    }
#else
    switch(format) {
    case 'o':
        monitor_printf(mon, "%#" PRIo64, val);
        break;
    case 'x':
        monitor_printf(mon, "%#" PRIx64, val);
        break;
    case 'u':
        monitor_printf(mon, "%" PRIu64, val);
        break;
    default:
    case 'd':
        monitor_printf(mon, "%" PRId64, val);
        break;
    case 'c':
        monitor_printc(mon, val);
        break;
    }
#endif
    monitor_printf(mon, "\n");
}

static int do_memory_save(Monitor *mon, const QDict *qdict, QObject **ret_data)
{
    FILE *f;
    uint32_t size = qdict_get_int(qdict, "size");
    const char *filename = qdict_get_str(qdict, "filename");
    target_long addr = qdict_get_int(qdict, "val");
    uint32_t l;
    CPUState *env;
    uint8_t buf[1024];
    int ret = -1;

    env = mon_get_cpu();

    f = fopen(filename, "wb");
    if (!f) {
        qerror_report(QERR_OPEN_FILE_FAILED, filename);
        return -1;
    }
    while (size != 0) {
        l = sizeof(buf);
        if (l > size)
            l = size;
        cpu_memory_rw_debug(env, addr, buf, l, 0);
        if (fwrite(buf, 1, l, f) != l) {
            monitor_printf(mon, "fwrite() error in do_memory_save\n");
            goto exit;
        }
        addr += l;
        size -= l;
    }

    ret = 0;

exit:
    fclose(f);
    return ret;
}

static int do_physical_memory_save(Monitor *mon, const QDict *qdict,
                                    QObject **ret_data)
{
    FILE *f;
    uint32_t l;
    uint8_t buf[1024];
    uint32_t size = qdict_get_int(qdict, "size");
    const char *filename = qdict_get_str(qdict, "filename");
    target_phys_addr_t addr = qdict_get_int(qdict, "val");
    int ret = -1;

    f = fopen(filename, "wb");
    if (!f) {
        qerror_report(QERR_OPEN_FILE_FAILED, filename);
        return -1;
    }
    while (size != 0) {
        l = sizeof(buf);
        if (l > size)
            l = size;
        cpu_physical_memory_rw(addr, buf, l, 0);
        if (fwrite(buf, 1, l, f) != l) {
            monitor_printf(mon, "fwrite() error in do_physical_memory_save\n");
            goto exit;
        }
        fflush(f);
        addr += l;
        size -= l;
    }

    ret = 0;

exit:
    fclose(f);
    return ret;
}

static void do_sum(Monitor *mon, const QDict *qdict)
{
    uint32_t addr;
    uint8_t buf[1];
    uint16_t sum;
    uint32_t start = qdict_get_int(qdict, "start");
    uint32_t size = qdict_get_int(qdict, "size");

    sum = 0;
    for(addr = start; addr < (start + size); addr++) {
        cpu_physical_memory_rw(addr, buf, 1, 0);
        /* BSD sum algorithm ('sum' Unix command) */
        sum = (sum >> 1) | (sum << 15);
        sum += buf[0];
    }
    monitor_printf(mon, "%05d\n", sum);
}

typedef struct {
    int keycode;
    const char *name;
} KeyDef;

static const KeyDef key_defs[] = {
    { 0x2a, "shift" },
    { 0x36, "shift_r" },

    { 0x38, "alt" },
    { 0xb8, "alt_r" },
    { 0x64, "altgr" },
    { 0xe4, "altgr_r" },
    { 0x1d, "ctrl" },
    { 0x9d, "ctrl_r" },

    { 0xdd, "menu" },

    { 0x01, "esc" },

    { 0x02, "1" },
    { 0x03, "2" },
    { 0x04, "3" },
    { 0x05, "4" },
    { 0x06, "5" },
    { 0x07, "6" },
    { 0x08, "7" },
    { 0x09, "8" },
    { 0x0a, "9" },
    { 0x0b, "0" },
    { 0x0c, "minus" },
    { 0x0d, "equal" },
    { 0x0e, "backspace" },

    { 0x0f, "tab" },
    { 0x10, "q" },
    { 0x11, "w" },
    { 0x12, "e" },
    { 0x13, "r" },
    { 0x14, "t" },
    { 0x15, "y" },
    { 0x16, "u" },
    { 0x17, "i" },
    { 0x18, "o" },
    { 0x19, "p" },
    { 0x1a, "bracket_left" },
    { 0x1b, "bracket_right" },
    { 0x1c, "ret" },

    { 0x1e, "a" },
    { 0x1f, "s" },
    { 0x20, "d" },
    { 0x21, "f" },
    { 0x22, "g" },
    { 0x23, "h" },
    { 0x24, "j" },
    { 0x25, "k" },
    { 0x26, "l" },
    { 0x27, "semicolon" },
    { 0x28, "apostrophe" },
    { 0x29, "grave_accent" },

    { 0x2b, "backslash" },
    { 0x2c, "z" },
    { 0x2d, "x" },
    { 0x2e, "c" },
    { 0x2f, "v" },
    { 0x30, "b" },
    { 0x31, "n" },
    { 0x32, "m" },
    { 0x33, "comma" },
    { 0x34, "dot" },
    { 0x35, "slash" },

    { 0x37, "asterisk" },

    { 0x39, "spc" },
    { 0x3a, "caps_lock" },
    { 0x3b, "f1" },
    { 0x3c, "f2" },
    { 0x3d, "f3" },
    { 0x3e, "f4" },
    { 0x3f, "f5" },
    { 0x40, "f6" },
    { 0x41, "f7" },
    { 0x42, "f8" },
    { 0x43, "f9" },
    { 0x44, "f10" },
    { 0x45, "num_lock" },
    { 0x46, "scroll_lock" },

    { 0xb5, "kp_divide" },
    { 0x37, "kp_multiply" },
    { 0x4a, "kp_subtract" },
    { 0x4e, "kp_add" },
    { 0x9c, "kp_enter" },
    { 0x53, "kp_decimal" },
    { 0x54, "sysrq" },

    { 0x52, "kp_0" },
    { 0x4f, "kp_1" },
    { 0x50, "kp_2" },
    { 0x51, "kp_3" },
    { 0x4b, "kp_4" },
    { 0x4c, "kp_5" },
    { 0x4d, "kp_6" },
    { 0x47, "kp_7" },
    { 0x48, "kp_8" },
    { 0x49, "kp_9" },

    { 0x56, "<" },

    { 0x57, "f11" },
    { 0x58, "f12" },

    { 0xb7, "print" },

    { 0xc7, "home" },
    { 0xc9, "pgup" },
    { 0xd1, "pgdn" },
    { 0xcf, "end" },

    { 0xcb, "left" },
    { 0xc8, "up" },
    { 0xd0, "down" },
    { 0xcd, "right" },

    { 0xd2, "insert" },
    { 0xd3, "delete" },
#if defined(TARGET_SPARC) && !defined(TARGET_SPARC64)
    { 0xf0, "stop" },
    { 0xf1, "again" },
    { 0xf2, "props" },
    { 0xf3, "undo" },
    { 0xf4, "front" },
    { 0xf5, "copy" },
    { 0xf6, "open" },
    { 0xf7, "paste" },
    { 0xf8, "find" },
    { 0xf9, "cut" },
    { 0xfa, "lf" },
    { 0xfb, "help" },
    { 0xfc, "meta_l" },
    { 0xfd, "meta_r" },
    { 0xfe, "compose" },
#endif
    { 0, NULL },
};

static int get_keycode(const char *key)
{
    const KeyDef *p;
    char *endp;
    int ret;

    for(p = key_defs; p->name != NULL; p++) {
        if (!strcmp(key, p->name))
            return p->keycode;
    }
    if (strstart(key, "0x", NULL)) {
        ret = strtoul(key, &endp, 0);
        if (*endp == '\0' && ret >= 0x01 && ret <= 0xff)
            return ret;
    }
    return -1;
}

#define MAX_KEYCODES 16
static uint8_t keycodes[MAX_KEYCODES];
static int nb_pending_keycodes;
static QEMUTimer *key_timer;

static void release_keys(void *opaque)
{
    int keycode;

    while (nb_pending_keycodes > 0) {
        nb_pending_keycodes--;
        keycode = keycodes[nb_pending_keycodes];
        if (keycode & 0x80)
            kbd_put_keycode(0xe0);
        kbd_put_keycode(keycode | 0x80);
    }
}

static void do_sendkey(Monitor *mon, const QDict *qdict)
{
    char keyname_buf[16];
    char *separator;
    int keyname_len, keycode, i;
    const char *string = qdict_get_str(qdict, "string");
    int has_hold_time = qdict_haskey(qdict, "hold_time");
    int hold_time = qdict_get_try_int(qdict, "hold_time", -1);

    if (nb_pending_keycodes > 0) {
        qemu_del_timer(key_timer);
        release_keys(NULL);
    }
    if (!has_hold_time)
        hold_time = 100;
    i = 0;
    while (1) {
        separator = strchr(string, '-');
        keyname_len = separator ? separator - string : strlen(string);
        if (keyname_len > 0) {
            pstrcpy(keyname_buf, sizeof(keyname_buf), string);
            if (keyname_len > sizeof(keyname_buf) - 1) {
                monitor_printf(mon, "invalid key: '%s...'\n", keyname_buf);
                return;
            }
            if (i == MAX_KEYCODES) {
                monitor_printf(mon, "too many keys\n");
                return;
            }
            keyname_buf[keyname_len] = 0;
            keycode = get_keycode(keyname_buf);
            if (keycode < 0) {
                monitor_printf(mon, "unknown key: '%s'\n", keyname_buf);
                return;
            }
            keycodes[i++] = keycode;
        }
        if (!separator)
            break;
        string = separator + 1;
    }
    nb_pending_keycodes = i;
    /* key down events */
    for (i = 0; i < nb_pending_keycodes; i++) {
        keycode = keycodes[i];
        if (keycode & 0x80)
            kbd_put_keycode(0xe0);
        kbd_put_keycode(keycode & 0x7f);
    }
    /* delayed key up events */
    qemu_mod_timer(key_timer, qemu_get_clock_ns(vm_clock) +
                   muldiv64(get_ticks_per_sec(), hold_time, 1000));
}

static int mouse_button_state;

static void do_mouse_move(Monitor *mon, const QDict *qdict)
{
    int dx, dy, dz;
    const char *dx_str = qdict_get_str(qdict, "dx_str");
    const char *dy_str = qdict_get_str(qdict, "dy_str");
    const char *dz_str = qdict_get_try_str(qdict, "dz_str");
    dx = strtol(dx_str, NULL, 0);
    dy = strtol(dy_str, NULL, 0);
    dz = 0;
    if (dz_str)
        dz = strtol(dz_str, NULL, 0);
    kbd_mouse_event(dx, dy, dz, mouse_button_state);
}

static void do_mouse_button(Monitor *mon, const QDict *qdict)
{
    int button_state = qdict_get_int(qdict, "button_state");
    mouse_button_state = button_state;
    kbd_mouse_event(0, 0, 0, mouse_button_state);
}

static void do_ioport_read(Monitor *mon, const QDict *qdict)
{
    int size = qdict_get_int(qdict, "size");
    int addr = qdict_get_int(qdict, "addr");
    int has_index = qdict_haskey(qdict, "index");
    uint32_t val;
    int suffix;

    if (has_index) {
        int index = qdict_get_int(qdict, "index");
        cpu_outb(addr & IOPORTS_MASK, index & 0xff);
        addr++;
    }
    addr &= 0xffff;

    switch(size) {
    default:
    case 1:
        val = cpu_inb(addr);
        suffix = 'b';
        break;
    case 2:
        val = cpu_inw(addr);
        suffix = 'w';
        break;
    case 4:
        val = cpu_inl(addr);
        suffix = 'l';
        break;
    }
    monitor_printf(mon, "port%c[0x%04x] = %#0*x\n",
                   suffix, addr, size * 2, val);
}

static void do_ioport_write(Monitor *mon, const QDict *qdict)
{
    int size = qdict_get_int(qdict, "size");
    int addr = qdict_get_int(qdict, "addr");
    int val = qdict_get_int(qdict, "val");

    addr &= IOPORTS_MASK;

    switch (size) {
    default:
    case 1:
        cpu_outb(addr, val);
        break;
    case 2:
        cpu_outw(addr, val);
        break;
    case 4:
        cpu_outl(addr, val);
        break;
    }
}

static void do_boot_set(Monitor *mon, const QDict *qdict)
{
    int res;
    const char *bootdevice = qdict_get_str(qdict, "bootdevice");

    res = qemu_boot_set(bootdevice);
    if (res == 0) {
        monitor_printf(mon, "boot device list now set to %s\n", bootdevice);
    } else if (res > 0) {
        monitor_printf(mon, "setting boot device list failed\n");
    } else {
        monitor_printf(mon, "no function defined to set boot device list for "
                       "this architecture\n");
    }
}

/**
 * do_system_reset(): Issue a machine reset
 */
static int do_system_reset(Monitor *mon, const QDict *qdict,
                           QObject **ret_data)
{
    qemu_system_reset_request();
    return 0;
}

/**
 * do_system_powerdown(): Issue a machine powerdown
 */
static int do_system_powerdown(Monitor *mon, const QDict *qdict,
                               QObject **ret_data)
{
    qemu_system_powerdown_request();
    return 0;
}

#if defined(TARGET_I386)
static void print_pte(Monitor *mon, target_phys_addr_t addr,
                      target_phys_addr_t pte,
                      target_phys_addr_t mask)
{
#ifdef TARGET_X86_64
    if (addr & (1ULL << 47)) {
        addr |= -1LL << 48;
    }
#endif
    monitor_printf(mon, TARGET_FMT_plx ": " TARGET_FMT_plx
                   " %c%c%c%c%c%c%c%c%c\n",
                   addr,
                   pte & mask,
                   pte & PG_NX_MASK ? 'X' : '-',
                   pte & PG_GLOBAL_MASK ? 'G' : '-',
                   pte & PG_PSE_MASK ? 'P' : '-',
                   pte & PG_DIRTY_MASK ? 'D' : '-',
                   pte & PG_ACCESSED_MASK ? 'A' : '-',
                   pte & PG_PCD_MASK ? 'C' : '-',
                   pte & PG_PWT_MASK ? 'T' : '-',
                   pte & PG_USER_MASK ? 'U' : '-',
                   pte & PG_RW_MASK ? 'W' : '-');
}

static void tlb_info_32(Monitor *mon, CPUState *env)
{
    int l1, l2;
    uint32_t pgd, pde, pte;

    pgd = env->cr[3] & ~0xfff;
    for(l1 = 0; l1 < 1024; l1++) {
        cpu_physical_memory_read(pgd + l1 * 4, (uint8_t *)&pde, 4);
        pde = le32_to_cpu(pde);
        if (pde & PG_PRESENT_MASK) {
            if ((pde & PG_PSE_MASK) && (env->cr[4] & CR4_PSE_MASK)) {
                /* 4M pages */
                print_pte(mon, (l1 << 22), pde, ~((1 << 21) - 1));
            } else {
                for(l2 = 0; l2 < 1024; l2++) {
                    cpu_physical_memory_read((pde & ~0xfff) + l2 * 4,
                                             (uint8_t *)&pte, 4);
                    pte = le32_to_cpu(pte);
                    if (pte & PG_PRESENT_MASK) {
                        print_pte(mon, (l1 << 22) + (l2 << 12),
                                  pte & ~PG_PSE_MASK,
                                  ~0xfff);
                    }
                }
            }
        }
    }
}

static void tlb_info_pae32(Monitor *mon, CPUState *env)
{
    int l1, l2, l3;
    uint64_t pdpe, pde, pte;
    uint64_t pdp_addr, pd_addr, pt_addr;

    pdp_addr = env->cr[3] & ~0x1f;
    for (l1 = 0; l1 < 4; l1++) {
        cpu_physical_memory_read(pdp_addr + l1 * 8, (uint8_t *)&pdpe, 8);
        pdpe = le64_to_cpu(pdpe);
        if (pdpe & PG_PRESENT_MASK) {
            pd_addr = pdpe & 0x3fffffffff000ULL;
            for (l2 = 0; l2 < 512; l2++) {
                cpu_physical_memory_read(pd_addr + l2 * 8,
                                         (uint8_t *)&pde, 8);
                pde = le64_to_cpu(pde);
                if (pde & PG_PRESENT_MASK) {
                    if (pde & PG_PSE_MASK) {
                        /* 2M pages with PAE, CR4.PSE is ignored */
                        print_pte(mon, (l1 << 30 ) + (l2 << 21), pde,
                                  ~((target_phys_addr_t)(1 << 20) - 1));
                    } else {
                        pt_addr = pde & 0x3fffffffff000ULL;
                        for (l3 = 0; l3 < 512; l3++) {
                            cpu_physical_memory_read(pt_addr + l3 * 8,
                                                     (uint8_t *)&pte, 8);
                            pte = le64_to_cpu(pte);
                            if (pte & PG_PRESENT_MASK) {
                                print_pte(mon, (l1 << 30 ) + (l2 << 21)
                                          + (l3 << 12),
                                          pte & ~PG_PSE_MASK,
                                          ~(target_phys_addr_t)0xfff);
                            }
                        }
                    }
                }
            }
        }
    }
}

#ifdef TARGET_X86_64
static void tlb_info_64(Monitor *mon, CPUState *env)
{
    uint64_t l1, l2, l3, l4;
    uint64_t pml4e, pdpe, pde, pte;
    uint64_t pml4_addr, pdp_addr, pd_addr, pt_addr;

    pml4_addr = env->cr[3] & 0x3fffffffff000ULL;
    for (l1 = 0; l1 < 512; l1++) {
        cpu_physical_memory_read(pml4_addr + l1 * 8, (uint8_t *)&pml4e, 8);
        pml4e = le64_to_cpu(pml4e);
        if (pml4e & PG_PRESENT_MASK) {
            pdp_addr = pml4e & 0x3fffffffff000ULL;
            for (l2 = 0; l2 < 512; l2++) {
                cpu_physical_memory_read(pdp_addr + l2 * 8, (uint8_t *)&pdpe,
                                         8);
                pdpe = le64_to_cpu(pdpe);
                if (pdpe & PG_PRESENT_MASK) {
                    if (pdpe & PG_PSE_MASK) {
                        /* 1G pages, CR4.PSE is ignored */
                        print_pte(mon, (l1 << 39) + (l2 << 30), pdpe,
                                  0x3ffffc0000000ULL);
                    } else {
                        pd_addr = pdpe & 0x3fffffffff000ULL;
                        for (l3 = 0; l3 < 512; l3++) {
                            cpu_physical_memory_read(pd_addr + l3 * 8,
                                                     (uint8_t *)&pde, 8);
                            pde = le64_to_cpu(pde);
                            if (pde & PG_PRESENT_MASK) {
                                if (pde & PG_PSE_MASK) {
                                    /* 2M pages, CR4.PSE is ignored */
                                    print_pte(mon, (l1 << 39) + (l2 << 30) +
                                              (l3 << 21), pde,
                                              0x3ffffffe00000ULL);
                                } else {
                                    pt_addr = pde & 0x3fffffffff000ULL;
                                    for (l4 = 0; l4 < 512; l4++) {
                                        cpu_physical_memory_read(pt_addr
                                                                 + l4 * 8,
                                                                 (uint8_t *)&pte,
                                                                 8);
                                        pte = le64_to_cpu(pte);
                                        if (pte & PG_PRESENT_MASK) {
                                            print_pte(mon, (l1 << 39) +
                                                      (l2 << 30) +
                                                      (l3 << 21) + (l4 << 12),
                                                      pte & ~PG_PSE_MASK,
                                                      0x3fffffffff000ULL);
                                        }
                                    }
                                }
                            }
                        }
                    }
                }
            }
        }
    }
}
#endif

static void tlb_info(Monitor *mon)
{
    CPUState *env;

    env = mon_get_cpu();

    if (!(env->cr[0] & CR0_PG_MASK)) {
        monitor_printf(mon, "PG disabled\n");
        return;
    }
    if (env->cr[4] & CR4_PAE_MASK) {
#ifdef TARGET_X86_64
        if (env->hflags & HF_LMA_MASK) {
            tlb_info_64(mon, env);
        } else
#endif
        {
            tlb_info_pae32(mon, env);
        }
    } else {
        tlb_info_32(mon, env);
    }
}

static void mem_print(Monitor *mon, target_phys_addr_t *pstart,
                      int *plast_prot,
                      target_phys_addr_t end, int prot)
{
    int prot1;
    prot1 = *plast_prot;
    if (prot != prot1) {
        if (*pstart != -1) {
            monitor_printf(mon, TARGET_FMT_plx "-" TARGET_FMT_plx " "
                           TARGET_FMT_plx " %c%c%c\n",
                           *pstart, end, end - *pstart,
                           prot1 & PG_USER_MASK ? 'u' : '-',
                           'r',
                           prot1 & PG_RW_MASK ? 'w' : '-');
        }
        if (prot != 0)
            *pstart = end;
        else
            *pstart = -1;
        *plast_prot = prot;
    }
}

static void mem_info_32(Monitor *mon, CPUState *env)
{
    int l1, l2, prot, last_prot;
    uint32_t pgd, pde, pte;
    target_phys_addr_t start, end;

    pgd = env->cr[3] & ~0xfff;
    last_prot = 0;
    start = -1;
    for(l1 = 0; l1 < 1024; l1++) {
        cpu_physical_memory_read(pgd + l1 * 4, (uint8_t *)&pde, 4);
        pde = le32_to_cpu(pde);
        end = l1 << 22;
        if (pde & PG_PRESENT_MASK) {
            if ((pde & PG_PSE_MASK) && (env->cr[4] & CR4_PSE_MASK)) {
                prot = pde & (PG_USER_MASK | PG_RW_MASK | PG_PRESENT_MASK);
                mem_print(mon, &start, &last_prot, end, prot);
            } else {
                for(l2 = 0; l2 < 1024; l2++) {
                    cpu_physical_memory_read((pde & ~0xfff) + l2 * 4,
                                             (uint8_t *)&pte, 4);
                    pte = le32_to_cpu(pte);
                    end = (l1 << 22) + (l2 << 12);
                    if (pte & PG_PRESENT_MASK) {
                        prot = pte & (PG_USER_MASK | PG_RW_MASK | PG_PRESENT_MASK);
                    } else {
                        prot = 0;
                    }
                    mem_print(mon, &start, &last_prot, end, prot);
                }
            }
        } else {
            prot = 0;
            mem_print(mon, &start, &last_prot, end, prot);
        }
    }
}

static void mem_info_pae32(Monitor *mon, CPUState *env)
{
    int l1, l2, l3, prot, last_prot;
    uint64_t pdpe, pde, pte;
    uint64_t pdp_addr, pd_addr, pt_addr;
    target_phys_addr_t start, end;

    pdp_addr = env->cr[3] & ~0x1f;
    last_prot = 0;
    start = -1;
    for (l1 = 0; l1 < 4; l1++) {
        cpu_physical_memory_read(pdp_addr + l1 * 8, (uint8_t *)&pdpe, 8);
        pdpe = le64_to_cpu(pdpe);
        end = l1 << 30;
        if (pdpe & PG_PRESENT_MASK) {
            pd_addr = pdpe & 0x3fffffffff000ULL;
            for (l2 = 0; l2 < 512; l2++) {
                cpu_physical_memory_read(pd_addr + l2 * 8,
                                         (uint8_t *)&pde, 8);
                pde = le64_to_cpu(pde);
                end = (l1 << 30) + (l2 << 21);
                if (pde & PG_PRESENT_MASK) {
                    if (pde & PG_PSE_MASK) {
                        prot = pde & (PG_USER_MASK | PG_RW_MASK |
                                      PG_PRESENT_MASK);
                        mem_print(mon, &start, &last_prot, end, prot);
                    } else {
                        pt_addr = pde & 0x3fffffffff000ULL;
                        for (l3 = 0; l3 < 512; l3++) {
                            cpu_physical_memory_read(pt_addr + l3 * 8,
                                                     (uint8_t *)&pte, 8);
                            pte = le64_to_cpu(pte);
                            end = (l1 << 30) + (l2 << 21) + (l3 << 12);
                            if (pte & PG_PRESENT_MASK) {
                                prot = pte & (PG_USER_MASK | PG_RW_MASK |
                                              PG_PRESENT_MASK);
                            } else {
                                prot = 0;
                            }
                            mem_print(mon, &start, &last_prot, end, prot);
                        }
                    }
                } else {
                    prot = 0;
                    mem_print(mon, &start, &last_prot, end, prot);
                }
            }
        } else {
            prot = 0;
            mem_print(mon, &start, &last_prot, end, prot);
        }
    }
}


#ifdef TARGET_X86_64
static void mem_info_64(Monitor *mon, CPUState *env)
{
    int prot, last_prot;
    uint64_t l1, l2, l3, l4;
    uint64_t pml4e, pdpe, pde, pte;
    uint64_t pml4_addr, pdp_addr, pd_addr, pt_addr, start, end;

    pml4_addr = env->cr[3] & 0x3fffffffff000ULL;
    last_prot = 0;
    start = -1;
    for (l1 = 0; l1 < 512; l1++) {
        cpu_physical_memory_read(pml4_addr + l1 * 8, (uint8_t *)&pml4e, 8);
        pml4e = le64_to_cpu(pml4e);
        end = l1 << 39;
        if (pml4e & PG_PRESENT_MASK) {
            pdp_addr = pml4e & 0x3fffffffff000ULL;
            for (l2 = 0; l2 < 512; l2++) {
                cpu_physical_memory_read(pdp_addr + l2 * 8, (uint8_t *)&pdpe,
                                         8);
                pdpe = le64_to_cpu(pdpe);
                end = (l1 << 39) + (l2 << 30);
                if (pdpe & PG_PRESENT_MASK) {
                    if (pdpe & PG_PSE_MASK) {
                        prot = pdpe & (PG_USER_MASK | PG_RW_MASK |
                                       PG_PRESENT_MASK);
                        mem_print(mon, &start, &last_prot, end, prot);
                    } else {
                        pd_addr = pdpe & 0x3fffffffff000ULL;
                        for (l3 = 0; l3 < 512; l3++) {
                            cpu_physical_memory_read(pd_addr + l3 * 8,
                                                     (uint8_t *)&pde, 8);
                            pde = le64_to_cpu(pde);
                            end = (l1 << 39) + (l2 << 30) + (l3 << 21);
                            if (pde & PG_PRESENT_MASK) {
                                if (pde & PG_PSE_MASK) {
                                    prot = pde & (PG_USER_MASK | PG_RW_MASK |
                                                  PG_PRESENT_MASK);
                                    mem_print(mon, &start, &last_prot, end, prot);
                                } else {
                                    pt_addr = pde & 0x3fffffffff000ULL;
                                    for (l4 = 0; l4 < 512; l4++) {
                                        cpu_physical_memory_read(pt_addr
                                                                 + l4 * 8,
                                                                 (uint8_t *)&pte,
                                                                 8);
                                        pte = le64_to_cpu(pte);
                                        end = (l1 << 39) + (l2 << 30) +
                                            (l3 << 21) + (l4 << 12);
                                        if (pte & PG_PRESENT_MASK) {
                                            prot = pte & (PG_USER_MASK | PG_RW_MASK |
                                                          PG_PRESENT_MASK);
                                        } else {
                                            prot = 0;
                                        }
                                        mem_print(mon, &start, &last_prot, end, prot);
                                    }
                                }
                            } else {
                                prot = 0;
                                mem_print(mon, &start, &last_prot, end, prot);
                            }
                        }
                    }
                } else {
                    prot = 0;
                    mem_print(mon, &start, &last_prot, end, prot);
                }
            }
        } else {
            prot = 0;
            mem_print(mon, &start, &last_prot, end, prot);
        }
    }
}
#endif

static void mem_info(Monitor *mon)
{
    CPUState *env;

    env = mon_get_cpu();

    if (!(env->cr[0] & CR0_PG_MASK)) {
        monitor_printf(mon, "PG disabled\n");
        return;
    }
    if (env->cr[4] & CR4_PAE_MASK) {
#ifdef TARGET_X86_64
        if (env->hflags & HF_LMA_MASK) {
            mem_info_64(mon, env);
        } else
#endif
        {
            mem_info_pae32(mon, env);
        }
    } else {
        mem_info_32(mon, env);
    }
}
#endif

#if defined(TARGET_SH4)

static void print_tlb(Monitor *mon, int idx, tlb_t *tlb)
{
    monitor_printf(mon, " tlb%i:\t"
                   "asid=%hhu vpn=%x\tppn=%x\tsz=%hhu size=%u\t"
                   "v=%hhu shared=%hhu cached=%hhu prot=%hhu "
                   "dirty=%hhu writethrough=%hhu\n",
                   idx,
                   tlb->asid, tlb->vpn, tlb->ppn, tlb->sz, tlb->size,
                   tlb->v, tlb->sh, tlb->c, tlb->pr,
                   tlb->d, tlb->wt);
}

static void tlb_info(Monitor *mon)
{
    CPUState *env = mon_get_cpu();
    int i;

    monitor_printf (mon, "ITLB:\n");
    for (i = 0 ; i < ITLB_SIZE ; i++)
        print_tlb (mon, i, &env->itlb[i]);
    monitor_printf (mon, "UTLB:\n");
    for (i = 0 ; i < UTLB_SIZE ; i++)
        print_tlb (mon, i, &env->utlb[i]);
}

#endif

#if defined(TARGET_SPARC)
static void tlb_info(Monitor *mon)
{
    CPUState *env1 = mon_get_cpu();

    dump_mmu((FILE*)mon, (fprintf_function)monitor_printf, env1);
}
#endif

static void do_info_kvm_print(Monitor *mon, const QObject *data)
{
    QDict *qdict;

    qdict = qobject_to_qdict(data);

    monitor_printf(mon, "kvm support: ");
    if (qdict_get_bool(qdict, "present")) {
        monitor_printf(mon, "%s\n", qdict_get_bool(qdict, "enabled") ?
                                    "enabled" : "disabled");
    } else {
        monitor_printf(mon, "not compiled\n");
    }
}

static void do_info_kvm(Monitor *mon, QObject **ret_data)
{
#ifdef CONFIG_KVM
    *ret_data = qobject_from_jsonf("{ 'enabled': %i, 'present': true }",
                                   kvm_enabled());
#else
    *ret_data = qobject_from_jsonf("{ 'enabled': false, 'present': false }");
#endif
}

static void do_info_numa(Monitor *mon)
{
    int i;
    CPUState *env;

    monitor_printf(mon, "%d nodes\n", nb_numa_nodes);
    for (i = 0; i < nb_numa_nodes; i++) {
        monitor_printf(mon, "node %d cpus:", i);
        for (env = first_cpu; env != NULL; env = env->next_cpu) {
            if (env->numa_node == i) {
                monitor_printf(mon, " %d", env->cpu_index);
            }
        }
        monitor_printf(mon, "\n");
        monitor_printf(mon, "node %d size: %" PRId64 " MB\n", i,
            node_mem[i] >> 20);
    }
}

#ifdef CONFIG_PROFILER

int64_t qemu_time;
int64_t dev_time;

static void do_info_profile(Monitor *mon)
{
    int64_t total;
    total = qemu_time;
    if (total == 0)
        total = 1;
    monitor_printf(mon, "async time  %" PRId64 " (%0.3f)\n",
                   dev_time, dev_time / (double)get_ticks_per_sec());
    monitor_printf(mon, "qemu time   %" PRId64 " (%0.3f)\n",
                   qemu_time, qemu_time / (double)get_ticks_per_sec());
    qemu_time = 0;
    dev_time = 0;
}
#else
static void do_info_profile(Monitor *mon)
{
    monitor_printf(mon, "Internal profiler not compiled\n");
}
#endif

/* Capture support */
static QLIST_HEAD (capture_list_head, CaptureState) capture_head;

static void do_info_capture(Monitor *mon)
{
    int i;
    CaptureState *s;

    for (s = capture_head.lh_first, i = 0; s; s = s->entries.le_next, ++i) {
        monitor_printf(mon, "[%d]: ", i);
        s->ops.info (s->opaque);
    }
}

#ifdef HAS_AUDIO
static void do_stop_capture(Monitor *mon, const QDict *qdict)
{
    int i;
    int n = qdict_get_int(qdict, "n");
    CaptureState *s;

    for (s = capture_head.lh_first, i = 0; s; s = s->entries.le_next, ++i) {
        if (i == n) {
            s->ops.destroy (s->opaque);
            QLIST_REMOVE (s, entries);
            qemu_free (s);
            return;
        }
    }
}

static void do_wav_capture(Monitor *mon, const QDict *qdict)
{
    const char *path = qdict_get_str(qdict, "path");
    int has_freq = qdict_haskey(qdict, "freq");
    int freq = qdict_get_try_int(qdict, "freq", -1);
    int has_bits = qdict_haskey(qdict, "bits");
    int bits = qdict_get_try_int(qdict, "bits", -1);
    int has_channels = qdict_haskey(qdict, "nchannels");
    int nchannels = qdict_get_try_int(qdict, "nchannels", -1);
    CaptureState *s;

    s = qemu_mallocz (sizeof (*s));

    freq = has_freq ? freq : 44100;
    bits = has_bits ? bits : 16;
    nchannels = has_channels ? nchannels : 2;

    if (wav_start_capture (s, path, freq, bits, nchannels)) {
        monitor_printf(mon, "Failed to add wave capture\n");
        qemu_free (s);
        return;
    }
    QLIST_INSERT_HEAD (&capture_head, s, entries);
}
#endif

#if defined(TARGET_I386)
static void do_inject_nmi(Monitor *mon, const QDict *qdict)
{
    CPUState *env;
    int cpu_index = qdict_get_int(qdict, "cpu_index");

    for (env = first_cpu; env != NULL; env = env->next_cpu)
        if (env->cpu_index == cpu_index) {
            if (kvm_enabled())
                kvm_inject_interrupt(env, CPU_INTERRUPT_NMI);
            else
                cpu_interrupt(env, CPU_INTERRUPT_NMI);
            break;
        }
}
#endif

static void do_info_status_print(Monitor *mon, const QObject *data)
{
    QDict *qdict;

    qdict = qobject_to_qdict(data);

    monitor_printf(mon, "VM status: ");
    if (qdict_get_bool(qdict, "running")) {
        monitor_printf(mon, "running");
        if (qdict_get_bool(qdict, "singlestep")) {
            monitor_printf(mon, " (single step mode)");
        }
    } else {
        monitor_printf(mon, "paused");
    }

    monitor_printf(mon, "\n");
}

static void do_info_status(Monitor *mon, QObject **ret_data)
{
    *ret_data = qobject_from_jsonf("{ 'running': %i, 'singlestep': %i }",
                                    vm_running, singlestep);
}

static qemu_acl *find_acl(Monitor *mon, const char *name)
{
    qemu_acl *acl = qemu_acl_find(name);

    if (!acl) {
        monitor_printf(mon, "acl: unknown list '%s'\n", name);
    }
    return acl;
}

static void do_acl_show(Monitor *mon, const QDict *qdict)
{
    const char *aclname = qdict_get_str(qdict, "aclname");
    qemu_acl *acl = find_acl(mon, aclname);
    qemu_acl_entry *entry;
    int i = 0;

    if (acl) {
        monitor_printf(mon, "policy: %s\n",
                       acl->defaultDeny ? "deny" : "allow");
        QTAILQ_FOREACH(entry, &acl->entries, next) {
            i++;
            monitor_printf(mon, "%d: %s %s\n", i,
                           entry->deny ? "deny" : "allow", entry->match);
        }
    }
}

static void do_acl_reset(Monitor *mon, const QDict *qdict)
{
    const char *aclname = qdict_get_str(qdict, "aclname");
    qemu_acl *acl = find_acl(mon, aclname);

    if (acl) {
        qemu_acl_reset(acl);
        monitor_printf(mon, "acl: removed all rules\n");
    }
}

static void do_acl_policy(Monitor *mon, const QDict *qdict)
{
    const char *aclname = qdict_get_str(qdict, "aclname");
    const char *policy = qdict_get_str(qdict, "policy");
    qemu_acl *acl = find_acl(mon, aclname);

    if (acl) {
        if (strcmp(policy, "allow") == 0) {
            acl->defaultDeny = 0;
            monitor_printf(mon, "acl: policy set to 'allow'\n");
        } else if (strcmp(policy, "deny") == 0) {
            acl->defaultDeny = 1;
            monitor_printf(mon, "acl: policy set to 'deny'\n");
        } else {
            monitor_printf(mon, "acl: unknown policy '%s', "
                           "expected 'deny' or 'allow'\n", policy);
        }
    }
}

static void do_acl_add(Monitor *mon, const QDict *qdict)
{
    const char *aclname = qdict_get_str(qdict, "aclname");
    const char *match = qdict_get_str(qdict, "match");
    const char *policy = qdict_get_str(qdict, "policy");
    int has_index = qdict_haskey(qdict, "index");
    int index = qdict_get_try_int(qdict, "index", -1);
    qemu_acl *acl = find_acl(mon, aclname);
    int deny, ret;

    if (acl) {
        if (strcmp(policy, "allow") == 0) {
            deny = 0;
        } else if (strcmp(policy, "deny") == 0) {
            deny = 1;
        } else {
            monitor_printf(mon, "acl: unknown policy '%s', "
                           "expected 'deny' or 'allow'\n", policy);
            return;
        }
        if (has_index)
            ret = qemu_acl_insert(acl, deny, match, index);
        else
            ret = qemu_acl_append(acl, deny, match);
        if (ret < 0)
            monitor_printf(mon, "acl: unable to add acl entry\n");
        else
            monitor_printf(mon, "acl: added rule at position %d\n", ret);
    }
}

static void do_acl_remove(Monitor *mon, const QDict *qdict)
{
    const char *aclname = qdict_get_str(qdict, "aclname");
    const char *match = qdict_get_str(qdict, "match");
    qemu_acl *acl = find_acl(mon, aclname);
    int ret;

    if (acl) {
        ret = qemu_acl_remove(acl, match);
        if (ret < 0)
            monitor_printf(mon, "acl: no matching acl entry\n");
        else
            monitor_printf(mon, "acl: removed rule at position %d\n", ret);
    }
}

#if defined(TARGET_I386)
static void do_inject_mce(Monitor *mon, const QDict *qdict)
{
    CPUState *cenv;
    int cpu_index = qdict_get_int(qdict, "cpu_index");
    int bank = qdict_get_int(qdict, "bank");
    uint64_t status = qdict_get_int(qdict, "status");
    uint64_t mcg_status = qdict_get_int(qdict, "mcg_status");
    uint64_t addr = qdict_get_int(qdict, "addr");
    uint64_t misc = qdict_get_int(qdict, "misc");
    int flags = MCE_INJECT_UNCOND_AO;

    if (qdict_get_try_bool(qdict, "broadcast", 0)) {
        flags |= MCE_INJECT_BROADCAST;
    }
    for (cenv = first_cpu; cenv != NULL; cenv = cenv->next_cpu) {
        if (cenv->cpu_index == cpu_index) {
            cpu_x86_inject_mce(mon, cenv, bank, status, mcg_status, addr, misc,
                               flags);
            break;
        }
    }
}
#endif

static int do_getfd(Monitor *mon, const QDict *qdict, QObject **ret_data)
{
    const char *fdname = qdict_get_str(qdict, "fdname");
    mon_fd_t *monfd;
    int fd;

    fd = qemu_chr_get_msgfd(mon->chr);
    if (fd == -1) {
        qerror_report(QERR_FD_NOT_SUPPLIED);
        return -1;
    }

    if (qemu_isdigit(fdname[0])) {
        qerror_report(QERR_INVALID_PARAMETER_VALUE, "fdname",
                      "a name not starting with a digit");
        return -1;
    }

    QLIST_FOREACH(monfd, &mon->fds, next) {
        if (strcmp(monfd->name, fdname) != 0) {
            continue;
        }

        close(monfd->fd);
        monfd->fd = fd;
        return 0;
    }

    monfd = qemu_mallocz(sizeof(mon_fd_t));
    monfd->name = qemu_strdup(fdname);
    monfd->fd = fd;

    QLIST_INSERT_HEAD(&mon->fds, monfd, next);
    return 0;
}

static int do_closefd(Monitor *mon, const QDict *qdict, QObject **ret_data)
{
    const char *fdname = qdict_get_str(qdict, "fdname");
    mon_fd_t *monfd;

    QLIST_FOREACH(monfd, &mon->fds, next) {
        if (strcmp(monfd->name, fdname) != 0) {
            continue;
        }

        QLIST_REMOVE(monfd, next);
        close(monfd->fd);
        qemu_free(monfd->name);
        qemu_free(monfd);
        return 0;
    }

    qerror_report(QERR_FD_NOT_FOUND, fdname);
    return -1;
}

static void do_loadvm(Monitor *mon, const QDict *qdict)
{
    int saved_vm_running  = vm_running;
    const char *name = qdict_get_str(qdict, "name");

    vm_stop(VMSTOP_LOADVM);

    if (load_vmstate(name) == 0 && saved_vm_running) {
        vm_start();
    }
}

int monitor_get_fd(Monitor *mon, const char *fdname)
{
    mon_fd_t *monfd;

    QLIST_FOREACH(monfd, &mon->fds, next) {
        int fd;

        if (strcmp(monfd->name, fdname) != 0) {
            continue;
        }

        fd = monfd->fd;

        /* caller takes ownership of fd */
        QLIST_REMOVE(monfd, next);
        qemu_free(monfd->name);
        qemu_free(monfd);

        return fd;
    }

    return -1;
}

static const mon_cmd_t mon_cmds[] = {
#include "hmp-commands.h"
    { NULL, NULL, },
};

/* Please update hmp-commands.hx when adding or changing commands */
static const mon_cmd_t info_cmds[] = {
    {
        .name       = "version",
        .args_type  = "",
        .params     = "",
        .help       = "show the version of QEMU",
        .user_print = do_info_version_print,
        .mhandler.info_new = do_info_version,
    },
    {
        .name       = "network",
        .args_type  = "",
        .params     = "",
        .help       = "show the network state",
        .mhandler.info = do_info_network,
    },
    {
        .name       = "chardev",
        .args_type  = "",
        .params     = "",
        .help       = "show the character devices",
        .user_print = qemu_chr_info_print,
        .mhandler.info_new = qemu_chr_info,
    },
    {
        .name       = "block",
        .args_type  = "",
        .params     = "",
        .help       = "show the block devices",
        .user_print = bdrv_info_print,
        .mhandler.info_new = bdrv_info,
    },
    {
        .name       = "blockstats",
        .args_type  = "",
        .params     = "",
        .help       = "show block device statistics",
        .user_print = bdrv_stats_print,
        .mhandler.info_new = bdrv_info_stats,
    },
    {
        .name       = "registers",
        .args_type  = "",
        .params     = "",
        .help       = "show the cpu registers",
        .mhandler.info = do_info_registers,
    },
    {
        .name       = "cpus",
        .args_type  = "",
        .params     = "",
        .help       = "show infos for each CPU",
        .user_print = monitor_print_cpus,
        .mhandler.info_new = do_info_cpus,
    },
    {
        .name       = "history",
        .args_type  = "",
        .params     = "",
        .help       = "show the command line history",
        .mhandler.info = do_info_history,
    },
    {
        .name       = "irq",
        .args_type  = "",
        .params     = "",
        .help       = "show the interrupts statistics (if available)",
        .mhandler.info = irq_info,
    },
    {
        .name       = "pic",
        .args_type  = "",
        .params     = "",
        .help       = "show i8259 (PIC) state",
        .mhandler.info = pic_info,
    },
    {
        .name       = "pci",
        .args_type  = "",
        .params     = "",
        .help       = "show PCI info",
        .user_print = do_pci_info_print,
        .mhandler.info_new = do_pci_info,
    },
#if defined(TARGET_I386) || defined(TARGET_SH4) || defined(TARGET_SPARC)
    {
        .name       = "tlb",
        .args_type  = "",
        .params     = "",
        .help       = "show virtual to physical memory mappings",
        .mhandler.info = tlb_info,
    },
#endif
#if defined(TARGET_I386)
    {
        .name       = "mem",
        .args_type  = "",
        .params     = "",
        .help       = "show the active virtual memory mappings",
        .mhandler.info = mem_info,
    },
#endif
    {
        .name       = "jit",
        .args_type  = "",
        .params     = "",
        .help       = "show dynamic compiler info",
        .mhandler.info = do_info_jit,
    },
    {
        .name       = "kvm",
        .args_type  = "",
        .params     = "",
        .help       = "show KVM information",
        .user_print = do_info_kvm_print,
        .mhandler.info_new = do_info_kvm,
    },
    {
        .name       = "numa",
        .args_type  = "",
        .params     = "",
        .help       = "show NUMA information",
        .mhandler.info = do_info_numa,
    },
    {
        .name       = "usb",
        .args_type  = "",
        .params     = "",
        .help       = "show guest USB devices",
        .mhandler.info = usb_info,
    },
    {
        .name       = "usbhost",
        .args_type  = "",
        .params     = "",
        .help       = "show host USB devices",
        .mhandler.info = usb_host_info,
    },
    {
        .name       = "profile",
        .args_type  = "",
        .params     = "",
        .help       = "show profiling information",
        .mhandler.info = do_info_profile,
    },
    {
        .name       = "capture",
        .args_type  = "",
        .params     = "",
        .help       = "show capture information",
        .mhandler.info = do_info_capture,
    },
    {
        .name       = "snapshots",
        .args_type  = "",
        .params     = "",
        .help       = "show the currently saved VM snapshots",
        .mhandler.info = do_info_snapshots,
    },
    {
        .name       = "status",
        .args_type  = "",
        .params     = "",
        .help       = "show the current VM status (running|paused)",
        .user_print = do_info_status_print,
        .mhandler.info_new = do_info_status,
    },
    {
        .name       = "pcmcia",
        .args_type  = "",
        .params     = "",
        .help       = "show guest PCMCIA status",
        .mhandler.info = pcmcia_info,
    },
    {
        .name       = "mice",
        .args_type  = "",
        .params     = "",
        .help       = "show which guest mouse is receiving events",
        .user_print = do_info_mice_print,
        .mhandler.info_new = do_info_mice,
    },
    {
        .name       = "vnc",
        .args_type  = "",
        .params     = "",
        .help       = "show the vnc server status",
        .user_print = do_info_vnc_print,
        .mhandler.info_new = do_info_vnc,
    },
#if defined(CONFIG_SPICE)
    {
        .name       = "spice",
        .args_type  = "",
        .params     = "",
        .help       = "show the spice server status",
        .user_print = do_info_spice_print,
        .mhandler.info_new = do_info_spice,
    },
#endif
    {
        .name       = "name",
        .args_type  = "",
        .params     = "",
        .help       = "show the current VM name",
        .user_print = do_info_name_print,
        .mhandler.info_new = do_info_name,
    },
    {
        .name       = "uuid",
        .args_type  = "",
        .params     = "",
        .help       = "show the current VM UUID",
        .user_print = do_info_uuid_print,
        .mhandler.info_new = do_info_uuid,
    },
#if defined(TARGET_PPC)
    {
        .name       = "cpustats",
        .args_type  = "",
        .params     = "",
        .help       = "show CPU statistics",
        .mhandler.info = do_info_cpu_stats,
    },
#endif
#if defined(CONFIG_SLIRP)
    {
        .name       = "usernet",
        .args_type  = "",
        .params     = "",
        .help       = "show user network stack connection states",
        .mhandler.info = do_info_usernet,
    },
#endif
    {
        .name       = "migrate",
        .args_type  = "",
        .params     = "",
        .help       = "show migration status",
        .user_print = do_info_migrate_print,
        .mhandler.info_new = do_info_migrate,
    },
    {
        .name       = "balloon",
        .args_type  = "",
        .params     = "",
        .help       = "show balloon information",
        .user_print = monitor_print_balloon,
        .mhandler.info_async = do_info_balloon,
        .flags      = MONITOR_CMD_ASYNC,
    },
    {
        .name       = "qtree",
        .args_type  = "",
        .params     = "",
        .help       = "show device tree",
        .mhandler.info = do_info_qtree,
    },
    {
        .name       = "qdm",
        .args_type  = "",
        .params     = "",
        .help       = "show qdev device model list",
        .mhandler.info = do_info_qdm,
    },
    {
        .name       = "roms",
        .args_type  = "",
        .params     = "",
        .help       = "show roms",
        .mhandler.info = do_info_roms,
    },
#if defined(CONFIG_SIMPLE_TRACE)
    {
        .name       = "trace",
        .args_type  = "",
        .params     = "",
        .help       = "show current contents of trace buffer",
        .mhandler.info = do_info_trace,
    },
    {
        .name       = "trace-events",
        .args_type  = "",
        .params     = "",
        .help       = "show available trace-events & their state",
        .mhandler.info = do_info_trace_events,
    },
#endif
    {
        .name       = NULL,
    },
};

static const mon_cmd_t qmp_cmds[] = {
#include "qmp-commands.h"
    { /* NULL */ },
};

static const mon_cmd_t qmp_query_cmds[] = {
    {
        .name       = "version",
        .args_type  = "",
        .params     = "",
        .help       = "show the version of QEMU",
        .user_print = do_info_version_print,
        .mhandler.info_new = do_info_version,
    },
    {
        .name       = "commands",
        .args_type  = "",
        .params     = "",
        .help       = "list QMP available commands",
        .user_print = monitor_user_noop,
        .mhandler.info_new = do_info_commands,
    },
    {
        .name       = "chardev",
        .args_type  = "",
        .params     = "",
        .help       = "show the character devices",
        .user_print = qemu_chr_info_print,
        .mhandler.info_new = qemu_chr_info,
    },
    {
        .name       = "block",
        .args_type  = "",
        .params     = "",
        .help       = "show the block devices",
        .user_print = bdrv_info_print,
        .mhandler.info_new = bdrv_info,
    },
    {
        .name       = "blockstats",
        .args_type  = "",
        .params     = "",
        .help       = "show block device statistics",
        .user_print = bdrv_stats_print,
        .mhandler.info_new = bdrv_info_stats,
    },
    {
        .name       = "cpus",
        .args_type  = "",
        .params     = "",
        .help       = "show infos for each CPU",
        .user_print = monitor_print_cpus,
        .mhandler.info_new = do_info_cpus,
    },
    {
        .name       = "pci",
        .args_type  = "",
        .params     = "",
        .help       = "show PCI info",
        .user_print = do_pci_info_print,
        .mhandler.info_new = do_pci_info,
    },
    {
        .name       = "kvm",
        .args_type  = "",
        .params     = "",
        .help       = "show KVM information",
        .user_print = do_info_kvm_print,
        .mhandler.info_new = do_info_kvm,
    },
    {
        .name       = "status",
        .args_type  = "",
        .params     = "",
        .help       = "show the current VM status (running|paused)",
        .user_print = do_info_status_print,
        .mhandler.info_new = do_info_status,
    },
    {
        .name       = "mice",
        .args_type  = "",
        .params     = "",
        .help       = "show which guest mouse is receiving events",
        .user_print = do_info_mice_print,
        .mhandler.info_new = do_info_mice,
    },
    {
        .name       = "vnc",
        .args_type  = "",
        .params     = "",
        .help       = "show the vnc server status",
        .user_print = do_info_vnc_print,
        .mhandler.info_new = do_info_vnc,
    },
#if defined(CONFIG_SPICE)
    {
        .name       = "spice",
        .args_type  = "",
        .params     = "",
        .help       = "show the spice server status",
        .user_print = do_info_spice_print,
        .mhandler.info_new = do_info_spice,
    },
#endif
    {
        .name       = "name",
        .args_type  = "",
        .params     = "",
        .help       = "show the current VM name",
        .user_print = do_info_name_print,
        .mhandler.info_new = do_info_name,
    },
    {
        .name       = "uuid",
        .args_type  = "",
        .params     = "",
        .help       = "show the current VM UUID",
        .user_print = do_info_uuid_print,
        .mhandler.info_new = do_info_uuid,
    },
    {
        .name       = "migrate",
        .args_type  = "",
        .params     = "",
        .help       = "show migration status",
        .user_print = do_info_migrate_print,
        .mhandler.info_new = do_info_migrate,
    },
    {
        .name       = "balloon",
        .args_type  = "",
        .params     = "",
        .help       = "show balloon information",
        .user_print = monitor_print_balloon,
        .mhandler.info_async = do_info_balloon,
        .flags      = MONITOR_CMD_ASYNC,
    },
    { /* NULL */ },
};

/*******************************************************************/

static const char *pch;
static jmp_buf expr_env;

#define MD_TLONG 0
#define MD_I32   1

typedef struct MonitorDef {
    const char *name;
    int offset;
    target_long (*get_value)(const struct MonitorDef *md, int val);
    int type;
} MonitorDef;

#if defined(TARGET_I386)
static target_long monitor_get_pc (const struct MonitorDef *md, int val)
{
    CPUState *env = mon_get_cpu();
    return env->eip + env->segs[R_CS].base;
}
#endif

#if defined(TARGET_PPC)
static target_long monitor_get_ccr (const struct MonitorDef *md, int val)
{
    CPUState *env = mon_get_cpu();
    unsigned int u;
    int i;

    u = 0;
    for (i = 0; i < 8; i++)
        u |= env->crf[i] << (32 - (4 * i));

    return u;
}

static target_long monitor_get_msr (const struct MonitorDef *md, int val)
{
    CPUState *env = mon_get_cpu();
    return env->msr;
}

static target_long monitor_get_xer (const struct MonitorDef *md, int val)
{
    CPUState *env = mon_get_cpu();
    return env->xer;
}

static target_long monitor_get_decr (const struct MonitorDef *md, int val)
{
    CPUState *env = mon_get_cpu();
    return cpu_ppc_load_decr(env);
}

static target_long monitor_get_tbu (const struct MonitorDef *md, int val)
{
    CPUState *env = mon_get_cpu();
    return cpu_ppc_load_tbu(env);
}

static target_long monitor_get_tbl (const struct MonitorDef *md, int val)
{
    CPUState *env = mon_get_cpu();
    return cpu_ppc_load_tbl(env);
}
#endif

#if defined(TARGET_SPARC)
#ifndef TARGET_SPARC64
static target_long monitor_get_psr (const struct MonitorDef *md, int val)
{
    CPUState *env = mon_get_cpu();

    return cpu_get_psr(env);
}
#endif

static target_long monitor_get_reg(const struct MonitorDef *md, int val)
{
    CPUState *env = mon_get_cpu();
    return env->regwptr[val];
}
#endif

static const MonitorDef monitor_defs[] = {
#ifdef TARGET_I386

#define SEG(name, seg) \
    { name, offsetof(CPUState, segs[seg].selector), NULL, MD_I32 },\
    { name ".base", offsetof(CPUState, segs[seg].base) },\
    { name ".limit", offsetof(CPUState, segs[seg].limit), NULL, MD_I32 },

    { "eax", offsetof(CPUState, regs[0]) },
    { "ecx", offsetof(CPUState, regs[1]) },
    { "edx", offsetof(CPUState, regs[2]) },
    { "ebx", offsetof(CPUState, regs[3]) },
    { "esp|sp", offsetof(CPUState, regs[4]) },
    { "ebp|fp", offsetof(CPUState, regs[5]) },
    { "esi", offsetof(CPUState, regs[6]) },
    { "edi", offsetof(CPUState, regs[7]) },
#ifdef TARGET_X86_64
    { "r8", offsetof(CPUState, regs[8]) },
    { "r9", offsetof(CPUState, regs[9]) },
    { "r10", offsetof(CPUState, regs[10]) },
    { "r11", offsetof(CPUState, regs[11]) },
    { "r12", offsetof(CPUState, regs[12]) },
    { "r13", offsetof(CPUState, regs[13]) },
    { "r14", offsetof(CPUState, regs[14]) },
    { "r15", offsetof(CPUState, regs[15]) },
#endif
    { "eflags", offsetof(CPUState, eflags) },
    { "eip", offsetof(CPUState, eip) },
    SEG("cs", R_CS)
    SEG("ds", R_DS)
    SEG("es", R_ES)
    SEG("ss", R_SS)
    SEG("fs", R_FS)
    SEG("gs", R_GS)
    { "pc", 0, monitor_get_pc, },
#elif defined(TARGET_PPC)
    /* General purpose registers */
    { "r0", offsetof(CPUState, gpr[0]) },
    { "r1", offsetof(CPUState, gpr[1]) },
    { "r2", offsetof(CPUState, gpr[2]) },
    { "r3", offsetof(CPUState, gpr[3]) },
    { "r4", offsetof(CPUState, gpr[4]) },
    { "r5", offsetof(CPUState, gpr[5]) },
    { "r6", offsetof(CPUState, gpr[6]) },
    { "r7", offsetof(CPUState, gpr[7]) },
    { "r8", offsetof(CPUState, gpr[8]) },
    { "r9", offsetof(CPUState, gpr[9]) },
    { "r10", offsetof(CPUState, gpr[10]) },
    { "r11", offsetof(CPUState, gpr[11]) },
    { "r12", offsetof(CPUState, gpr[12]) },
    { "r13", offsetof(CPUState, gpr[13]) },
    { "r14", offsetof(CPUState, gpr[14]) },
    { "r15", offsetof(CPUState, gpr[15]) },
    { "r16", offsetof(CPUState, gpr[16]) },
    { "r17", offsetof(CPUState, gpr[17]) },
    { "r18", offsetof(CPUState, gpr[18]) },
    { "r19", offsetof(CPUState, gpr[19]) },
    { "r20", offsetof(CPUState, gpr[20]) },
    { "r21", offsetof(CPUState, gpr[21]) },
    { "r22", offsetof(CPUState, gpr[22]) },
    { "r23", offsetof(CPUState, gpr[23]) },
    { "r24", offsetof(CPUState, gpr[24]) },
    { "r25", offsetof(CPUState, gpr[25]) },
    { "r26", offsetof(CPUState, gpr[26]) },
    { "r27", offsetof(CPUState, gpr[27]) },
    { "r28", offsetof(CPUState, gpr[28]) },
    { "r29", offsetof(CPUState, gpr[29]) },
    { "r30", offsetof(CPUState, gpr[30]) },
    { "r31", offsetof(CPUState, gpr[31]) },
    /* Floating point registers */
    { "f0", offsetof(CPUState, fpr[0]) },
    { "f1", offsetof(CPUState, fpr[1]) },
    { "f2", offsetof(CPUState, fpr[2]) },
    { "f3", offsetof(CPUState, fpr[3]) },
    { "f4", offsetof(CPUState, fpr[4]) },
    { "f5", offsetof(CPUState, fpr[5]) },
    { "f6", offsetof(CPUState, fpr[6]) },
    { "f7", offsetof(CPUState, fpr[7]) },
    { "f8", offsetof(CPUState, fpr[8]) },
    { "f9", offsetof(CPUState, fpr[9]) },
    { "f10", offsetof(CPUState, fpr[10]) },
    { "f11", offsetof(CPUState, fpr[11]) },
    { "f12", offsetof(CPUState, fpr[12]) },
    { "f13", offsetof(CPUState, fpr[13]) },
    { "f14", offsetof(CPUState, fpr[14]) },
    { "f15", offsetof(CPUState, fpr[15]) },
    { "f16", offsetof(CPUState, fpr[16]) },
    { "f17", offsetof(CPUState, fpr[17]) },
    { "f18", offsetof(CPUState, fpr[18]) },
    { "f19", offsetof(CPUState, fpr[19]) },
    { "f20", offsetof(CPUState, fpr[20]) },
    { "f21", offsetof(CPUState, fpr[21]) },
    { "f22", offsetof(CPUState, fpr[22]) },
    { "f23", offsetof(CPUState, fpr[23]) },
    { "f24", offsetof(CPUState, fpr[24]) },
    { "f25", offsetof(CPUState, fpr[25]) },
    { "f26", offsetof(CPUState, fpr[26]) },
    { "f27", offsetof(CPUState, fpr[27]) },
    { "f28", offsetof(CPUState, fpr[28]) },
    { "f29", offsetof(CPUState, fpr[29]) },
    { "f30", offsetof(CPUState, fpr[30]) },
    { "f31", offsetof(CPUState, fpr[31]) },
    { "fpscr", offsetof(CPUState, fpscr) },
    /* Next instruction pointer */
    { "nip|pc", offsetof(CPUState, nip) },
    { "lr", offsetof(CPUState, lr) },
    { "ctr", offsetof(CPUState, ctr) },
    { "decr", 0, &monitor_get_decr, },
    { "ccr", 0, &monitor_get_ccr, },
    /* Machine state register */
    { "msr", 0, &monitor_get_msr, },
    { "xer", 0, &monitor_get_xer, },
    { "tbu", 0, &monitor_get_tbu, },
    { "tbl", 0, &monitor_get_tbl, },
#if defined(TARGET_PPC64)
    /* Address space register */
    { "asr", offsetof(CPUState, asr) },
#endif
    /* Segment registers */
    { "sdr1", offsetof(CPUState, sdr1) },
    { "sr0", offsetof(CPUState, sr[0]) },
    { "sr1", offsetof(CPUState, sr[1]) },
    { "sr2", offsetof(CPUState, sr[2]) },
    { "sr3", offsetof(CPUState, sr[3]) },
    { "sr4", offsetof(CPUState, sr[4]) },
    { "sr5", offsetof(CPUState, sr[5]) },
    { "sr6", offsetof(CPUState, sr[6]) },
    { "sr7", offsetof(CPUState, sr[7]) },
    { "sr8", offsetof(CPUState, sr[8]) },
    { "sr9", offsetof(CPUState, sr[9]) },
    { "sr10", offsetof(CPUState, sr[10]) },
    { "sr11", offsetof(CPUState, sr[11]) },
    { "sr12", offsetof(CPUState, sr[12]) },
    { "sr13", offsetof(CPUState, sr[13]) },
    { "sr14", offsetof(CPUState, sr[14]) },
    { "sr15", offsetof(CPUState, sr[15]) },
    /* Too lazy to put BATs and SPRs ... */
#elif defined(TARGET_SPARC)
    { "g0", offsetof(CPUState, gregs[0]) },
    { "g1", offsetof(CPUState, gregs[1]) },
    { "g2", offsetof(CPUState, gregs[2]) },
    { "g3", offsetof(CPUState, gregs[3]) },
    { "g4", offsetof(CPUState, gregs[4]) },
    { "g5", offsetof(CPUState, gregs[5]) },
    { "g6", offsetof(CPUState, gregs[6]) },
    { "g7", offsetof(CPUState, gregs[7]) },
    { "o0", 0, monitor_get_reg },
    { "o1", 1, monitor_get_reg },
    { "o2", 2, monitor_get_reg },
    { "o3", 3, monitor_get_reg },
    { "o4", 4, monitor_get_reg },
    { "o5", 5, monitor_get_reg },
    { "o6", 6, monitor_get_reg },
    { "o7", 7, monitor_get_reg },
    { "l0", 8, monitor_get_reg },
    { "l1", 9, monitor_get_reg },
    { "l2", 10, monitor_get_reg },
    { "l3", 11, monitor_get_reg },
    { "l4", 12, monitor_get_reg },
    { "l5", 13, monitor_get_reg },
    { "l6", 14, monitor_get_reg },
    { "l7", 15, monitor_get_reg },
    { "i0", 16, monitor_get_reg },
    { "i1", 17, monitor_get_reg },
    { "i2", 18, monitor_get_reg },
    { "i3", 19, monitor_get_reg },
    { "i4", 20, monitor_get_reg },
    { "i5", 21, monitor_get_reg },
    { "i6", 22, monitor_get_reg },
    { "i7", 23, monitor_get_reg },
    { "pc", offsetof(CPUState, pc) },
    { "npc", offsetof(CPUState, npc) },
    { "y", offsetof(CPUState, y) },
#ifndef TARGET_SPARC64
    { "psr", 0, &monitor_get_psr, },
    { "wim", offsetof(CPUState, wim) },
#endif
    { "tbr", offsetof(CPUState, tbr) },
    { "fsr", offsetof(CPUState, fsr) },
    { "f0", offsetof(CPUState, fpr[0]) },
    { "f1", offsetof(CPUState, fpr[1]) },
    { "f2", offsetof(CPUState, fpr[2]) },
    { "f3", offsetof(CPUState, fpr[3]) },
    { "f4", offsetof(CPUState, fpr[4]) },
    { "f5", offsetof(CPUState, fpr[5]) },
    { "f6", offsetof(CPUState, fpr[6]) },
    { "f7", offsetof(CPUState, fpr[7]) },
    { "f8", offsetof(CPUState, fpr[8]) },
    { "f9", offsetof(CPUState, fpr[9]) },
    { "f10", offsetof(CPUState, fpr[10]) },
    { "f11", offsetof(CPUState, fpr[11]) },
    { "f12", offsetof(CPUState, fpr[12]) },
    { "f13", offsetof(CPUState, fpr[13]) },
    { "f14", offsetof(CPUState, fpr[14]) },
    { "f15", offsetof(CPUState, fpr[15]) },
    { "f16", offsetof(CPUState, fpr[16]) },
    { "f17", offsetof(CPUState, fpr[17]) },
    { "f18", offsetof(CPUState, fpr[18]) },
    { "f19", offsetof(CPUState, fpr[19]) },
    { "f20", offsetof(CPUState, fpr[20]) },
    { "f21", offsetof(CPUState, fpr[21]) },
    { "f22", offsetof(CPUState, fpr[22]) },
    { "f23", offsetof(CPUState, fpr[23]) },
    { "f24", offsetof(CPUState, fpr[24]) },
    { "f25", offsetof(CPUState, fpr[25]) },
    { "f26", offsetof(CPUState, fpr[26]) },
    { "f27", offsetof(CPUState, fpr[27]) },
    { "f28", offsetof(CPUState, fpr[28]) },
    { "f29", offsetof(CPUState, fpr[29]) },
    { "f30", offsetof(CPUState, fpr[30]) },
    { "f31", offsetof(CPUState, fpr[31]) },
#ifdef TARGET_SPARC64
    { "f32", offsetof(CPUState, fpr[32]) },
    { "f34", offsetof(CPUState, fpr[34]) },
    { "f36", offsetof(CPUState, fpr[36]) },
    { "f38", offsetof(CPUState, fpr[38]) },
    { "f40", offsetof(CPUState, fpr[40]) },
    { "f42", offsetof(CPUState, fpr[42]) },
    { "f44", offsetof(CPUState, fpr[44]) },
    { "f46", offsetof(CPUState, fpr[46]) },
    { "f48", offsetof(CPUState, fpr[48]) },
    { "f50", offsetof(CPUState, fpr[50]) },
    { "f52", offsetof(CPUState, fpr[52]) },
    { "f54", offsetof(CPUState, fpr[54]) },
    { "f56", offsetof(CPUState, fpr[56]) },
    { "f58", offsetof(CPUState, fpr[58]) },
    { "f60", offsetof(CPUState, fpr[60]) },
    { "f62", offsetof(CPUState, fpr[62]) },
    { "asi", offsetof(CPUState, asi) },
    { "pstate", offsetof(CPUState, pstate) },
    { "cansave", offsetof(CPUState, cansave) },
    { "canrestore", offsetof(CPUState, canrestore) },
    { "otherwin", offsetof(CPUState, otherwin) },
    { "wstate", offsetof(CPUState, wstate) },
    { "cleanwin", offsetof(CPUState, cleanwin) },
    { "fprs", offsetof(CPUState, fprs) },
#endif
#endif
    { NULL },
};

static void expr_error(Monitor *mon, const char *msg)
{
    monitor_printf(mon, "%s\n", msg);
    longjmp(expr_env, 1);
}

/* return 0 if OK, -1 if not found */
static int get_monitor_def(target_long *pval, const char *name)
{
    const MonitorDef *md;
    void *ptr;

    for(md = monitor_defs; md->name != NULL; md++) {
        if (compare_cmd(name, md->name)) {
            if (md->get_value) {
                *pval = md->get_value(md, md->offset);
            } else {
                CPUState *env = mon_get_cpu();
                ptr = (uint8_t *)env + md->offset;
                switch(md->type) {
                case MD_I32:
                    *pval = *(int32_t *)ptr;
                    break;
                case MD_TLONG:
                    *pval = *(target_long *)ptr;
                    break;
                default:
                    *pval = 0;
                    break;
                }
            }
            return 0;
        }
    }
    return -1;
}

static void next(void)
{
    if (*pch != '\0') {
        pch++;
        while (qemu_isspace(*pch))
            pch++;
    }
}

static int64_t expr_sum(Monitor *mon);

static int64_t expr_unary(Monitor *mon)
{
    int64_t n;
    char *p;
    int ret;

    switch(*pch) {
    case '+':
        next();
        n = expr_unary(mon);
        break;
    case '-':
        next();
        n = -expr_unary(mon);
        break;
    case '~':
        next();
        n = ~expr_unary(mon);
        break;
    case '(':
        next();
        n = expr_sum(mon);
        if (*pch != ')') {
            expr_error(mon, "')' expected");
        }
        next();
        break;
    case '\'':
        pch++;
        if (*pch == '\0')
            expr_error(mon, "character constant expected");
        n = *pch;
        pch++;
        if (*pch != '\'')
            expr_error(mon, "missing terminating \' character");
        next();
        break;
    case '$':
        {
            char buf[128], *q;
            target_long reg=0;

            pch++;
            q = buf;
            while ((*pch >= 'a' && *pch <= 'z') ||
                   (*pch >= 'A' && *pch <= 'Z') ||
                   (*pch >= '0' && *pch <= '9') ||
                   *pch == '_' || *pch == '.') {
                if ((q - buf) < sizeof(buf) - 1)
                    *q++ = *pch;
                pch++;
            }
            while (qemu_isspace(*pch))
                pch++;
            *q = 0;
            ret = get_monitor_def(&reg, buf);
            if (ret < 0)
                expr_error(mon, "unknown register");
            n = reg;
        }
        break;
    case '\0':
        expr_error(mon, "unexpected end of expression");
        n = 0;
        break;
    default:
#if TARGET_PHYS_ADDR_BITS > 32
        n = strtoull(pch, &p, 0);
#else
        n = strtoul(pch, &p, 0);
#endif
        if (pch == p) {
            expr_error(mon, "invalid char in expression");
        }
        pch = p;
        while (qemu_isspace(*pch))
            pch++;
        break;
    }
    return n;
}


static int64_t expr_prod(Monitor *mon)
{
    int64_t val, val2;
    int op;

    val = expr_unary(mon);
    for(;;) {
        op = *pch;
        if (op != '*' && op != '/' && op != '%')
            break;
        next();
        val2 = expr_unary(mon);
        switch(op) {
        default:
        case '*':
            val *= val2;
            break;
        case '/':
        case '%':
            if (val2 == 0)
                expr_error(mon, "division by zero");
            if (op == '/')
                val /= val2;
            else
                val %= val2;
            break;
        }
    }
    return val;
}

static int64_t expr_logic(Monitor *mon)
{
    int64_t val, val2;
    int op;

    val = expr_prod(mon);
    for(;;) {
        op = *pch;
        if (op != '&' && op != '|' && op != '^')
            break;
        next();
        val2 = expr_prod(mon);
        switch(op) {
        default:
        case '&':
            val &= val2;
            break;
        case '|':
            val |= val2;
            break;
        case '^':
            val ^= val2;
            break;
        }
    }
    return val;
}

static int64_t expr_sum(Monitor *mon)
{
    int64_t val, val2;
    int op;

    val = expr_logic(mon);
    for(;;) {
        op = *pch;
        if (op != '+' && op != '-')
            break;
        next();
        val2 = expr_logic(mon);
        if (op == '+')
            val += val2;
        else
            val -= val2;
    }
    return val;
}

static int get_expr(Monitor *mon, int64_t *pval, const char **pp)
{
    pch = *pp;
    if (setjmp(expr_env)) {
        *pp = pch;
        return -1;
    }
    while (qemu_isspace(*pch))
        pch++;
    *pval = expr_sum(mon);
    *pp = pch;
    return 0;
}

static int get_double(Monitor *mon, double *pval, const char **pp)
{
    const char *p = *pp;
    char *tailp;
    double d;

    d = strtod(p, &tailp);
    if (tailp == p) {
        monitor_printf(mon, "Number expected\n");
        return -1;
    }
    if (d != d || d - d != 0) {
        /* NaN or infinity */
        monitor_printf(mon, "Bad number\n");
        return -1;
    }
    *pval = d;
    *pp = tailp;
    return 0;
}

static int get_str(char *buf, int buf_size, const char **pp)
{
    const char *p;
    char *q;
    int c;

    q = buf;
    p = *pp;
    while (qemu_isspace(*p))
        p++;
    if (*p == '\0') {
    fail:
        *q = '\0';
        *pp = p;
        return -1;
    }
    if (*p == '\"') {
        p++;
        while (*p != '\0' && *p != '\"') {
            if (*p == '\\') {
                p++;
                c = *p++;
                switch(c) {
                case 'n':
                    c = '\n';
                    break;
                case 'r':
                    c = '\r';
                    break;
                case '\\':
                case '\'':
                case '\"':
                    break;
                default:
                    qemu_printf("unsupported escape code: '\\%c'\n", c);
                    goto fail;
                }
                if ((q - buf) < buf_size - 1) {
                    *q++ = c;
                }
            } else {
                if ((q - buf) < buf_size - 1) {
                    *q++ = *p;
                }
                p++;
            }
        }
        if (*p != '\"') {
            qemu_printf("unterminated string\n");
            goto fail;
        }
        p++;
    } else {
        while (*p != '\0' && !qemu_isspace(*p)) {
            if ((q - buf) < buf_size - 1) {
                *q++ = *p;
            }
            p++;
        }
    }
    *q = '\0';
    *pp = p;
    return 0;
}

/*
 * Store the command-name in cmdname, and return a pointer to
 * the remaining of the command string.
 */
static const char *get_command_name(const char *cmdline,
                                    char *cmdname, size_t nlen)
{
    size_t len;
    const char *p, *pstart;

    p = cmdline;
    while (qemu_isspace(*p))
        p++;
    if (*p == '\0')
        return NULL;
    pstart = p;
    while (*p != '\0' && *p != '/' && !qemu_isspace(*p))
        p++;
    len = p - pstart;
    if (len > nlen - 1)
        len = nlen - 1;
    memcpy(cmdname, pstart, len);
    cmdname[len] = '\0';
    return p;
}

/**
 * Read key of 'type' into 'key' and return the current
 * 'type' pointer.
 */
static char *key_get_info(const char *type, char **key)
{
    size_t len;
    char *p, *str;

    if (*type == ',')
        type++;

    p = strchr(type, ':');
    if (!p) {
        *key = NULL;
        return NULL;
    }
    len = p - type;

    str = qemu_malloc(len + 1);
    memcpy(str, type, len);
    str[len] = '\0';

    *key = str;
    return ++p;
}

static int default_fmt_format = 'x';
static int default_fmt_size = 4;

#define MAX_ARGS 16

static int is_valid_option(const char *c, const char *typestr)
{
    char option[3];
  
    option[0] = '-';
    option[1] = *c;
    option[2] = '\0';
  
    typestr = strstr(typestr, option);
    return (typestr != NULL);
}

static const mon_cmd_t *search_dispatch_table(const mon_cmd_t *disp_table,
                                              const char *cmdname)
{
    const mon_cmd_t *cmd;

    for (cmd = disp_table; cmd->name != NULL; cmd++) {
        if (compare_cmd(cmdname, cmd->name)) {
            return cmd;
        }
    }

    return NULL;
}

static const mon_cmd_t *monitor_find_command(const char *cmdname)
{
    return search_dispatch_table(mon_cmds, cmdname);
}

static const mon_cmd_t *qmp_find_query_cmd(const char *info_item)
{
    return search_dispatch_table(qmp_query_cmds, info_item);
}

static const mon_cmd_t *qmp_find_cmd(const char *cmdname)
{
    return search_dispatch_table(qmp_cmds, cmdname);
}

static const mon_cmd_t *monitor_parse_command(Monitor *mon,
                                              const char *cmdline,
                                              QDict *qdict)
{
    const char *p, *typestr;
    int c;
    const mon_cmd_t *cmd;
    char cmdname[256];
    char buf[1024];
    char *key;

#ifdef DEBUG
    monitor_printf(mon, "command='%s'\n", cmdline);
#endif

    /* extract the command name */
    p = get_command_name(cmdline, cmdname, sizeof(cmdname));
    if (!p)
        return NULL;

    cmd = monitor_find_command(cmdname);
    if (!cmd) {
        monitor_printf(mon, "unknown command: '%s'\n", cmdname);
        return NULL;
    }

    /* parse the parameters */
    typestr = cmd->args_type;
    for(;;) {
        typestr = key_get_info(typestr, &key);
        if (!typestr)
            break;
        c = *typestr;
        typestr++;
        switch(c) {
        case 'F':
        case 'B':
        case 's':
            {
                int ret;

                while (qemu_isspace(*p))
                    p++;
                if (*typestr == '?') {
                    typestr++;
                    if (*p == '\0') {
                        /* no optional string: NULL argument */
                        break;
                    }
                }
                ret = get_str(buf, sizeof(buf), &p);
                if (ret < 0) {
                    switch(c) {
                    case 'F':
                        monitor_printf(mon, "%s: filename expected\n",
                                       cmdname);
                        break;
                    case 'B':
                        monitor_printf(mon, "%s: block device name expected\n",
                                       cmdname);
                        break;
                    default:
                        monitor_printf(mon, "%s: string expected\n", cmdname);
                        break;
                    }
                    goto fail;
                }
                qdict_put(qdict, key, qstring_from_str(buf));
            }
            break;
        case 'O':
            {
                QemuOptsList *opts_list;
                QemuOpts *opts;

                opts_list = qemu_find_opts(key);
                if (!opts_list || opts_list->desc->name) {
                    goto bad_type;
                }
                while (qemu_isspace(*p)) {
                    p++;
                }
                if (!*p)
                    break;
                if (get_str(buf, sizeof(buf), &p) < 0) {
                    goto fail;
                }
                opts = qemu_opts_parse(opts_list, buf, 1);
                if (!opts) {
                    goto fail;
                }
                qemu_opts_to_qdict(opts, qdict);
                qemu_opts_del(opts);
            }
            break;
        case '/':
            {
                int count, format, size;

                while (qemu_isspace(*p))
                    p++;
                if (*p == '/') {
                    /* format found */
                    p++;
                    count = 1;
                    if (qemu_isdigit(*p)) {
                        count = 0;
                        while (qemu_isdigit(*p)) {
                            count = count * 10 + (*p - '0');
                            p++;
                        }
                    }
                    size = -1;
                    format = -1;
                    for(;;) {
                        switch(*p) {
                        case 'o':
                        case 'd':
                        case 'u':
                        case 'x':
                        case 'i':
                        case 'c':
                            format = *p++;
                            break;
                        case 'b':
                            size = 1;
                            p++;
                            break;
                        case 'h':
                            size = 2;
                            p++;
                            break;
                        case 'w':
                            size = 4;
                            p++;
                            break;
                        case 'g':
                        case 'L':
                            size = 8;
                            p++;
                            break;
                        default:
                            goto next;
                        }
                    }
                next:
                    if (*p != '\0' && !qemu_isspace(*p)) {
                        monitor_printf(mon, "invalid char in format: '%c'\n",
                                       *p);
                        goto fail;
                    }
                    if (format < 0)
                        format = default_fmt_format;
                    if (format != 'i') {
                        /* for 'i', not specifying a size gives -1 as size */
                        if (size < 0)
                            size = default_fmt_size;
                        default_fmt_size = size;
                    }
                    default_fmt_format = format;
                } else {
                    count = 1;
                    format = default_fmt_format;
                    if (format != 'i') {
                        size = default_fmt_size;
                    } else {
                        size = -1;
                    }
                }
                qdict_put(qdict, "count", qint_from_int(count));
                qdict_put(qdict, "format", qint_from_int(format));
                qdict_put(qdict, "size", qint_from_int(size));
            }
            break;
        case 'i':
        case 'l':
        case 'M':
            {
                int64_t val;

                while (qemu_isspace(*p))
                    p++;
                if (*typestr == '?' || *typestr == '.') {
                    if (*typestr == '?') {
                        if (*p == '\0') {
                            typestr++;
                            break;
                        }
                    } else {
                        if (*p == '.') {
                            p++;
                            while (qemu_isspace(*p))
                                p++;
                        } else {
                            typestr++;
                            break;
                        }
                    }
                    typestr++;
                }
                if (get_expr(mon, &val, &p))
                    goto fail;
                /* Check if 'i' is greater than 32-bit */
                if ((c == 'i') && ((val >> 32) & 0xffffffff)) {
                    monitor_printf(mon, "\'%s\' has failed: ", cmdname);
                    monitor_printf(mon, "integer is for 32-bit values\n");
                    goto fail;
                } else if (c == 'M') {
                    val <<= 20;
                }
                qdict_put(qdict, key, qint_from_int(val));
            }
            break;
        case 'o':
            {
                int64_t val;
                char *end;

                while (qemu_isspace(*p)) {
                    p++;
                }
                if (*typestr == '?') {
                    typestr++;
                    if (*p == '\0') {
                        break;
                    }
                }
                val = strtosz(p, &end);
                if (val < 0) {
                    monitor_printf(mon, "invalid size\n");
                    goto fail;
                }
                qdict_put(qdict, key, qint_from_int(val));
                p = end;
            }
            break;
        case 'T':
            {
                double val;

                while (qemu_isspace(*p))
                    p++;
                if (*typestr == '?') {
                    typestr++;
                    if (*p == '\0') {
                        break;
                    }
                }
                if (get_double(mon, &val, &p) < 0) {
                    goto fail;
                }
                if (p[0] && p[1] == 's') {
                    switch (*p) {
                    case 'm':
                        val /= 1e3; p += 2; break;
                    case 'u':
                        val /= 1e6; p += 2; break;
                    case 'n':
                        val /= 1e9; p += 2; break;
                    }
                }
                if (*p && !qemu_isspace(*p)) {
                    monitor_printf(mon, "Unknown unit suffix\n");
                    goto fail;
                }
                qdict_put(qdict, key, qfloat_from_double(val));
            }
            break;
        case 'b':
            {
                const char *beg;
                int val;

                while (qemu_isspace(*p)) {
                    p++;
                }
                beg = p;
                while (qemu_isgraph(*p)) {
                    p++;
                }
                if (p - beg == 2 && !memcmp(beg, "on", p - beg)) {
                    val = 1;
                } else if (p - beg == 3 && !memcmp(beg, "off", p - beg)) {
                    val = 0;
                } else {
                    monitor_printf(mon, "Expected 'on' or 'off'\n");
                    goto fail;
                }
                qdict_put(qdict, key, qbool_from_int(val));
            }
            break;
        case '-':
            {
                const char *tmp = p;
                int skip_key = 0;
                /* option */

                c = *typestr++;
                if (c == '\0')
                    goto bad_type;
                while (qemu_isspace(*p))
                    p++;
                if (*p == '-') {
                    p++;
                    if(c != *p) {
                        if(!is_valid_option(p, typestr)) {
                  
                            monitor_printf(mon, "%s: unsupported option -%c\n",
                                           cmdname, *p);
                            goto fail;
                        } else {
                            skip_key = 1;
                        }
                    }
                    if(skip_key) {
                        p = tmp;
                    } else {
                        /* has option */
                        p++;
                        qdict_put(qdict, key, qbool_from_int(1));
                    }
                }
            }
            break;
        default:
        bad_type:
            monitor_printf(mon, "%s: unknown type '%c'\n", cmdname, c);
            goto fail;
        }
        qemu_free(key);
        key = NULL;
    }
    /* check that all arguments were parsed */
    while (qemu_isspace(*p))
        p++;
    if (*p != '\0') {
        monitor_printf(mon, "%s: extraneous characters at the end of line\n",
                       cmdname);
        goto fail;
    }

    return cmd;

fail:
    qemu_free(key);
    return NULL;
}

void monitor_set_error(Monitor *mon, QError *qerror)
{
    /* report only the first error */
    if (!mon->error) {
        mon->error = qerror;
    } else {
        MON_DEBUG("Additional error report at %s:%d\n",
                  qerror->file, qerror->linenr);
        QDECREF(qerror);
    }
}

static void handler_audit(Monitor *mon, const mon_cmd_t *cmd, int ret)
{
    if (ret && !monitor_has_error(mon)) {
        /*
         * If it returns failure, it must have passed on error.
         *
         * Action: Report an internal error to the client if in QMP.
         */
        qerror_report(QERR_UNDEFINED_ERROR);
        MON_DEBUG("command '%s' returned failure but did not pass an error\n",
                  cmd->name);
    }

#ifdef CONFIG_DEBUG_MONITOR
    if (!ret && monitor_has_error(mon)) {
        /*
         * If it returns success, it must not have passed an error.
         *
         * Action: Report the passed error to the client.
         */
        MON_DEBUG("command '%s' returned success but passed an error\n",
                  cmd->name);
    }

    if (mon_print_count_get(mon) > 0 && strcmp(cmd->name, "info") != 0) {
        /*
         * Handlers should not call Monitor print functions.
         *
         * Action: Ignore them in QMP.
         *
         * (XXX: we don't check any 'info' or 'query' command here
         * because the user print function _is_ called by do_info(), hence
         * we will trigger this check. This problem will go away when we
         * make 'query' commands real and kill do_info())
         */
        MON_DEBUG("command '%s' called print functions %d time(s)\n",
                  cmd->name, mon_print_count_get(mon));
    }
#endif
}

static void handle_user_command(Monitor *mon, const char *cmdline)
{
    QDict *qdict;
    const mon_cmd_t *cmd;

    qdict = qdict_new();

    cmd = monitor_parse_command(mon, cmdline, qdict);
    if (!cmd)
        goto out;

    if (handler_is_async(cmd)) {
        user_async_cmd_handler(mon, cmd, qdict);
    } else if (handler_is_qobject(cmd)) {
        QObject *data = NULL;

        /* XXX: ignores the error code */
        cmd->mhandler.cmd_new(mon, qdict, &data);
        assert(!monitor_has_error(mon));
        if (data) {
            cmd->user_print(mon, data);
            qobject_decref(data);
        }
    } else {
        cmd->mhandler.cmd(mon, qdict);
    }

out:
    QDECREF(qdict);
}

static void cmd_completion(const char *name, const char *list)
{
    const char *p, *pstart;
    char cmd[128];
    int len;

    p = list;
    for(;;) {
        pstart = p;
        p = strchr(p, '|');
        if (!p)
            p = pstart + strlen(pstart);
        len = p - pstart;
        if (len > sizeof(cmd) - 2)
            len = sizeof(cmd) - 2;
        memcpy(cmd, pstart, len);
        cmd[len] = '\0';
        if (name[0] == '\0' || !strncmp(name, cmd, strlen(name))) {
            readline_add_completion(cur_mon->rs, cmd);
        }
        if (*p == '\0')
            break;
        p++;
    }
}

static void file_completion(const char *input)
{
    DIR *ffs;
    struct dirent *d;
    char path[1024];
    char file[1024], file_prefix[1024];
    int input_path_len;
    const char *p;

    p = strrchr(input, '/');
    if (!p) {
        input_path_len = 0;
        pstrcpy(file_prefix, sizeof(file_prefix), input);
        pstrcpy(path, sizeof(path), ".");
    } else {
        input_path_len = p - input + 1;
        memcpy(path, input, input_path_len);
        if (input_path_len > sizeof(path) - 1)
            input_path_len = sizeof(path) - 1;
        path[input_path_len] = '\0';
        pstrcpy(file_prefix, sizeof(file_prefix), p + 1);
    }
#ifdef DEBUG_COMPLETION
    monitor_printf(cur_mon, "input='%s' path='%s' prefix='%s'\n",
                   input, path, file_prefix);
#endif
    ffs = opendir(path);
    if (!ffs)
        return;
    for(;;) {
        struct stat sb;
        d = readdir(ffs);
        if (!d)
            break;

        if (strcmp(d->d_name, ".") == 0 || strcmp(d->d_name, "..") == 0) {
            continue;
        }

        if (strstart(d->d_name, file_prefix, NULL)) {
            memcpy(file, input, input_path_len);
            if (input_path_len < sizeof(file))
                pstrcpy(file + input_path_len, sizeof(file) - input_path_len,
                        d->d_name);
            /* stat the file to find out if it's a directory.
             * In that case add a slash to speed up typing long paths
             */
            stat(file, &sb);
            if(S_ISDIR(sb.st_mode))
                pstrcat(file, sizeof(file), "/");
            readline_add_completion(cur_mon->rs, file);
        }
    }
    closedir(ffs);
}

static void block_completion_it(void *opaque, BlockDriverState *bs)
{
    const char *name = bdrv_get_device_name(bs);
    const char *input = opaque;

    if (input[0] == '\0' ||
        !strncmp(name, (char *)input, strlen(input))) {
        readline_add_completion(cur_mon->rs, name);
    }
}

/* NOTE: this parser is an approximate form of the real command parser */
static void parse_cmdline(const char *cmdline,
                         int *pnb_args, char **args)
{
    const char *p;
    int nb_args, ret;
    char buf[1024];

    p = cmdline;
    nb_args = 0;
    for(;;) {
        while (qemu_isspace(*p))
            p++;
        if (*p == '\0')
            break;
        if (nb_args >= MAX_ARGS)
            break;
        ret = get_str(buf, sizeof(buf), &p);
        args[nb_args] = qemu_strdup(buf);
        nb_args++;
        if (ret < 0)
            break;
    }
    *pnb_args = nb_args;
}

static const char *next_arg_type(const char *typestr)
{
    const char *p = strchr(typestr, ':');
    return (p != NULL ? ++p : typestr);
}

static void monitor_find_completion(const char *cmdline)
{
    const char *cmdname;
    char *args[MAX_ARGS];
    int nb_args, i, len;
    const char *ptype, *str;
    const mon_cmd_t *cmd;
    const KeyDef *key;

    parse_cmdline(cmdline, &nb_args, args);
#ifdef DEBUG_COMPLETION
    for(i = 0; i < nb_args; i++) {
        monitor_printf(cur_mon, "arg%d = '%s'\n", i, (char *)args[i]);
    }
#endif

    /* if the line ends with a space, it means we want to complete the
       next arg */
    len = strlen(cmdline);
    if (len > 0 && qemu_isspace(cmdline[len - 1])) {
        if (nb_args >= MAX_ARGS) {
            goto cleanup;
        }
        args[nb_args++] = qemu_strdup("");
    }
    if (nb_args <= 1) {
        /* command completion */
        if (nb_args == 0)
            cmdname = "";
        else
            cmdname = args[0];
        readline_set_completion_index(cur_mon->rs, strlen(cmdname));
        for(cmd = mon_cmds; cmd->name != NULL; cmd++) {
            cmd_completion(cmdname, cmd->name);
        }
    } else {
        /* find the command */
        for (cmd = mon_cmds; cmd->name != NULL; cmd++) {
            if (compare_cmd(args[0], cmd->name)) {
                break;
            }
        }
        if (!cmd->name) {
            goto cleanup;
        }

        ptype = next_arg_type(cmd->args_type);
        for(i = 0; i < nb_args - 2; i++) {
            if (*ptype != '\0') {
                ptype = next_arg_type(ptype);
                while (*ptype == '?')
                    ptype = next_arg_type(ptype);
            }
        }
        str = args[nb_args - 1];
        if (*ptype == '-' && ptype[1] != '\0') {
            ptype = next_arg_type(ptype);
        }
        switch(*ptype) {
        case 'F':
            /* file completion */
            readline_set_completion_index(cur_mon->rs, strlen(str));
            file_completion(str);
            break;
        case 'B':
            /* block device name completion */
            readline_set_completion_index(cur_mon->rs, strlen(str));
            bdrv_iterate(block_completion_it, (void *)str);
            break;
        case 's':
            /* XXX: more generic ? */
            if (!strcmp(cmd->name, "info")) {
                readline_set_completion_index(cur_mon->rs, strlen(str));
                for(cmd = info_cmds; cmd->name != NULL; cmd++) {
                    cmd_completion(str, cmd->name);
                }
            } else if (!strcmp(cmd->name, "sendkey")) {
                char *sep = strrchr(str, '-');
                if (sep)
                    str = sep + 1;
                readline_set_completion_index(cur_mon->rs, strlen(str));
                for(key = key_defs; key->name != NULL; key++) {
                    cmd_completion(str, key->name);
                }
            } else if (!strcmp(cmd->name, "help|?")) {
                readline_set_completion_index(cur_mon->rs, strlen(str));
                for (cmd = mon_cmds; cmd->name != NULL; cmd++) {
                    cmd_completion(str, cmd->name);
                }
            }
            break;
        default:
            break;
        }
    }

cleanup:
    for (i = 0; i < nb_args; i++) {
        qemu_free(args[i]);
    }
}

static int monitor_can_read(void *opaque)
{
    Monitor *mon = opaque;

    return (mon->suspend_cnt == 0) ? 1 : 0;
}

static int invalid_qmp_mode(const Monitor *mon, const char *cmd_name)
{
    int is_cap = compare_cmd(cmd_name, "qmp_capabilities");
    return (qmp_cmd_mode(mon) ? is_cap : !is_cap);
}

/*
 * Argument validation rules:
 *
 * 1. The argument must exist in cmd_args qdict
 * 2. The argument type must be the expected one
 *
 * Special case: If the argument doesn't exist in cmd_args and
 *               the QMP_ACCEPT_UNKNOWNS flag is set, then the
 *               checking is skipped for it.
 */
static int check_client_args_type(const QDict *client_args,
                                  const QDict *cmd_args, int flags)
{
    const QDictEntry *ent;

    for (ent = qdict_first(client_args); ent;ent = qdict_next(client_args,ent)){
        QObject *obj;
        QString *arg_type;
        const QObject *client_arg = qdict_entry_value(ent);
        const char *client_arg_name = qdict_entry_key(ent);

        obj = qdict_get(cmd_args, client_arg_name);
        if (!obj) {
            if (flags & QMP_ACCEPT_UNKNOWNS) {
                /* handler accepts unknowns */
                continue;
            }
            /* client arg doesn't exist */
            qerror_report(QERR_INVALID_PARAMETER, client_arg_name);
            return -1;
        }

        arg_type = qobject_to_qstring(obj);
        assert(arg_type != NULL);

        /* check if argument's type is correct */
        switch (qstring_get_str(arg_type)[0]) {
        case 'F':
        case 'B':
        case 's':
            if (qobject_type(client_arg) != QTYPE_QSTRING) {
                qerror_report(QERR_INVALID_PARAMETER_TYPE, client_arg_name,
                              "string");
                return -1;
            }
        break;
        case 'i':
        case 'l':
        case 'M':
        case 'o':
            if (qobject_type(client_arg) != QTYPE_QINT) {
                qerror_report(QERR_INVALID_PARAMETER_TYPE, client_arg_name,
                              "int");
                return -1; 
            }
            break;
        case 'T':
            if (qobject_type(client_arg) != QTYPE_QINT &&
                qobject_type(client_arg) != QTYPE_QFLOAT) {
                qerror_report(QERR_INVALID_PARAMETER_TYPE, client_arg_name,
                              "number");
               return -1; 
            }
            break;
        case 'b':
        case '-':
            if (qobject_type(client_arg) != QTYPE_QBOOL) {
                qerror_report(QERR_INVALID_PARAMETER_TYPE, client_arg_name,
                              "bool");
               return -1; 
            }
            break;
        case 'O':
            assert(flags & QMP_ACCEPT_UNKNOWNS);
            break;
        case '/':
        case '.':
            /*
             * These types are not supported by QMP and thus are not
             * handled here. Fall through.
             */
        default:
            abort();
        }
    }

    return 0;
}

/*
 * - Check if the client has passed all mandatory args
 * - Set special flags for argument validation
 */
static int check_mandatory_args(const QDict *cmd_args,
                                const QDict *client_args, int *flags)
{
    const QDictEntry *ent;

    for (ent = qdict_first(cmd_args); ent; ent = qdict_next(cmd_args, ent)) {
        const char *cmd_arg_name = qdict_entry_key(ent);
        QString *type = qobject_to_qstring(qdict_entry_value(ent));
        assert(type != NULL);

        if (qstring_get_str(type)[0] == 'O') {
            assert((*flags & QMP_ACCEPT_UNKNOWNS) == 0);
            *flags |= QMP_ACCEPT_UNKNOWNS;
        } else if (qstring_get_str(type)[0] != '-' &&
                   qstring_get_str(type)[1] != '?' &&
                   !qdict_haskey(client_args, cmd_arg_name)) {
            qerror_report(QERR_MISSING_PARAMETER, cmd_arg_name);
            return -1;
        }
    }

    return 0;
}

static QDict *qdict_from_args_type(const char *args_type)
{
    int i;
    QDict *qdict;
    QString *key, *type, *cur_qs;

    assert(args_type != NULL);

    qdict = qdict_new();

    if (args_type == NULL || args_type[0] == '\0') {
        /* no args, empty qdict */
        goto out;
    }

    key = qstring_new();
    type = qstring_new();

    cur_qs = key;

    for (i = 0;; i++) {
        switch (args_type[i]) {
            case ',':
            case '\0':
                qdict_put(qdict, qstring_get_str(key), type);
                QDECREF(key);
                if (args_type[i] == '\0') {
                    goto out;
                }
                type = qstring_new(); /* qdict has ref */
                cur_qs = key = qstring_new();
                break;
            case ':':
                cur_qs = type;
                break;
            default:
                qstring_append_chr(cur_qs, args_type[i]);
                break;
        }
    }

out:
    return qdict;
}

/*
 * Client argument checking rules:
 *
 * 1. Client must provide all mandatory arguments
 * 2. Each argument provided by the client must be expected
 * 3. Each argument provided by the client must have the type expected
 *    by the command
 */
static int qmp_check_client_args(const mon_cmd_t *cmd, QDict *client_args)
{
    int flags, err;
    QDict *cmd_args;

    cmd_args = qdict_from_args_type(cmd->args_type);

    flags = 0;
    err = check_mandatory_args(cmd_args, client_args, &flags);
    if (err) {
        goto out;
    }

    err = check_client_args_type(client_args, cmd_args, flags);

out:
    QDECREF(cmd_args);
    return err;
}

/*
 * Input object checking rules
 *
 * 1. Input object must be a dict
 * 2. The "execute" key must exist
 * 3. The "execute" key must be a string
 * 4. If the "arguments" key exists, it must be a dict
 * 5. If the "id" key exists, it can be anything (ie. json-value)
 * 6. Any argument not listed above is considered invalid
 */
static QDict *qmp_check_input_obj(QObject *input_obj)
{
    const QDictEntry *ent;
    int has_exec_key = 0;
    QDict *input_dict;

    if (qobject_type(input_obj) != QTYPE_QDICT) {
        qerror_report(QERR_QMP_BAD_INPUT_OBJECT, "object");
        return NULL;
    }

    input_dict = qobject_to_qdict(input_obj);

    for (ent = qdict_first(input_dict); ent; ent = qdict_next(input_dict, ent)){
        const char *arg_name = qdict_entry_key(ent);
        const QObject *arg_obj = qdict_entry_value(ent);

        if (!strcmp(arg_name, "execute")) {
            if (qobject_type(arg_obj) != QTYPE_QSTRING) {
                qerror_report(QERR_QMP_BAD_INPUT_OBJECT_MEMBER, "execute",
                              "string");
                return NULL;
            }
            has_exec_key = 1;
        } else if (!strcmp(arg_name, "arguments")) {
            if (qobject_type(arg_obj) != QTYPE_QDICT) {
                qerror_report(QERR_QMP_BAD_INPUT_OBJECT_MEMBER, "arguments",
                              "object");
                return NULL;
            }
        } else if (!strcmp(arg_name, "id")) {
            /* FIXME: check duplicated IDs for async commands */
        } else {
            qerror_report(QERR_QMP_EXTRA_MEMBER, arg_name);
            return NULL;
        }
    }

    if (!has_exec_key) {
        qerror_report(QERR_QMP_BAD_INPUT_OBJECT, "execute");
        return NULL;
    }

    return input_dict;
}

static void qmp_call_query_cmd(Monitor *mon, const mon_cmd_t *cmd)
{
    QObject *ret_data = NULL;

    if (handler_is_async(cmd)) {
        qmp_async_info_handler(mon, cmd);
        if (monitor_has_error(mon)) {
            monitor_protocol_emitter(mon, NULL);
        }
    } else {
        cmd->mhandler.info_new(mon, &ret_data);
        monitor_protocol_emitter(mon, ret_data);
        qobject_decref(ret_data);
    }
}

static void qmp_call_cmd(Monitor *mon, const mon_cmd_t *cmd,
                         const QDict *params)
{
    int ret;
    QObject *data = NULL;

    mon_print_count_init(mon);

    ret = cmd->mhandler.cmd_new(mon, params, &data);
    handler_audit(mon, cmd, ret);
    monitor_protocol_emitter(mon, data);
    qobject_decref(data);
}

static void handle_qmp_command(JSONMessageParser *parser, QList *tokens)
{
    int err;
    QObject *obj;
    QDict *input, *args;
    const mon_cmd_t *cmd;
    Monitor *mon = cur_mon;
    const char *cmd_name, *query_cmd;

    query_cmd = NULL;
    args = input = NULL;

    obj = json_parser_parse(tokens, NULL);
    if (!obj) {
        // FIXME: should be triggered in json_parser_parse()
        qerror_report(QERR_JSON_PARSING);
        goto err_out;
    }

    input = qmp_check_input_obj(obj);
    if (!input) {
        qobject_decref(obj);
        goto err_out;
    }

    mon->mc->id = qdict_get(input, "id");
    qobject_incref(mon->mc->id);

    cmd_name = qdict_get_str(input, "execute");
    if (invalid_qmp_mode(mon, cmd_name)) {
        qerror_report(QERR_COMMAND_NOT_FOUND, cmd_name);
        goto err_out;
    }

    if (strstart(cmd_name, "query-", &query_cmd)) {
        cmd = qmp_find_query_cmd(query_cmd);
    } else {
        cmd = qmp_find_cmd(cmd_name);
    }

    if (!cmd) {
        qerror_report(QERR_COMMAND_NOT_FOUND, cmd_name);
        goto err_out;
    }

    obj = qdict_get(input, "arguments");
    if (!obj) {
        args = qdict_new();
    } else {
        args = qobject_to_qdict(obj);
        QINCREF(args);
    }

    err = qmp_check_client_args(cmd, args);
    if (err < 0) {
        goto err_out;
    }

    if (query_cmd) {
        qmp_call_query_cmd(mon, cmd);
    } else if (handler_is_async(cmd)) {
        err = qmp_async_cmd_handler(mon, cmd, args);
        if (err) {
            /* emit the error response */
            goto err_out;
        }
    } else {
        qmp_call_cmd(mon, cmd, args);
    }

    goto out;

err_out:
    monitor_protocol_emitter(mon, NULL);
out:
    QDECREF(input);
    QDECREF(args);
}

/**
 * monitor_control_read(): Read and handle QMP input
 */
static void monitor_control_read(void *opaque, const uint8_t *buf, int size)
{
    Monitor *old_mon = cur_mon;

    cur_mon = opaque;

    json_message_parser_feed(&cur_mon->mc->parser, (const char *) buf, size);

    cur_mon = old_mon;
}

static void monitor_read(void *opaque, const uint8_t *buf, int size)
{
    Monitor *old_mon = cur_mon;
    int i;

    cur_mon = opaque;

    if (cur_mon->rs) {
        for (i = 0; i < size; i++)
            readline_handle_byte(cur_mon->rs, buf[i]);
    } else {
        if (size == 0 || buf[size - 1] != 0)
            monitor_printf(cur_mon, "corrupted command\n");
        else
            handle_user_command(cur_mon, (char *)buf);
    }

    cur_mon = old_mon;
}

static void monitor_command_cb(Monitor *mon, const char *cmdline, void *opaque)
{
    monitor_suspend(mon);
    handle_user_command(mon, cmdline);
    monitor_resume(mon);
}

int monitor_suspend(Monitor *mon)
{
    if (!mon->rs)
        return -ENOTTY;
    mon->suspend_cnt++;
    return 0;
}

void monitor_resume(Monitor *mon)
{
    if (!mon->rs)
        return;
    if (--mon->suspend_cnt == 0)
        readline_show_prompt(mon->rs);
}

static QObject *get_qmp_greeting(void)
{
    QObject *ver;

    do_info_version(NULL, &ver);
    return qobject_from_jsonf("{'QMP':{'version': %p,'capabilities': []}}",ver);
}

/**
 * monitor_control_event(): Print QMP gretting
 */
static void monitor_control_event(void *opaque, int event)
{
    QObject *data;
    Monitor *mon = opaque;

    switch (event) {
    case CHR_EVENT_OPENED:
        mon->mc->command_mode = 0;
        json_message_parser_init(&mon->mc->parser, handle_qmp_command);
        data = get_qmp_greeting();
        monitor_json_emitter(mon, data);
        qobject_decref(data);
        break;
    case CHR_EVENT_CLOSED:
        json_message_parser_destroy(&mon->mc->parser);
        break;
    }
}

static void monitor_event(void *opaque, int event)
{
    Monitor *mon = opaque;

    switch (event) {
    case CHR_EVENT_MUX_IN:
        mon->mux_out = 0;
        if (mon->reset_seen) {
            readline_restart(mon->rs);
            monitor_resume(mon);
            monitor_flush(mon);
        } else {
            mon->suspend_cnt = 0;
        }
        break;

    case CHR_EVENT_MUX_OUT:
        if (mon->reset_seen) {
            if (mon->suspend_cnt == 0) {
                monitor_printf(mon, "\n");
            }
            monitor_flush(mon);
            monitor_suspend(mon);
        } else {
            mon->suspend_cnt++;
        }
        mon->mux_out = 1;
        break;

    case CHR_EVENT_OPENED:
        monitor_printf(mon, "QEMU %s monitor - type 'help' for more "
                       "information\n", QEMU_VERSION);
        if (!mon->mux_out) {
            readline_show_prompt(mon->rs);
        }
        mon->reset_seen = 1;
        break;
    }
}


/*
 * Local variables:
 *  c-indent-level: 4
 *  c-basic-offset: 4
 *  tab-width: 8
 * End:
 */

void monitor_init(CharDriverState *chr, int flags)
{
    static int is_first_init = 1;
    Monitor *mon;

    if (is_first_init) {
        key_timer = qemu_new_timer_ns(vm_clock, release_keys, NULL);
        is_first_init = 0;
    }

    mon = qemu_mallocz(sizeof(*mon));

    mon->chr = chr;
    mon->flags = flags;
    if (flags & MONITOR_USE_READLINE) {
        mon->rs = readline_init(mon, monitor_find_completion);
        monitor_read_command(mon, 0);
    }

    if (monitor_ctrl_mode(mon)) {
        mon->mc = qemu_mallocz(sizeof(MonitorControl));
        /* Control mode requires special handlers */
        qemu_chr_add_handlers(chr, monitor_can_read, monitor_control_read,
                              monitor_control_event, mon);
        qemu_chr_set_echo(chr, true);
    } else {
        qemu_chr_add_handlers(chr, monitor_can_read, monitor_read,
                              monitor_event, mon);
    }

    QLIST_INSERT_HEAD(&mon_list, mon, entry);
    if (!default_mon || (flags & MONITOR_IS_DEFAULT))
        default_mon = mon;
}

static void bdrv_password_cb(Monitor *mon, const char *password, void *opaque)
{
    BlockDriverState *bs = opaque;
    int ret = 0;

    if (bdrv_set_key(bs, password) != 0) {
        monitor_printf(mon, "invalid password\n");
        ret = -EPERM;
    }
    if (mon->password_completion_cb)
        mon->password_completion_cb(mon->password_opaque, ret);

    monitor_read_command(mon, 1);
}

int monitor_read_bdrv_key_start(Monitor *mon, BlockDriverState *bs,
                                BlockDriverCompletionFunc *completion_cb,
                                void *opaque)
{
    int err;

    if (!bdrv_key_required(bs)) {
        if (completion_cb)
            completion_cb(opaque, 0);
        return 0;
    }

    if (monitor_ctrl_mode(mon)) {
        qerror_report(QERR_DEVICE_ENCRYPTED, bdrv_get_device_name(bs));
        return -1;
    }

    monitor_printf(mon, "%s (%s) is encrypted.\n", bdrv_get_device_name(bs),
                   bdrv_get_encrypted_filename(bs));

    mon->password_completion_cb = completion_cb;
    mon->password_opaque = opaque;

    err = monitor_read_password(mon, bdrv_password_cb, bs);

    if (err && completion_cb)
        completion_cb(opaque, err);

    return err;
}<|MERGE_RESOLUTION|>--- conflicted
+++ resolved
@@ -898,11 +898,7 @@
     }
 
     monitor_printf(mon, " thread_id=%" PRId64 " ",
-<<<<<<< HEAD
-					qdict_get_int(cpu, "thread_id"));
-=======
                    qdict_get_int(cpu, "thread_id"));
->>>>>>> dc7a09cf
 
     monitor_printf(mon, "\n");
 }
