--- conflicted
+++ resolved
@@ -1048,14 +1048,10 @@
  */
 static int do_quit(Monitor *mon, const QDict *qdict, QObject **ret_data)
 {
-<<<<<<< HEAD
-    exit(0);
-=======
     monitor_suspend(mon);
     no_shutdown = 0;
     qemu_system_shutdown_request();
 
->>>>>>> d467b679
     return 0;
 }
 
