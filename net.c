--- conflicted
+++ resolved
@@ -1414,29 +1414,6 @@
     return tap_write_packet(s, iov, iovcnt);
 }
 
-<<<<<<< HEAD
-static ssize_t tap_receive_raw(VLANClientState *vc, const uint8_t *buf, size_t size)
-{
-    TAPState *s = vc->opaque;
-    struct iovec iov[2];
-    int iovcnt = 0;
-
-#ifdef IFF_VNET_HDR
-    struct virtio_net_hdr hdr = { 0, };
-
-    if (s->has_vnet_hdr) {
-        iov[iovcnt].iov_base = &hdr;
-        iov[iovcnt].iov_len  = sizeof(hdr);
-        iovcnt++;
-    }
-#endif
-
-    iov[iovcnt].iov_base = (char *)buf;
-    iov[iovcnt].iov_len  = size;
-    iovcnt++;
-
-    return tap_write_packet(s, iov, iovcnt);
-=======
 static ssize_t tap_receive(VLANClientState *vc, const uint8_t *buf, size_t size)
 {
     TAPState *s = vc->opaque;
@@ -1450,7 +1427,6 @@
     iov[0].iov_len  = size;
 
     return tap_write_packet(s, iov, 1);
->>>>>>> 2596774a
 }
 
 static int tap_can_send(void *opaque)
@@ -1642,10 +1618,8 @@
     s->using_vnet_hdr = 0;
     s->vc = qemu_new_vlan_client(NET_CLIENT_TYPE_TAP,
                                  vlan, NULL, model, name, NULL,
-<<<<<<< HEAD
-                                 tap_receive, NULL, tap_receive_iov,
-                                 tap_cleanup, s);
-    s->vc->receive_raw = tap_receive_raw;
+                                 tap_receive, tap_receive_raw,
+                                 tap_receive_iov, tap_cleanup, s);
 #ifdef TUNSETOFFLOAD
     s->vc->set_offload = tap_set_offload;
 
@@ -1657,10 +1631,6 @@
 
     tap_set_offload(s->vc, 0, 0, 0, 0, 0);
 #endif
-=======
-                                 tap_receive, tap_receive_raw,
-                                 tap_receive_iov, tap_cleanup, s);
->>>>>>> 2596774a
     tap_read_poll(s, 1);
     return s;
 }
